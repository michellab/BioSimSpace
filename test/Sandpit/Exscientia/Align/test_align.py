--- conflicted
+++ resolved
@@ -272,7 +272,6 @@
     assert internalff1.energy().value() == pytest.approx(internalff2.energy().value())
 
 
-<<<<<<< HEAD
 @pytest.fixture(scope="module")
 def roi_mol0():
     return BSS.IO.readMolecules(BSS.IO.glob("test/Sandpit/Exscientia/input/ligands/wild*"))[0]
@@ -457,11 +456,6 @@
 
 
 @pytest.mark.xfail(reason="Mapping generated with latest RDKit which requires sanitization no longer triggers the exception")
-=======
-@pytest.mark.xfail(
-    reason="Mapping generated with latest RDKit which requires sanitization no longer triggers the exception"
-)
->>>>>>> c4f6cc88
 def test_ring_breaking_three_membered():
     # Load the ligands.
     s0 = BSS.IO.readMolecules(
