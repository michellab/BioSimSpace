--- conflicted
+++ resolved
@@ -1,10 +1,6 @@
 from sire.legacy.MM import InternalFF, IntraCLJFF, IntraFF
-<<<<<<< HEAD
-from sire.legacy.Mol import AtomIdx, PartialMolecule
+from sire.legacy.Mol import AtomIdx, Element, PartialMolecule
 from sire.legacy.Maths import Vector
-=======
-from sire.legacy.Mol import AtomIdx, Element, PartialMolecule
->>>>>>> 63b14996
 
 import BioSimSpace.Sandpit.Exscientia as BSS
 
