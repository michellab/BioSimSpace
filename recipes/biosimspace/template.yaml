--- conflicted
+++ resolved
@@ -18,9 +18,6 @@
     BSS_RUN_REQUIREMENTS
   run:
     - python
-<<<<<<< HEAD
-    BSS_RUN_REQUIREMENTS
-=======
     - sire >=SIRE_VERSION,<NEXT_SIRE_VERSION.0a0
     - alchemlyb
     - configargparse
@@ -41,7 +38,6 @@
     - pyyaml
     - rdkit
     - watchdog
->>>>>>> 2c1aa029
 
 test:
   script_env:
