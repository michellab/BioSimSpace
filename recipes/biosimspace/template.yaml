--- conflicted
+++ resolved
@@ -18,31 +18,7 @@
     BSS_RUN_REQUIREMENTS
   run:
     - python
-<<<<<<< HEAD
-    - sire >=SIRE_VERSION,<NEXT_SIRE_VERSION.0a0
-    - alchemlyb
-    - configargparse
-    - fkcombu
-    - lomap2
-    - alchemlyb
-    - mdtraj
-    - mdanalysis
-    - networkx
-    - nglview
-    - openff-interchange
-    - openff-toolkit-base
-    - parmed
-    - py3dmol
-    - pydot
-    - pygtail
-    - pypdb
-    - pytest
-    - pyyaml
-    - rdkit
-    - watchdog
-=======
     BSS_RUN_REQUIREMENTS
->>>>>>> dfe6cbb3
 
 test:
   script_env:
