name: Sandpit_exs_CI

on:
  # run once a day at noon UTC
  schedule:
    - cron: "0 12 * * *"
  push:
  pull_request:
  workflow_dispatch:

defaults:
  run:
    shell: bash -l {0}

jobs:
  test:
    runs-on: ${{ matrix.os }}
    strategy:
      fail-fast: false
      matrix:
        os: ["ubuntu-latest", "macOS-latest",]
        python-version: ["3.10",]

    steps:
      - uses: actions/checkout@v2

      - uses: conda-incubator/setup-miniconda@v2
        with:
          auto-update-conda: true
          python-version: ${{ matrix.python-version }}
          activate-environment: bss_build
          miniforge-version: latest
          miniforge-variant: Mambaforge
          use-mamba: true

      - name: Install dependency
        run: |
<<<<<<< HEAD
          mamba install -c conda-forge -c openbiosim/label/main biosimspace python=3.10 ambertools gromacs "sire=2023.3.0" "alchemlyb>=2.1" pytest openff-interchange pint=0.21 rdkit "jaxlib>0.3.7" tqdm scikit-learn
=======
          mamba install -c conda-forge -c openbiosim/label/main biosimspace python=3.10 ambertools gromacs "sire=2023.4" "alchemlyb>=2.1" pytest openff-interchange pint=0.21 rdkit "jaxlib>0.3.7" tqdm
>>>>>>> 5654db45
          python -m pip install git+https://github.com/Exscientia/MDRestraintsGenerator.git
          # For the testing of BSS.FreeEnergy.AlchemicalFreeEnergy.analysis
          python -m pip install https://github.com/alchemistry/alchemtest/archive/master.zip

      - name: Install the dev version
        run: |
          conda remove --force biosimspace
          cd python
          python setup.py develop
          cd ..

      - name: Run tests
        run: |
          pytest -v --color=yes tests/Sandpit/Exscientia/<|MERGE_RESOLUTION|>--- conflicted
+++ resolved
@@ -35,11 +35,7 @@
 
       - name: Install dependency
         run: |
-<<<<<<< HEAD
-          mamba install -c conda-forge -c openbiosim/label/main biosimspace python=3.10 ambertools gromacs "sire=2023.3.0" "alchemlyb>=2.1" pytest openff-interchange pint=0.21 rdkit "jaxlib>0.3.7" tqdm scikit-learn
-=======
           mamba install -c conda-forge -c openbiosim/label/main biosimspace python=3.10 ambertools gromacs "sire=2023.4" "alchemlyb>=2.1" pytest openff-interchange pint=0.21 rdkit "jaxlib>0.3.7" tqdm
->>>>>>> 5654db45
           python -m pip install git+https://github.com/Exscientia/MDRestraintsGenerator.git
           # For the testing of BSS.FreeEnergy.AlchemicalFreeEnergy.analysis
           python -m pip install https://github.com/alchemistry/alchemtest/archive/master.zip
