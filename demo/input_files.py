--- conflicted
+++ resolved
@@ -45,14 +45,6 @@
 
 
 node.addInput("files", BSS.Gateway.FileSet(help="A set of molecular input files."))
-<<<<<<< HEAD
-node.addInput("protocol", BSS.Gateway.String(help="The molecular simulation protocol.",
-                                             allowed=BSS.Protocol.protocols(),
-                                             default="Minimisation"))
-node.addInput("package", BSS.Gateway.String(help="The molecular dynamics package.",
-                                            allowed=BSS.Process.engines(),
-                                            default="AMBER"))
-=======
 node.addInput(
     "protocol",
     BSS.Gateway.String(
@@ -69,7 +61,6 @@
         default="Amber",
     ),
 )
->>>>>>> 8b7d476d
 
 
 # Note that we don't allow the user to specify any further details of the protocol. In this case we use a _best practice_ protocol.
