--- conflicted
+++ resolved
@@ -466,22 +466,16 @@
                 assert atom in pert_text
             # Check perturbations are correct
             lines = [
-<<<<<<< HEAD
-=======
                 "molecule LIG",
                 "atom",
->>>>>>> 16d00d08
                 "initial_type   C1",
                 "final_type     C1",
                 "initial_LJ     3.48065 0.08688",
                 "final_LJ       3.48065 0.08688",
                 "initial_charge -0.13000",
                 "final_charge   -0.13000",
-<<<<<<< HEAD
-=======
                 "endatom",
                 "endmolecule",
->>>>>>> 16d00d08
             ]
             for line in lines:
                 assert line in pert_text
@@ -516,22 +510,16 @@
             # and the atom types are all du
             # Check perturbations are correct
             lines = [
-<<<<<<< HEAD
-=======
                 "molecule LIG",
                 "atom",
->>>>>>> 16d00d08
                 "initial_type   du",
                 "final_type     du",
                 "initial_LJ     0.00000 0.00000",
                 "final_LJ       0.00000 0.00000",
                 "initial_charge 0.00000",
                 "final_charge   0.00000",
-<<<<<<< HEAD
-=======
                 "endatom",
                 "endmolecule",
->>>>>>> 16d00d08
             ]
             for line in lines:
                 assert line in pert_text
