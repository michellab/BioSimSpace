import pytest

import numpy as np

from sire.legacy.Units import angstrom3 as _Sire_angstrom3
from sire.legacy.Units import k_boltz as _k_boltz
from sire.legacy.Units import meter3 as _Sire_meter3
from sire.legacy.Units import mole as _Sire_mole

import BioSimSpace.Sandpit.Exscientia as BSS
from BioSimSpace.Sandpit.Exscientia.Align import decouple
from BioSimSpace.Sandpit.Exscientia.FreeEnergy import Restraint
from BioSimSpace.Sandpit.Exscientia.Units.Length import angstrom
from BioSimSpace.Sandpit.Exscientia.Units.Angle import radian, degree
from BioSimSpace.Sandpit.Exscientia.Units.Energy import kcal_per_mol
from BioSimSpace.Sandpit.Exscientia.Units.Temperature import kelvin

# Store the tutorial URL.
url = BSS.tutorialUrl()

################### Test Borech Restraint ################


@pytest.fixture(scope="session")
def boresch_restraint_component():
    """Generate a the components required to create a restraint."""
    ligand = BSS.IO.readMolecules(
        [f"{url}/ligand01.prm7.bz2", f"{url}/ligand01.rst7.bz2"]
    ).getMolecule(0)
    decoupled_ligand = decouple(ligand)

    protein = BSS.IO.readMolecules(
        [f"{url}/1jr5.crd.bz2", f"{url}/1jr5.top.bz2"]
    ).getMolecule(0)

    system = (protein + decoupled_ligand).toSystem()

    # Assign three atoms from the ligand
    ligand_2 = decoupled_ligand.getAtoms()[2]
    ligand_1 = decoupled_ligand.getAtoms()[1]
    ligand_0 = decoupled_ligand.getAtoms()[0]

    # And three atoms from the protein
    protein_0 = protein.getAtoms()[0]
    protein_1 = protein.getAtoms()[1]
    protein_2 = protein.getAtoms()[2]

    restraint_dict = {
        "anchor_points": {
            "r1": protein_0,
            "r2": protein_1,
            "r3": protein_2,
            "l1": ligand_0,
            "l2": ligand_1,
            "l3": ligand_2,
        },
        "equilibrium_values": {
            "r0": 5.08 * angstrom,
            "thetaA0": 64.051 * degree,
            "thetaB0": 39.618 * degree,
            "phiA0": 2.59 * radian,
            "phiB0": -1.20 * radian,
            "phiC0": 2.63 * radian,
        },
        "force_constants": {
            "kr": 10 * kcal_per_mol / angstrom**2,
            "kthetaA": 10 * kcal_per_mol / (radian * radian),
            "kthetaB": 10 * kcal_per_mol / (radian * radian),
            "kphiA": 10 * kcal_per_mol / (radian * radian),
            "kphiB": 10 * kcal_per_mol / (radian * radian),
            "kphiC": 10 * kcal_per_mol / (radian * radian),
        },
    }

    return system, restraint_dict


@pytest.fixture(scope="session")
def boresch_restraint(boresch_restraint_component):
    """Generate the Boresch restraint object."""
    system, restraint_dict = boresch_restraint_component

    restraint = Restraint(
        system, restraint_dict, 300 * kelvin, restraint_type="Boresch"
    )
    return restraint


def test_sanity_boresch(boresch_restraint):
    """Sanity check."""
    assert isinstance(boresch_restraint, Restraint)


def test_numerical_correction_boresch(boresch_restraint):
    dG = boresch_restraint.getCorrection(method="numerical") / kcal_per_mol
    assert np.isclose(-7.2, dG, atol=0.1)


def test_analytical_correction_boresch(boresch_restraint):
    dG = boresch_restraint.getCorrection(method="analytical") / kcal_per_mol
    assert np.isclose(-7.2, dG, atol=0.1)
    assert isinstance(boresch_restraint, Restraint)


test_force_constants_boresch = [
    ({"kr": 0}, ValueError),
    ({"kthetaA": 0}, ValueError),
    ({"kthetaB": 0}, ValueError),
    (
        {
            "kthetaA": 0,
            "kphiA": 0,
            "kphiB": 0,
        },
        None,
    ),
]


@pytest.mark.parametrize("force_constants, expected", test_force_constants_boresch)
def test_input_force_constants_boresch(
    boresch_restraint_component, force_constants, expected
):
    print(force_constants)
    system, restraint_dict = boresch_restraint_component
    dict_copy = restraint_dict.copy()
    force_constants_copy = restraint_dict["force_constants"].copy()
    force_constants_copy.update(force_constants)
    dict_copy["force_constants"] = force_constants_copy
    if expected is None:
        Restraint(system, dict_copy, 300 * kelvin, restraint_type="Boresch")
    else:
        with pytest.raises(expected):
            Restraint(system, dict_copy, 300 * kelvin, restraint_type="Boresch")


class TestGromacsOutputBoresch:
    @staticmethod
    @pytest.fixture(scope="class")
    def Topology(boresch_restraint):
        return boresch_restraint.toString(engine="Gromacs").split("\n")

    def test_sanity(self, Topology):
        """Sanity check."""
        assert "intermolecular_interactions" in Topology[0]

    def test_bond(self, Topology):
        ai, aj, type, bA, kA, bB, kB = Topology[3].split()
        assert ai == "1"
        assert aj == "1496"
        assert bA == "0.508"
        assert bB == "0.508"
        assert kB == "4184.00"

    def test_angle(self, Topology):
        ai, aj, ak, type, thA, kA, thB, kB = Topology[6].split()
        assert ai == "2"
        assert aj == "1"
        assert ak == "1496"
        assert thA == "64.051"
        assert thB == "64.051"
        assert kB == "41.84"
        ai, aj, ak, type, thA, kA, thB, kB = Topology[7].split()
        assert ai == "1"
        assert aj == "1496"
        assert ak == "1497"

    def test_dihedral(self, Topology):
        ai, aj, ak, al, type, phiA, kA, phiB, kB = Topology[10].split()
        assert ai == "3"
        assert aj == "2"
        assert ak == "1"
        assert al == "1496"
        assert phiA == "148.396"
        assert phiB == "148.396"
        assert kB == "41.84"
        ai, aj, ak, al, type, phiA, kA, phiB, kB = Topology[11].split()
        assert ai == "2"
        assert aj == "1"
        assert ak == "1496"
        assert al == "1497"
        ai, aj, ak, al, type, phiA, kA, phiB, kB = Topology[12].split()
        assert ai == "1"
        assert aj == "1496"
        assert ak == "1497"
        assert al == "1498"


class TestSomdOutputBoresch:
    @staticmethod
    @pytest.fixture(scope="class")
    def getRestraintSomd(boresch_restraint):
        boresch_str = boresch_restraint.toString(engine="SOMD").split("=")[1].strip()
        boresch_dict = eval(boresch_str)
        return boresch_dict

    def test_sanity(self, getRestraintSomd):
        "Sanity check"
        boresch_dict = getRestraintSomd
        assert type(boresch_dict) == dict

    def test_indices(self, getRestraintSomd):
        anchor_points = getRestraintSomd["anchor_points"]
        assert anchor_points["r1"] == 0
        assert anchor_points["r2"] == 1
        assert anchor_points["r3"] == 2
        assert anchor_points["l1"] == 1495
        assert anchor_points["l2"] == 1496
        assert anchor_points["l3"] == 1497

    def test_equil_vals(self, getRestraintSomd):
        equil_vals = getRestraintSomd["equilibrium_values"]
        assert equil_vals["r0"] == 5.08
        assert equil_vals["thetaA0"] == 1.12
        assert equil_vals["thetaB0"] == 0.69
        assert equil_vals["phiA0"] == 2.59
        assert equil_vals["phiB0"] == -1.20
        assert equil_vals["phiC0"] == 2.63


################### Test Multiple Distance Restraint ###################


@pytest.fixture(scope="session")
def mdr_restraint_component():
    """
    Generate a the components required to create a
    multiple distance restraints restraint object.
    """
    ligand = BSS.IO.readMolecules(
        [f"{url}/ligand01.prm7.bz2", f"{url}/ligand01.rst7.bz2"]
    ).getMolecule(0)
    decoupled_ligand = decouple(ligand)

    protein = BSS.IO.readMolecules(
        [f"{url}/1jr5.crd.bz2", f"{url}/1jr5.top.bz2"]
    ).getMolecule(0)

    system = (protein + decoupled_ligand).toSystem()

    # Create three distance restraints
    restraint_dict = {
        "distance_restraints": [
            {
                "l1": decoupled_ligand.getAtoms()[0],
                "r1": protein.getAtoms()[0],
                "r0": 3 * angstrom,
                "kr": 10 * kcal_per_mol / angstrom**2,
                "r_fb": 1 * angstrom,
            },
            {
                "l1": decoupled_ligand.getAtoms()[1],
                "r1": protein.getAtoms()[1],
                "r0": 3 * angstrom,
                "kr": 10 * kcal_per_mol / angstrom**2,
                "r_fb": 1 * angstrom,
            },
        ],
        "permanent_distance_restraint": {
            "l1": decoupled_ligand.getAtoms()[2],
            "r1": protein.getAtoms()[2],
            "r0": 3 * angstrom,
            "kr": 10 * kcal_per_mol / angstrom**2,
            "r_fb": 1 * angstrom,
        },
    }

    return system, restraint_dict


@pytest.fixture(scope="session")
def mdr_restraint(mdr_restraint_component):
    """Generate the multiple distance restraints restraint object."""
    system, restraint_dict = mdr_restraint_component

    restraint = Restraint(
        system, restraint_dict, 300 * kelvin, restraint_type="multiple_distance"
    )
    return restraint


@pytest.fixture(scope="session")
def mdr_restraint_component_fb_r0():
    """
    Generate a the components required to create a
    multiple distance restraints restraint object with
    the values for r0 and r_fb set to 0 for the permanent restraint.
    """
    ligand = BSS.IO.readMolecules(
        [f"{url}/ligand01.prm7.bz2", f"{url}/ligand01.rst7.bz2"]
    ).getMolecule(0)
    decoupled_ligand = decouple(ligand)

    protein = BSS.IO.readMolecules(
        [f"{url}/1jr5.crd.bz2", f"{url}/1jr5.top.bz2"]
    ).getMolecule(0)

    system = (protein + decoupled_ligand).toSystem()

    # Create three distance restraints
    restraint_dict = {
        "distance_restraints": [
            {
                "l1": decoupled_ligand.getAtoms()[0],
                "r1": protein.getAtoms()[0],
                "r0": 3 * angstrom,
                "kr": 10 * kcal_per_mol / angstrom**2,
                "r_fb": 1 * angstrom,
            },
            {
                "l1": decoupled_ligand.getAtoms()[1],
                "r1": protein.getAtoms()[1],
                "r0": 3 * angstrom,
                "kr": 10 * kcal_per_mol / angstrom**2,
                "r_fb": 1 * angstrom,
            },
        ],
        "permanent_distance_restraint": {
            "l1": decoupled_ligand.getAtoms()[2],
            "r1": protein.getAtoms()[2],
            "r0": 0 * angstrom,
            "kr": 10 * kcal_per_mol / angstrom**2,
            "r_fb": 0 * angstrom,
        },
    }

    return system, restraint_dict


@pytest.fixture(scope="session")
def mdr_restraint_fb_r0(mdr_restraint_component_fb_r0):
<<<<<<< HEAD
    """Generate the multiple distance restraints restraint object with
    the values for r0 and r_fb set to 0 for the permanent restraint."""
=======
    """
    Generate the multiple distance restraints restraint object with
    the values for r0 and r_fb set to 0 for the permanent restraint.
    """
>>>>>>> 16d00d08
    system, restraint_dict = mdr_restraint_component_fb_r0

    restraint = Restraint(
        system, restraint_dict, 300 * kelvin, restraint_type="multiple_distance"
    )
    return restraint


def test_sanity_mdr(mdr_restraint):
    """Sanity check."""
    assert isinstance(mdr_restraint, Restraint)


def test_numerical_correction_mdr(mdr_restraint):
    dG = mdr_restraint.getCorrection(method="numerical") / kcal_per_mol
    assert np.isclose(-0.991, dG, atol=0.001)


def test_numerical_correction_mdr_fb0(mdr_restraint_fb_r0):
    """
    Check that the numerical multiple distance restraints correction is
    consistent with the analytical result when the flat-bottom radius is 0
    and r0 = 0.
    """
    # Get the numerical correction
    dG_numerical = mdr_restraint_fb_r0.getCorrection(method="numerical") / kcal_per_mol

    # Calculate the analytical correction
    # Constants
    v0 = (
        ((_Sire_meter3 / 1000) / _Sire_mole) / _Sire_angstrom3
    ).value()  # standard state volume in A^3
    R = (
        _k_boltz.value() * kcal_per_mol / kelvin
    ).value()  # molar gas constant in kcal mol-1 K-1

    T = mdr_restraint_fb_r0.T / kelvin  # Temperature in Kelvin

    kr = mdr_restraint_fb_r0._restraint_dict["permanent_distance_restraint"]["kr"] / (
        kcal_per_mol / angstrom**2
    )
    dG_analytical = (
        R * T * np.log((2 * np.pi * R * T / kr) ** (3 / 2) / v0)
    )  # kcal mol-1

    assert np.isclose(dG_analytical, dG_numerical, atol=0.001)


def test_analytical_correction_mdr(mdr_restraint):
    with pytest.raises(NotImplementedError):
        dG = mdr_restraint.getCorrection(method="analytical") / kcal_per_mol


def test_gromacs_output_mdr(mdr_restraint):
    """Test the Gromacs output."""
    with pytest.raises(NotImplementedError):
        gromacs_string = mdr_restraint.toString(engine="Gromacs")


class TestSomdOutputMDR:
    @staticmethod
    @pytest.fixture(scope="class")
    def getRestraintSomd(mdr_restraint):
        """The standard form of the restraints for any perturbation type other than `restraint`."""
        mdr_str = (
            mdr_restraint.toString(engine="SOMD", perturbation_type="release_restraint")
            .split("\n")[0]
            .split("=")[1]
            .strip()
        )
        permanent_mdr_str = (
            mdr_restraint.toString(engine="SOMD", perturbation_type="release_restraint")
            .split("\n")[1]
            .split("=")[1]
            .strip()
        )

        mdr_dict = eval(mdr_str)
        permanent_mdr_str = eval(permanent_mdr_str)
        return mdr_dict, permanent_mdr_str

    @staticmethod
    @pytest.fixture(scope="class")
    def getRestraintSomdRestraintPert(mdr_restraint):
        mdr_str = (
            mdr_restraint.toString(engine="SOMD", perturbation_type="restraint")
            .split("=")[1]
            .strip()
        )
        mdr_dict = eval(mdr_str)
        return mdr_dict

    def test_sanity(self, getRestraintSomd):
        "Sanity check"
        mdr_dict_std = getRestraintSomd[0]
        mdr_dict_permanent = getRestraintSomd[1]
        assert isinstance(mdr_dict_std, dict)
        assert isinstance(mdr_dict_permanent, dict)

    def test_dict_vals(self, getRestraintSomd):
        std_mdr_dict = getRestraintSomd[0]
        expected_anchors_std = [{0, 1495}, {1, 1496}]
        permanent_mdr_dict = getRestraintSomd[1]
        expected_anchors_permanent = [{2, 1497}]

        # Test std restraints
        for i, restraint in enumerate(std_mdr_dict):
            assert set(restraint) == expected_anchors_std[i]
            assert std_mdr_dict[restraint][0] == 3.0  # r0
            # kr is halved because of the definition of the force constant in SOMD
            assert std_mdr_dict[restraint][1] == 5.0  # kr
            assert std_mdr_dict[restraint][2] == 1.0  # r_fb

        # Test permanent restraint
        for i, restraint in enumerate(permanent_mdr_dict):
            assert set(restraint) == expected_anchors_permanent[i]
            assert permanent_mdr_dict[restraint][0] == 3.0  # r0
            # kr is halved because of the definition of the force constant in SOMD
            assert permanent_mdr_dict[restraint][1] == 5.0  # kr
            assert permanent_mdr_dict[restraint][2] == 1.0  # r_fb

    def test_dict_vals_restraint_pert(self, getRestraintSomdRestraintPert):
        expected_anchors = [{0, 1495}, {1, 1496}, {2, 1497}]

        for i, restraint in enumerate(getRestraintSomdRestraintPert):
            assert set(restraint) == expected_anchors[i]
            assert getRestraintSomdRestraintPert[restraint][0] == 3.0  # r0
            # kr is halved because of the definition of the force constant in SOMD
            assert getRestraintSomdRestraintPert[restraint][1] == 5.0  # kr
            assert getRestraintSomdRestraintPert[restraint][2] == 1.0  # r_fb<|MERGE_RESOLUTION|>--- conflicted
+++ resolved
@@ -329,15 +329,10 @@
 
 @pytest.fixture(scope="session")
 def mdr_restraint_fb_r0(mdr_restraint_component_fb_r0):
-<<<<<<< HEAD
-    """Generate the multiple distance restraints restraint object with
-    the values for r0 and r_fb set to 0 for the permanent restraint."""
-=======
     """
     Generate the multiple distance restraints restraint object with
     the values for r0 and r_fb set to 0 for the permanent restraint.
     """
->>>>>>> 16d00d08
     system, restraint_dict = mdr_restraint_component_fb_r0
 
     restraint = Restraint(
