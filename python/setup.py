import os
import sys
import platform

# import sire in mixed_api compatibility mode
try:
    import sire as _sr

    _sr.use_mixed_api()
except ImportError:
    # a new version of sire is not installed
    pass

# Allow setting on the command line because setting
# environment variables on Windows is painful!
if "BSS_SKIP_DEPENDENCIES=1" in sys.argv:
    os.environ["BSS_SKIP_DEPENDENCIES"] = "1"
    sys.argv.remove("BSS_SKIP_DEPENDENCIES=1")

if "BSS_CONDA_INSTALL=1" in sys.argv:
    os.environ["BSS_CONDA_INSTALL"] = "1"
    sys.argv.remove("BSS_CONDA_INSTALL=1")


if not os.getenv("BSS_CONDA_INSTALL"):
    # Set the minimum allowed Sire version.
    min_ver = "2023.0.0"
    min_ver_int = int(min_ver.replace(".", ""))

    # Make sure we're using the Sire python interpreter.
    try:
        import sire.legacy.Base

        bin_dir = sire.legacy.Base.getBinDir()
        lib_dir = sire.legacy.Base.getLibDir()
    except ModuleNotFoundError:
        raise ModuleNotFoundError(
            "BioSimSpace currently requires the Sire Python interpreter: www.siremol.org"
        )

    # Check the Sire version.
    if int(sire.legacy.__version__.replace(".", "").replace("dev", "")) < min_ver_int:
        raise ImportError("BioSimSpace requires Sire version '%s' or above." % min_ver)

from setuptools import setup, find_packages

import versioneer

# A list of authors and their email addresses.
authors = (
    "Lester Hedges <lester.hedges@gmail.com, "
    "Christopher Woods <chryswoods@gmail.com>, "
    "Antonia Mey <antonia.mey@gmail.com"
)

_installed_list = None


# Function to check if a conda dependency has been installed
def is_installed(dep: str, conda: str):
    global _installed_list

    if _installed_list is None:
        p = subprocess.Popen([conda, "list", dep], stdout=subprocess.PIPE)
        lines = str(p.stdout.read())
        _installed_list = lines

    return _installed_list.find(dep) != -1


# Function to clear the cache of installed packages
def clear_installed_list():
    global _installed_list
    _installed_list = None


# Run the setup.
try:
    setup(
        name="BioSimSpace",
        version=versioneer.get_version(),
        cmdclass=versioneer.get_cmdclass(),
        description="BioSimSpace: Making biomolecular simulation a breeze.",
        author=authors,
        url="https://github.com/openbiosim/biosimspace",
        license="GPLv3",
        packages=find_packages(),
        include_package_data=True,
        zip_safe=False,
    )

# Post setup configuration.
finally:
    import os

    if "install" in sys.argv and not (
        os.getenv("BSS_CONDA_INSTALL") or os.getenv("BSS_SKIP_DEPENDENCIES")
    ):
        import shlex
        import subprocess

        # Install Python dependencies and enable Jupyter widget extensions.
        print("\nSetting up python environment...")

        # Open files for stdout/stderr.
        stdout = sys.stdout
        stderr = sys.stderr

        # Create a list of the conda dependencies.
<<<<<<< HEAD
        conda_deps = ["alchemlyb",
                      "configargparse",
                      "pygtail",
                      "pyyaml",
                      "watchdog",
                      "pydot",
                      "networkx",
                      "nglview",
                      "ipywidgets<8",
                      "py3dmol",
                      "pypdb",
                      "rdkit",
                      "parmed",
                      "lomap2",
                      "mdtraj",             # known not available on aarch64
                      "mdanalysis",         # known not available on aarch64
                      "openff-toolkit"      # known not available on aarch64
                      "kcombu_bss",
                      "openff-interchange-base",
                      "openff-toolkit-base",
                      "sire",
                    ]
=======
        conda_deps = [
            "alchemlyb",  # known not available on aarch64
            "configargparse",
            "ipywidgets<8",
            "kcombu_bss",
            "lomap2",
            "mdtraj",  # known not available on aarch64
            "mdanalysis",  # known not available on aarch64
            "networkx",
            "nglview",
            "openff-interchange-base",
            "openff-toolkit-base",
            "parmed",
            "pyarrow",
            "py3dmol",
            "pydot",
            "pygtail",
            "pyyaml",
            "rdkit",
            "sire",
        ]
>>>>>>> bd4a6801

        # Don't try to install things that are already installed...
        to_install_deps = []

        print("Checking for dependencies that are already installed...")

        from shutil import which

        conda_exe = which("mamba")
        real_conda_exe = which("conda")

        if conda_exe is None or not os.path.exists(conda_exe):
            conda_exe = real_conda_exe

        if conda_exe is None or not os.path.exists(conda_exe):
            raise IOError("Unable to install as cannot find conda or mamba!")

        for dep in conda_deps:
            if not is_installed(dep, conda=conda_exe):
                to_install_deps.append(dep)
                print(f"Need to install {dep}")
            else:
                print("Already installed %s" % dep)

        clear_installed_list()

        conda_deps = to_install_deps

        # Need to not use posix rules on windows with shlex.split, or path separator is escaped
        posix = sys.platform != "win32"

        print("Adding openbiosim channel")
        command = (
            "%s config --system --prepend channels openbiosim/label/dev"
            % real_conda_exe
        )
        print(command)

        print("Adding conda-forge channel")
        command = "%s config --system --prepend channels conda-forge" % real_conda_exe
        print(command)
        try:
            subprocess.run(
                shlex.split(command, posix=posix),
                shell=False,
                stdout=stdout,
                stderr=stderr,
            )
        except Exception as e:
            print(f"Something went wrong ({e}). Continuing regardless...")

        print("Disabling conda auto update")
        command = "%s config --system --set auto_update_conda false" % real_conda_exe
        print(command)
        try:
            subprocess.run(
                shlex.split(command, posix=posix),
                shell=False,
                stdout=stdout,
                stderr=stderr,
            )
        except Exception as e:
            print(f"Something went wrong ({e}). Continuing regardless...")

        print("Installing conda dependencies: %s" % ", ".join(conda_deps))
        command = "%s install -y -q %s" % (conda_exe, " ".join(conda_deps))
        print(command)

        all_installed_ok = True

        try:
            subprocess.run(
                shlex.split(command, posix=posix),
                shell=False,
                stdout=stdout,
                stderr=stderr,
                check=True,
            )
        except Exception:
            all_installed_ok = False

        if not all_installed_ok:
            print("There were errors installing some of the dependencies.")
            print(
                "We will now try to install them one-by-one. This may take some time..."
            )

            failures = []

            for dep in conda_deps:
                if not is_installed(dep, conda=conda_exe):
                    print("Trying again to install '%s'" % dep)
                    command = "%s install -y -q %s" % (conda_exe, dep)

                    try:
                        subprocess.run(
                            shlex.split(command, posix=posix),
                            shell=False,
                            stdout=stdout,
                            stderr=stderr,
                            check=True,
                        )
                    except Exception:
                        failures.append(dep)

            if len(failures) == 0:
                print("All dependencies installed successfully!")
            else:
                print(
                    "\n** Failed to install these dependencies: %s"
                    % ", ".join(failures)
                )
                print(
                    "** BioSimSpace will still install and run, but some functionality may not be available.\n"
                )
        else:
            print("All dependencies install successfully first time!")

        print("Activating notebook extension: nglview")

        if sys.platform == "win32":
            bin_dir = os.path.join(bin_dir, "Scripts")

        command = (
            "%s/jupyter-nbextension install nglview --py --sys-prefix --log-level=0"
            % bin_dir
        )
        subprocess.run(
            shlex.split(command, posix=posix),
            shell=False,
            stdout=stdout,
            stderr=stderr,
        )
        command = "%s/jupyter-nbextension enable nglview --py --sys-prefix" % bin_dir
        subprocess.run(
            shlex.split(command, posix=posix),
            shell=False,
            stdout=stdout,
            stderr=stderr,
        )

        print("Cleaning conda environment")
        command = "%s clean --all --yes --quiet" % conda_exe
        subprocess.run(
            shlex.split(command, posix=posix),
            shell=False,
            stdout=stdout,
            stderr=stderr,
        )

        print("\nDone!")

        print(
            "\nIf you have problems with Jupyter permissions, try removing '$HOME/.jupyter' or '$HOME/.local/share/jupyter'"
        )

        print("\nFor optional package support...")
        print("AMBER:   http://ambermd.org")
        print("GROMACS: http://www.gromacs.org")
        print("NAMD:    http://www.ks.uiuc.edu/Research/namd")<|MERGE_RESOLUTION|>--- conflicted
+++ resolved
@@ -107,7 +107,6 @@
         stderr = sys.stderr
 
         # Create a list of the conda dependencies.
-<<<<<<< HEAD
         conda_deps = ["alchemlyb",
                       "configargparse",
                       "pygtail",
@@ -117,6 +116,7 @@
                       "networkx",
                       "nglview",
                       "ipywidgets<8",
+                      "pyarrow",
                       "py3dmol",
                       "pypdb",
                       "rdkit",
@@ -130,29 +130,6 @@
                       "openff-toolkit-base",
                       "sire",
                     ]
-=======
-        conda_deps = [
-            "alchemlyb",  # known not available on aarch64
-            "configargparse",
-            "ipywidgets<8",
-            "kcombu_bss",
-            "lomap2",
-            "mdtraj",  # known not available on aarch64
-            "mdanalysis",  # known not available on aarch64
-            "networkx",
-            "nglview",
-            "openff-interchange-base",
-            "openff-toolkit-base",
-            "parmed",
-            "pyarrow",
-            "py3dmol",
-            "pydot",
-            "pygtail",
-            "pyyaml",
-            "rdkit",
-            "sire",
-        ]
->>>>>>> bd4a6801
 
         # Don't try to install things that are already installed...
         to_install_deps = []
