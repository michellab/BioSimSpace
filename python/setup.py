--- conflicted
+++ resolved
@@ -67,6 +67,7 @@
         # Create a list of the conda dependencies.
         conda_deps = ["alchemlyb",
                       "configargparse",
+                      "ipywidgets<8",
                       "lomap2",
                       "networkx",
                       "nglview",
@@ -74,12 +75,6 @@
                       "pytest",
                       "pyyaml",
                       "pydot",
-<<<<<<< HEAD
-=======
-                      "networkx",
-                      "nglview",
-                      "ipywidgets<8",
->>>>>>> 082f4433
                       "py3dmol",
                       "pypdb",
                       "parmed",
