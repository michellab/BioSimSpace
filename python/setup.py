import os
import platform

if not os.getenv("BSS_CONDA_INSTALL"):
    # Set the minimum allowed Sire version.
    min_ver = "2019.1.0"
    min_ver_int = int(min_ver.replace(".", ""))

    # Make sure we're using the Sire python interpreter.
    try:
        import Sire.Base
        bin_dir = Sire.Base.getBinDir()
        lib_dir = Sire.Base.getLibDir()
    except ModuleNotFoundError:
        raise ModuleNotFoundError("BioSimSpace currently requires the Sire Python interpreter: www.siremol.org")

    # Check the Sire version.
    if int(Sire.__version__.replace(".", "")) < min_ver_int:
        raise ImportError("BioSimSpace requires Sire version '%s' or above." % min_ver)

from setuptools import setup, find_packages

import versioneer

# A list of authors and their email addresses.
authors=("Lester Hedges <lester.hedges@gmail.com, "
         "Christopher Woods <chryswoods@gmail.com>, "
         "Antonia Mey <antonia.mey@gmail.com")

# Function to check if a conda dependency has been installed
def is_installed(dep: str, conda: str):
    p = subprocess.Popen([conda, "list", dep], stdout=subprocess.PIPE)
    lines = str(p.stdout.read())

    return lines.find(dep) != -1


# Run the setup.
try:
    setup(name='BioSimSpace',
          version=versioneer.get_version(),
          cmdclass=versioneer.get_cmdclass(),
          description='BioSimSpace: Making biomolecular simulation a breeze.',
          author=authors,
          url='https://github.com/michellab/BioSimSpace',
          license='GPLv2',
          packages=find_packages(),
          include_package_data=True,
          zip_safe=False
        )

# Post setup configuration.
finally:
    import sys

    if "install" in sys.argv and not (os.getenv("BSS_CONDA_INSTALL") or os.getenv("BSS_SKIP_DEPENDENCIES")):
        import shlex
        import subprocess

        # Install Python dependencies and enable Jupyter widget extensions.
        print("\nSetting up python environment...")

        # Open files for stdout/stderr.
        stdout = sys.stdout
        stderr = sys.stderr

        # Create a list of the conda dependencies.
        conda_deps = ["alchemlyb",
                      "configargparse",
                      "ipywidgets<8",
                      "lomap2",
                      "networkx",
                      "nglview",
                      "pygtail",
                      "pytest",
                      "pyyaml",
                      "pydot",
                      "py3dmol",
                      "pypdb",
                      "parmed",
<<<<<<< HEAD
                      "lomap2",
                      "alchemlyb",
=======
                      "rdkit",
                      "watchdog",
>>>>>>> 03396e79
                      "mdtraj",             # known not available on aarch64
                      "mdanalysis",         # known not available on aarch64
                      "openff-toolkit-base" # known not available on aarch64
                      "openff-interchage"   # known not available on aarch64
                     ]

        # Don't try to install things that are already installed...
        to_install_deps = []

        print("Checking for dependencies that are already installed...")

        for dep in conda_deps:
            if not is_installed(dep, conda="%s/conda" % bin_dir):
                to_install_deps.append(dep)
            else:
                print("Already installed %s" % dep)

        conda_deps = to_install_deps

        print("Adding conda-forge channel")
        command = "%s/conda config --system --prepend channels conda-forge" % bin_dir
        subprocess.run(shlex.split(command), shell=False, stdout=stdout, stderr=stderr)

        print("Disabling conda auto update")
        command = "%s/conda config --system --set auto_update_conda false" % bin_dir
        subprocess.run(shlex.split(command), shell=False, stdout=stdout, stderr=stderr)

        print("Installing conda dependencies: %s" % ", ".join(conda_deps))
        command = "%s/conda install -y -q %s" % (bin_dir, " ".join(conda_deps))

        all_installed_ok = True

        try:
            subprocess.run(shlex.split(command), shell=False,
                           stdout=stdout, stderr=stderr, check=True)
        except Exception:
            all_installed_ok = False

        if not all_installed_ok:
            print("There were errors installing some of the dependencies.")
            print("We will now try to install them one-by-one. This may take some time...")

            failures = []

            for dep in conda_deps:
                if not is_installed(dep, conda="%s/conda" % bin_dir):
                    print("Trying again to install '%s'" % dep)
                    command = "%s/conda install -y -q %s" % (bin_dir, dep)

                    try:
                        subprocess.run(shlex.split(command), shell=False,
                                       stdout=stdout, stderr=stderr, check=True)
                    except Exception:
                        failures.append(dep)

            if len(failures) == 0:
                print("All dependencies installed successfully!")
            else:
                print("\n** Failed to install these dependencies: %s" % ", ".join(failures))
                print("** BioSimSpace will still install and run, but some functionality may not be available.\n")
        else:
            print("All dependencies install successfully first time!")


        print("Activating notebook extension: nglview")
        command = "%s/jupyter-nbextension install nglview --py --sys-prefix --log-level=0" % bin_dir
        subprocess.run(shlex.split(command), shell=False, stdout=stdout, stderr=stderr)
        command = "%s/jupyter-nbextension enable nglview --py --sys-prefix" % bin_dir
        subprocess.run(shlex.split(command), shell=False, stdout=stdout, stderr=stderr)

        print("Cleaning conda environment")
        command = "%s/conda clean --all --yes --quiet" % bin_dir
        subprocess.run(shlex.split(command), shell=False, stdout=stdout, stderr=stderr)

        try:
            import BioSimSpace
        except:
            print("\nPossible installation issues.")
            sys.exit()

        print("\nDone!")

        print("\nIf you have problems with Jupyter permissions, try removing '$HOME/.jupyter' or '$HOME/.local/share/jupyter'")

        print("\nFor optional package support...")
        print("AMBER:   http://ambermd.org")
        print("GROMACS: http://www.gromacs.org")
        print("NAMD:    http://www.ks.uiuc.edu/Research/namd")
        print("FKCOMBU: https://pdbj.org/kcombu")<|MERGE_RESOLUTION|>--- conflicted
+++ resolved
@@ -78,13 +78,8 @@
                       "py3dmol",
                       "pypdb",
                       "parmed",
-<<<<<<< HEAD
-                      "lomap2",
-                      "alchemlyb",
-=======
                       "rdkit",
                       "watchdog",
->>>>>>> 03396e79
                       "mdtraj",             # known not available on aarch64
                       "mdanalysis",         # known not available on aarch64
                       "openff-toolkit-base" # known not available on aarch64
