import os
import platform

if not os.getenv("BSS_CONDA_INSTALL"):
    # Set the minimum allowed Sire version.
    min_ver = "2019.1.0"
    min_ver_int = int(min_ver.replace(".", ""))

    # Make sure we're using the Sire python interpreter.
    try:
        import Sire.Base
        bin_dir = Sire.Base.getBinDir()
        lib_dir = Sire.Base.getLibDir()
    except ModuleNotFoundError:
        raise ModuleNotFoundError("BioSimSpace currently requires the Sire Python interpreter: www.siremol.org")

    # Check the Sire version.
    if int(Sire.__version__.replace(".", "")) < min_ver_int:
        raise ImportError("BioSimSpace requires Sire version '%s' or above." % min_ver)

from setuptools import setup, find_packages

import versioneer

# A list of authors and their email addresses.
authors=("Lester Hedges <lester.hedges@gmail.com, "
         "Christopher Woods <chryswoods@gmail.com>, "
         "Antonia Mey <antonia.mey@gmail.com")

# Function to check if a conda dependency has been installed
def is_installed(dep: str, conda: str):
    p = subprocess.Popen([conda, "list", dep], stdout=subprocess.PIPE)
    lines = str(p.stdout.read())

    return lines.find(dep) != -1


# Run the setup.
try:
    setup(name='BioSimSpace',
          version=versioneer.get_version(),
          cmdclass=versioneer.get_cmdclass(),
          description='BioSimSpace: Making biomolecular simulation a breeze.',
          author=authors,
          url='https://github.com/michellab/BioSimSpace',
          license='GPLv2',
          packages=find_packages(),
          include_package_data=True,
          zip_safe=False
        )

# Post setup configuration.
finally:
    import sys

    if "install" in sys.argv and not (os.getenv("BSS_CONDA_INSTALL") or os.getenv("BSS_SKIP_DEPENDENCIES")):
        import shlex
        import subprocess

        # Install Python dependencies and enable Jupyter widget extensions.
        print("\nSetting up python environment...")

        # Open files for stdout/stderr.
        stdout = sys.stdout
        stderr = sys.stderr

        # Create a list of the conda dependencies.
        conda_deps = ["alchemlyb",
                      "configargparse",
                      "lomap2",
                      "networkx",
                      "nglview",
                      "pygtail",
                      "pytest",
                      "pyyaml",
                      "pydot",
<<<<<<< HEAD
                      "networkx",
                      "nglview",
                      "ipywidgets<8",
=======
>>>>>>> cbaeb85f
                      "py3dmol",
                      "pypdb",
                      "parmed",
                      "rdkit",
                      "watchdog",
                      "mdtraj",             # known not available on aarch64
                      "mdanalysis",         # known not available on aarch64
                      "openff-toolkit-base" # known not available on aarch64
                     ]

        # Don't try to install things that are already installed...
        to_install_deps = []

        print("Checking for dependencies that are already installed...")

        for dep in conda_deps:
            if not is_installed(dep, conda="%s/conda" % bin_dir):
                to_install_deps.append(dep)
            else:
                print("Already installed %s" % dep)

        conda_deps = to_install_deps

        print("Adding conda-forge channel")
        command = "%s/conda config --system --prepend channels conda-forge" % bin_dir
        subprocess.run(shlex.split(command), shell=False, stdout=stdout, stderr=stderr)

        print("Disabling conda auto update")
        command = "%s/conda config --system --set auto_update_conda false" % bin_dir
        subprocess.run(shlex.split(command), shell=False, stdout=stdout, stderr=stderr)

        print("Installing conda dependencies: %s" % ", ".join(conda_deps))
        command = "%s/conda install -y -q %s" % (bin_dir, " ".join(conda_deps))

        all_installed_ok = True

        try:
            subprocess.run(shlex.split(command), shell=False,
                           stdout=stdout, stderr=stderr, check=True)
        except Exception:
            all_installed_ok = False

        if not all_installed_ok:
            print("There were errors installing some of the dependencies.")
            print("We will now try to install them one-by-one. This may take some time...")

            failures = []

            for dep in conda_deps:
                if not is_installed(dep, conda="%s/conda" % bin_dir):
                    print("Trying again to install '%s'" % dep)
                    command = "%s/conda install -y -q %s" % (bin_dir, dep)

                    try:
                        subprocess.run(shlex.split(command), shell=False,
                                       stdout=stdout, stderr=stderr, check=True)
                    except Exception:
                        failures.append(dep)

            if len(failures) == 0:
                print("All dependencies installed successfully!")
            else:
                print("\n** Failed to install these dependencies: %s" % ", ".join(failures))
                print("** BioSimSpace will still install and run, but some functionality may not be available.\n")
        else:
            print("All dependencies install successfully first time!")


        print("Activating notebook extension: nglview")
        command = "%s/jupyter-nbextension install nglview --py --sys-prefix --log-level=0" % bin_dir
        subprocess.run(shlex.split(command), shell=False, stdout=stdout, stderr=stderr)
        command = "%s/jupyter-nbextension enable nglview --py --sys-prefix" % bin_dir
        subprocess.run(shlex.split(command), shell=False, stdout=stdout, stderr=stderr)

        print("Cleaning conda environment")
        command = "%s/conda clean --all --yes --quiet" % bin_dir
        subprocess.run(shlex.split(command), shell=False, stdout=stdout, stderr=stderr)

        try:
            import BioSimSpace
        except:
            print("\nPossible installation issues.")
            sys.exit()

        print("\nDone!")

        print("\nIf you have problems with Jupyter permissions, try removing '$HOME/.jupyter' or '$HOME/.local/share/jupyter'")

        print("\nFor optional package support...")
        print("AMBER:   http://ambermd.org")
        print("GROMACS: http://www.gromacs.org")
        print("NAMD:    http://www.ks.uiuc.edu/Research/namd")
        print("FKCOMBU: https://pdbj.org/kcombu")<|MERGE_RESOLUTION|>--- conflicted
+++ resolved
@@ -66,6 +66,7 @@
 
         # Create a list of the conda dependencies.
         conda_deps = ["alchemlyb",
+                      "ipywidgets<8",
                       "configargparse",
                       "lomap2",
                       "networkx",
@@ -74,12 +75,6 @@
                       "pytest",
                       "pyyaml",
                       "pydot",
-<<<<<<< HEAD
-                      "networkx",
-                      "nglview",
-                      "ipywidgets<8",
-=======
->>>>>>> cbaeb85f
                       "py3dmol",
                       "pypdb",
                       "parmed",
