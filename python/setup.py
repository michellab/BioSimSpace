# Set the minimum allowed Sire version.
min_ver = "2018.1.0"
min_ver_int = int(min_ver.replace(".", ""))

# Make sure we're using the Sire python interpreter.
try:
    import Sire.Base
    bin_dir = Sire.Base.getBinDir()
    lib_dir = Sire.Base.getLibDir()
except ModuleNotFoundError:
    raise ModuleNotFoundError("BioSimSpace currently requires the Sire Python interpreter: www.siremol.org")

# Check the Sire version.
if int(Sire.__version__.replace(".", "")) < min_ver_int:
    raise ImportError("BioSimSpace requires Sire version '%s' or above." % min_ver)

from setuptools import setup, find_packages

import subprocess
import versioneer

# A list of authors and their email addresses.
authors=("Lester Hedges <lester.hedges@gmail.com, "
         "Christopher Woods <chryswoods@gmail.com>, "
         "Antonia Mey <antonia.mey@gmail.com")

# Run the setup.
try:
    setup(name='BioSimSpace',
          version=versioneer.get_version(),
          cmdclass=versioneer.get_cmdclass(),
          description='BioSimSpace: Making biomolecular simulation a breeze.',
          author=authors,
          url='https://github.com/michellab/BioSimSpace',
          license='GPLv2',
          packages=find_packages(),
          zip_safe=True
        )

# Post setup configuration.
finally:
    print("\nSetting up python environment...")

<<<<<<< HEAD
    # Install Python dependencies and enable Jupyter widget extensions.

    print("Updating conda")
    command = "%s/conda update -y -q -n base conda" % bin_dir
    subprocess.run(command, shell=True, stdout=subprocess.PIPE)

    print("Adding conda-forge channel")
    command = "%s/conda config --system --prepend channels conda-forge" % bin_dir
    subprocess.run(command, shell=True, stdout=subprocess.PIPE)

    print("Disabling conda auto update")
    command = "%s/conda config --system --set auto_update_conda false" % bin_dir
    subprocess.run(command, shell=True, stdout=subprocess.PIPE)

    print("Installing package: mdtraj")
    command = "%s/conda install -y -q -c omnia mdtraj" % bin_dir
    subprocess.run(command, shell=True, stdout=subprocess.PIPE)

    print("Installing package: mdanalysis")
    command = "%s/conda install -y -q mdanalysis" % bin_dir
    subprocess.run(command, shell=True, stdout=subprocess.PIPE)

    print("Installing package: openbabel")
    command = "%s/conda install -y -q -c openbabel openbabel" % bin_dir
    subprocess.run(command, shell=True, stdout=subprocess.PIPE)

    print("Installing package: gromacs")
    command = "%s/conda install -y -q -c bioconda gromacs" % bin_dir
    subprocess.run(command, shell=True, stdout=subprocess.PIPE)

    print("Installing package: icu")
    command = "%s/conda install -y -q icu" % bin_dir
    subprocess.run(command, shell=True, stdout=subprocess.PIPE)

    print("Upgrading pip")
    command = "%s/pip install --upgrade pip" % bin_dir
    subprocess.run(command, shell=True, stdout=subprocess.PIPE)

    print("Installing package: watchdog")
    command = "%s/pip install watchdog" % bin_dir
    subprocess.run(command, shell=True, stdout=subprocess.PIPE)

    print("Installing package: jupyter")
    command = "%s/pip install jupyter" % bin_dir
    subprocess.run(command, shell=True, stdout=subprocess.PIPE)

    print("Installing package: duecredit")
    command = "%s/pip install duecredit" % bin_dir
    subprocess.run(command, shell=True, stdout=subprocess.PIPE)

    print("Installing package: mock")
    command = "%s/pip install mock" % bin_dir
    subprocess.run(command, shell=True, stdout=subprocess.PIPE)

    print("Installing package: pygtail")
    command = "%s/pip install pygtail" % bin_dir
    subprocess.run(command, shell=True, stdout=subprocess.PIPE)

    print("Installing package: fileupload")
    command = "%s/pip install fileupload" % bin_dir
    subprocess.run(command, shell=True, stdout=subprocess.PIPE)

    print("Activating notebook extension: fileupload")
    command = "%s/jupyter-nbextension install fileupload --py --sys-prefix --log-level=0" % bin_dir
    subprocess.run(command, shell=True, stdout=subprocess.PIPE)
    command = "%s/jupyter-nbextension enable fileupload --py --sys-prefix" % bin_dir
    subprocess.run(command, shell=True, stdout=subprocess.PIPE)

    print("Installing package: nglview")
    command = "%s/pip --no-cache-dir install nglview" % bin_dir
    subprocess.run(command, shell=True, stdout=subprocess.PIPE)

    print("Activating notebook extension: nglview")
    command = "%s/jupyter-nbextension install nglview --py --sys-prefix --log-level=0" % bin_dir
    subprocess.run(command, shell=True, stdout=subprocess.PIPE)
    command = "%s/jupyter-nbextension enable nglview --py --sys-prefix" % bin_dir
    subprocess.run(command, shell=True, stdout=subprocess.PIPE)

    print("Cleaning conda environment")
    command = "%s/conda clean -all -y -q" % bin_dir
    subprocess.run(command, shell=True, stdout=subprocess.PIPE)
=======
    import os

    if not os.getenv("BSS_SKIP_INSTALL"):
        # Install Python dependencies and enable Jupyter widget extensions.

        print("Updating conda")
        command = "%s/conda update -y -q -n base conda" % bin_dir
        subprocess.run(command, shell=True, stdout=subprocess.PIPE)

        print("Adding conda-forge channel")
        command = "%s/conda config --system --prepend channels conda-forge" % bin_dir
        subprocess.run(command, shell=True, stdout=subprocess.PIPE)

        print("Disabling conda auto update")
        command = "%s/conda config --system --set auto_update_conda false" % bin_dir
        subprocess.run(command, shell=True, stdout=subprocess.PIPE)

        print("Installing package: mdtraj")
        command = "%s/conda install -y -q -c omnia mdtraj" % bin_dir
        subprocess.run(command, shell=True, stdout=subprocess.PIPE)

        print("Installing package: mdanalysis")
        command = "%s/conda install -y -q mdanalysis" % bin_dir
        subprocess.run(command, shell=True, stdout=subprocess.PIPE)

        print("Installing package: openbabel")
        command = "%s/conda install -y -q -c openbabel openbabel" % bin_dir
        subprocess.run(command, shell=True, stdout=subprocess.PIPE)

        print("Upgrading pip")
        command = "%s/pip install --upgrade pip" % bin_dir
        subprocess.run(command, shell=True, stdout=subprocess.PIPE)

        print("Installing package: watchdog")
        command = "%s/pip install watchdog" % bin_dir
        subprocess.run(command, shell=True, stdout=subprocess.PIPE)

        print("Installing package: jupyter")
        command = "%s/pip install jupyter" % bin_dir
        subprocess.run(command, shell=True, stdout=subprocess.PIPE)

        print("Installing package: duecredit")
        command = "%s/pip install duecredit" % bin_dir
        subprocess.run(command, shell=True, stdout=subprocess.PIPE)

        print("Installing package: mock")
        command = "%s/pip install mock" % bin_dir
        subprocess.run(command, shell=True, stdout=subprocess.PIPE)

        print("Installing package: pygtail")
        command = "%s/pip install pygtail" % bin_dir
        subprocess.run(command, shell=True, stdout=subprocess.PIPE)

        print("Installing package: fileupload")
        command = "%s/pip install fileupload" % bin_dir
        subprocess.run(command, shell=True, stdout=subprocess.PIPE)

        print("Activating notebook extension: fileupload")
        command = "%s/jupyter-nbextension install fileupload --py --sys-prefix --log-level=0" % bin_dir
        subprocess.run(command, shell=True, stdout=subprocess.PIPE)
        command = "%s/jupyter-nbextension enable fileupload --py --sys-prefix" % bin_dir
        subprocess.run(command, shell=True, stdout=subprocess.PIPE)

        print("Installing package: nglview")
        command = "%s/pip --no-cache-dir install nglview" % bin_dir
        subprocess.run(command, shell=True, stdout=subprocess.PIPE)

        print("Activating notebook extension: nglview")
        command = "%s/jupyter-nbextension install nglview --py --sys-prefix --log-level=0" % bin_dir
        subprocess.run(command, shell=True, stdout=subprocess.PIPE)
        command = "%s/jupyter-nbextension enable nglview --py --sys-prefix" % bin_dir
        subprocess.run(command, shell=True, stdout=subprocess.PIPE)

        print("Cleaning conda environment")
        command = "%s/conda clean -all -y -q" % bin_dir
        subprocess.run(command, shell=True, stdout=subprocess.PIPE)
>>>>>>> d471e69c

    print("\nDone!")

    print("\nIf you have problems with Jupyter permissions, try removing '$HOME/.jupyter' or '$HOME/.local/share/jupyter'")

    print("\nFor optional package support...")
    print("AMBER:   http://ambermd.org")
    print("GROMACS: http://www.gromacs.org")
    print("NAMD:    http://www.ks.uiuc.edu/Research/namd")<|MERGE_RESOLUTION|>--- conflicted
+++ resolved
@@ -41,89 +41,6 @@
 finally:
     print("\nSetting up python environment...")
 
-<<<<<<< HEAD
-    # Install Python dependencies and enable Jupyter widget extensions.
-
-    print("Updating conda")
-    command = "%s/conda update -y -q -n base conda" % bin_dir
-    subprocess.run(command, shell=True, stdout=subprocess.PIPE)
-
-    print("Adding conda-forge channel")
-    command = "%s/conda config --system --prepend channels conda-forge" % bin_dir
-    subprocess.run(command, shell=True, stdout=subprocess.PIPE)
-
-    print("Disabling conda auto update")
-    command = "%s/conda config --system --set auto_update_conda false" % bin_dir
-    subprocess.run(command, shell=True, stdout=subprocess.PIPE)
-
-    print("Installing package: mdtraj")
-    command = "%s/conda install -y -q -c omnia mdtraj" % bin_dir
-    subprocess.run(command, shell=True, stdout=subprocess.PIPE)
-
-    print("Installing package: mdanalysis")
-    command = "%s/conda install -y -q mdanalysis" % bin_dir
-    subprocess.run(command, shell=True, stdout=subprocess.PIPE)
-
-    print("Installing package: openbabel")
-    command = "%s/conda install -y -q -c openbabel openbabel" % bin_dir
-    subprocess.run(command, shell=True, stdout=subprocess.PIPE)
-
-    print("Installing package: gromacs")
-    command = "%s/conda install -y -q -c bioconda gromacs" % bin_dir
-    subprocess.run(command, shell=True, stdout=subprocess.PIPE)
-
-    print("Installing package: icu")
-    command = "%s/conda install -y -q icu" % bin_dir
-    subprocess.run(command, shell=True, stdout=subprocess.PIPE)
-
-    print("Upgrading pip")
-    command = "%s/pip install --upgrade pip" % bin_dir
-    subprocess.run(command, shell=True, stdout=subprocess.PIPE)
-
-    print("Installing package: watchdog")
-    command = "%s/pip install watchdog" % bin_dir
-    subprocess.run(command, shell=True, stdout=subprocess.PIPE)
-
-    print("Installing package: jupyter")
-    command = "%s/pip install jupyter" % bin_dir
-    subprocess.run(command, shell=True, stdout=subprocess.PIPE)
-
-    print("Installing package: duecredit")
-    command = "%s/pip install duecredit" % bin_dir
-    subprocess.run(command, shell=True, stdout=subprocess.PIPE)
-
-    print("Installing package: mock")
-    command = "%s/pip install mock" % bin_dir
-    subprocess.run(command, shell=True, stdout=subprocess.PIPE)
-
-    print("Installing package: pygtail")
-    command = "%s/pip install pygtail" % bin_dir
-    subprocess.run(command, shell=True, stdout=subprocess.PIPE)
-
-    print("Installing package: fileupload")
-    command = "%s/pip install fileupload" % bin_dir
-    subprocess.run(command, shell=True, stdout=subprocess.PIPE)
-
-    print("Activating notebook extension: fileupload")
-    command = "%s/jupyter-nbextension install fileupload --py --sys-prefix --log-level=0" % bin_dir
-    subprocess.run(command, shell=True, stdout=subprocess.PIPE)
-    command = "%s/jupyter-nbextension enable fileupload --py --sys-prefix" % bin_dir
-    subprocess.run(command, shell=True, stdout=subprocess.PIPE)
-
-    print("Installing package: nglview")
-    command = "%s/pip --no-cache-dir install nglview" % bin_dir
-    subprocess.run(command, shell=True, stdout=subprocess.PIPE)
-
-    print("Activating notebook extension: nglview")
-    command = "%s/jupyter-nbextension install nglview --py --sys-prefix --log-level=0" % bin_dir
-    subprocess.run(command, shell=True, stdout=subprocess.PIPE)
-    command = "%s/jupyter-nbextension enable nglview --py --sys-prefix" % bin_dir
-    subprocess.run(command, shell=True, stdout=subprocess.PIPE)
-
-    print("Cleaning conda environment")
-    command = "%s/conda clean -all -y -q" % bin_dir
-    subprocess.run(command, shell=True, stdout=subprocess.PIPE)
-=======
     import os
 
     if not os.getenv("BSS_SKIP_INSTALL"):
@@ -200,7 +117,6 @@
         print("Cleaning conda environment")
         command = "%s/conda clean -all -y -q" % bin_dir
         subprocess.run(command, shell=True, stdout=subprocess.PIPE)
->>>>>>> d471e69c
 
     print("\nDone!")
 
