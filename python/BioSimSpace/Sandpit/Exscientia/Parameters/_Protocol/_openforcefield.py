######################################################################
# BioSimSpace: Making biomolecular simulation a breeze!
#
# Copyright: 2017-2023
#
# Authors: Lester Hedges <lester.hedges@gmail.com>
#
# BioSimSpace is free software: you can redistribute it and/or modify
# it under the terms of the GNU General Public License as published by
# the Free Software Foundation, either version 3 of the License, or
# (at your option) any later version.
#
# BioSimSpace is distributed in the hope that it will be useful,
# but WITHOUT ANY WARRANTY; without even the implied warranty of
# MERCHANTABILITY or FITNESS FOR A PARTICULAR PURPOSE. See the
# GNU General Public License for more details.
#
# You should have received a copy of the GNU General Public License
# along with BioSimSpace. If not, see <http://www.gnu.org/licenses/>.
#####################################################################

"""
Functionality for handling parameterisation protocols
for force fields from the Open Force Field Initiative.
Author: Lester Hedges <lester.hedges@gmail.com>.
"""

__author__ = "Lester Hedges"
__email__ = "lester.hedges@gmail.com"

__all__ = ["OpenForceField"]

# To override any protocols, just implement a custom "run" method in any
# of the classes.

from ..._Utils import _try_import, _have_imported

import os as _os

_parmed = _try_import("parmed")
import queue as _queue
import subprocess as _subprocess

import warnings as _warnings

# Suppress duplicate to-Python converted warnings.
# Both Sire and RDKit register the same converter.
with _warnings.catch_warnings():
    _warnings.simplefilter("ignore")
    _rdkit = _try_import("rdkit")

    if _have_imported(_rdkit):
        from rdkit import Chem as _Chem
        from rdkit import RDLogger as _RDLogger

        # Disable RDKit warnings.
        _RDLogger.DisableLog("rdApp.*")
    else:
        _Chem = _rdkit
        _RDLogger = _rdkit

import sys as _sys

# Temporarily redirect stderr to suppress import warnings.
_sys.stderr = open(_os.devnull, "w")

_openmm = _try_import("openmm")

if _have_imported(_openmm):
    from openmm.app import PDBFile as _PDBFile
else:
    _PDBFile = _openmm

_openff = _try_import("openff")

if _have_imported(_openff):
    from openff.interchange import Interchange as _Interchange
    from openff.toolkit.topology import Molecule as _OpenFFMolecule
    from openff.toolkit.topology import Topology as _OpenFFTopology
    from openff.toolkit.typing.engines.smirnoff import ForceField as _Forcefield
else:
    _Interchange = _openff
    _OpenFFMolecule = _openff
    _OpenFFTopology = _openff
    _Forcefield = _openff

# Reset stderr.
_sys.stderr = _sys.__stderr__
del _sys

from sire.legacy import IO as _SireIO
from sire.legacy import Mol as _SireMol
from sire.legacy import System as _SireSystem

from ... import _isVerbose
from ... import IO as _IO
from ..._Exceptions import IncompatibleError as _IncompatibleError
from ..._Exceptions import ThirdPartyError as _ThirdPartyError
from ..._SireWrappers import Molecule as _Molecule
from ... import _Utils

from . import _protocol


class OpenForceField(_protocol.Protocol):
    """A class for handling protocols for Open Force Field models."""

    def __init__(self, forcefield, property_map={}):
        """
        Constructor.

        Parameters
        ----------

        forcefield : str
            The name of the force field.

        property_map : dict
            A dictionary that maps system "properties" to their user defined
            values. This allows the user to refer to properties with their
            own naming scheme, e.g. { "charge" : "my-charge" }
        """

        # Call the base class constructor.
        super().__init__(forcefield=forcefield, property_map=property_map)

        # Set the compatibility flags.
        self._tleap = False
        self._pdb2gmx = False



    def run(self, molecule, work_dir=None, queue=None):
        """
        Run the parameterisation protocol.

        Parameters
        ----------

        molecule : :class:`Molecule <BioSimSpace._SireWrappers.Molecule>`, str
            The molecule to parameterise, either as a Molecule object or SMILES
            string.

        work_dir : :class:`WorkDir <BioSimSpace._Utils.WorkDir>`
            The working directory.

        queue : queue.Queue
            The thread queue is which this method has been run.

        Returns
        -------

        molecule : BioSimSpace._SireWrappers.Molecule
            The parameterised molecule.
        """

        if not isinstance(molecule, (_Molecule, str)):
            raise TypeError(
                "'molecule' must be of type 'BioSimSpace._SireWrappers.Molecule' or 'str'"
            )

        if work_dir is not None and not isinstance(work_dir, _Utils.WorkDir):
            raise TypeError("'work_dir' must be of type 'BioSimSpace._Utils.WorkDir'")

        if queue is not None and not isinstance(queue, _queue.Queue):
            raise TypeError("'queue' must be of type 'queue.Queue'")

        # Set work_dir to the current directory.
        if work_dir is None:
            work_dir = _os.getcwd()

        # Create the file prefix.
        prefix = work_dir + "/"

        # Flag whether the molecule is a SMILES string.
        if isinstance(molecule, str):
            is_smiles = True
        else:
            is_smiles = False

        # The following is adapted from the Open Force Field examples, where an
        # OpenFF system is converted to AMBER format files using ParmEd:
        # https://github.com/openforcefield/openff-toolkit/blob/master/examples/using_smirnoff_in_amber_or_gromacs/convert_to_amber_gromacs.ipynb

        if is_smiles:
            # Convert SMILES string to an OpenFF molecule.
            try:
                off_molecule = _OpenFFMolecule.from_smiles(molecule)
            except Exception as e:
                msg = "Failed to convert SMILES to Open Force Field Molecule."
                if _isVerbose():
                    msg += ": " + getattr(e, "message", repr(e))
                    raise IOError(msg) from e
                else:
                    raise IOError(msg) from None

            # Generate a single conformer.
            try:
                off_molecule.generate_conformers(n_conformers=1)
            except Exception as e:
                msg = "Unable to generate conformer from Open Force Field molecule."
                if _isVerbose():
                    msg += ": " + getattr(e, "message", repr(e))
                    raise IOError(msg) from e
                else:
                    raise IOError(msg) from None
        else:
            # If the molecule was originally loaded from an SDF format file,
            # then write back to the same format.
            fileformat_prop = self._property_map.get("fileformat", "fileformat")
            if (
                molecule._sire_object.hasProperty(fileformat_prop)
                and "SDF" in molecule._sire_object.property("fileformat").value()
            ):
                # Write the molecule to SDF format.
                try:
                    _IO.saveMolecules(
                        prefix + "molecule", molecule, "sdf", self._property_map
                    )
                except Exception as e:
                    msg = "Failed to write the molecule to 'SDF' format."
                    if _isVerbose():
                        msg += ": " + getattr(e, "message", repr(e))
                        raise IOError(msg) from e
                    else:
                        raise IOError(msg) from None

            # Otherwise, go via an intermediate PDB file and use RDKit to try
            # to recover stereochemistry.
            else:
                # Write the molecule to a PDB file.
                try:
                    _IO.saveMolecules(
                        prefix + "molecule", molecule, "pdb", self._property_map
                    )
                except Exception as e:
                    msg = "Failed to write the molecule to 'PDB' format."
                    if _isVerbose():
                        msg += ": " + getattr(e, "message", repr(e))
                        raise IOError(msg) from e
                    else:
                        raise IOError(msg) from None

                # Create an RDKit molecule from the PDB file.
                try:
                    rdmol = _Chem.MolFromPDBFile(
                        prefix + "molecule.pdb", removeHs=False
                    )
                except Exception as e:
                    msg = "RDKit was unable to read the molecular PDB file!"
                    if _isVerbose():
                        msg += ": " + getattr(e, "message", repr(e))
                        raise _ThirdPartyError(msg) from e
                    else:
                        raise _ThirdPartyError(msg) from None

                # Use RDKit to write back to SDF format.
                try:
                    writer = _Chem.SDWriter(prefix + "molecule.sdf")
                    writer.write(rdmol)
                    writer.close()
                except Exception as e:
                    msg = "RDKit was unable to write the molecular SDF file!"
                    if _isVerbose():
                        msg += ": " + getattr(e, "message", repr(e))
                        raise _ThirdPartyError(msg) from e
                    else:
                        raise _ThirdPartyError(msg) from None

            # Create the Open Forcefield Molecule from the intermediate SDF file,
            # as recommended by @j-wags and @mattwthompson.
            try:
                off_molecule = _OpenFFMolecule.from_file(prefix + "molecule.sdf")
            except Exception as e:
                msg = "Unable to create OpenFF Molecule!"
                if _isVerbose():
                    msg += ": " + getattr(e, "message", repr(e))
                    raise _ThirdPartyError(msg) from e
                else:
                    raise _ThirdPartyError(msg) from None

        # Extract the molecular topology.
        try:
            off_topology = off_molecule.to_topology()
        except Exception as e:
            msg = "Unable to create OpenFF Topology!"
            if _isVerbose():
                msg += ": " + getattr(e, "message", repr(e))
                raise _ThirdPartyError(msg) from e
            else:
                raise _ThirdPartyError(msg) from None

        # Load the force field.
        try:
            ff = self._forcefield + ".offxml"
            forcefield = _Forcefield(ff)
        except Exception as e:
            msg = f"Unable to load force field: {ff}"
            if _isVerbose():
                msg += ": " + getattr(e, "message", repr(e))
                raise _ThirdPartyError(msg) from e
            else:
                raise _ThirdPartyError(msg) from None

        # Create an Interchange object.
<<<<<<< HEAD
        try:
            interchange = _Interchange.from_smirnoff(
                force_field=forcefield, topology=off_topology
            )
        except Exception as e:
            msg = "Unable to convert Open Force Field topology to OpenMM topology!"
            if _isVerbose():
                msg += ": " + getattr(e, "message", repr(e))
                raise _ThirdPartyError(msg) from e
            else:
                raise _ThirdPartyError(msg) from None

        # Create an OpenMM system.
=======
>>>>>>> e26d2d08
        try:
            interchange = _Interchange.from_smirnoff(
                force_field=forcefield, topology=off_topology
            )
        except Exception as e:
            msg = "Unable to create OpenFF Interchange object!"
            if _isVerbose():
                msg += ": " + getattr(e, "message", repr(e))
                raise _ThirdPartyError(msg) from e
            else:
                raise _ThirdPartyError(msg) from None

        # Export AMBER format files.
        try:
            interchange.to_prmtop(prefix + "interchange.prmtop")
            interchange.to_inpcrd(prefix + "interchange.inpcrd")
        except Exception as e:
            msg = "Unable to write Interchange object to AMBER format!"
            if _isVerbose():
                msg += ": " + getattr(e, "message", repr(e))
                raise _ThirdPartyError(msg) from e
            else:
                raise _ThirdPartyError(msg) from None

        # Load the parameterised molecule. (This could be a system of molecules.)
        try:
            par_mol = _IO.readMolecules(
                [prefix + "interchange.prmtop", prefix + "interchange.inpcrd"]
            )
            # Extract single molecules.
            if par_mol.nMolecules() == 1:
                par_mol = par_mol.getMolecules()[0]
        except Exception as e:
            msg = "Failed to read molecule from: 'parmed.prmtop', 'parmed.inpcrd'"
            if _isVerbose():
                msg += ": " + getattr(e, "message", repr(e))
                raise IOError(msg) from e
            else:
                raise IOError(msg) from None

        # Make the parameterised molecule compatible with the original topology.
        if is_smiles:
            new_mol = par_mol

            # We'll now add MolName and ResName info to the molecule, since
            # this will be missing.

            # Rename the molecule with the original SMILES string.
            # Since the name is written to topology file formats, we
            # need to ensure that it doesn't start with an [ character,
            # which would break GROMACS.
            name = molecule
            if name.startswith("["):
                name = f"smiles:{name}"

            edit_mol = new_mol._sire_object.edit()
            edit_mol = edit_mol.rename(name).molecule()

            # Rename the residue LIG.
            resname = _SireMol.ResName("LIG")
            edit_mol = edit_mol.residue(_SireMol.ResIdx(0)).rename(resname).molecule()

            # Commit the changes.
            new_mol._sire_object = edit_mol.commit()

        else:
            new_mol = molecule.copy()
            new_mol.makeCompatibleWith(
                par_mol, property_map=self._property_map, overwrite=True, verbose=False
            )

        # Record the forcefield used to parameterise the molecule.
        new_mol._forcefield = self._forcefield

        if queue is not None:
            queue.put(new_mol)
        return new_mol<|MERGE_RESOLUTION|>--- conflicted
+++ resolved
@@ -303,22 +303,6 @@
                 raise _ThirdPartyError(msg) from None
 
         # Create an Interchange object.
-<<<<<<< HEAD
-        try:
-            interchange = _Interchange.from_smirnoff(
-                force_field=forcefield, topology=off_topology
-            )
-        except Exception as e:
-            msg = "Unable to convert Open Force Field topology to OpenMM topology!"
-            if _isVerbose():
-                msg += ": " + getattr(e, "message", repr(e))
-                raise _ThirdPartyError(msg) from e
-            else:
-                raise _ThirdPartyError(msg) from None
-
-        # Create an OpenMM system.
-=======
->>>>>>> e26d2d08
         try:
             interchange = _Interchange.from_smirnoff(
                 force_field=forcefield, topology=off_topology
