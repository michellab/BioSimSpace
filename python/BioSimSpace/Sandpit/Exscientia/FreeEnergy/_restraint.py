######################################################################
# BioSimSpace: Making biomolecular simulation a breeze!
#
# Copyright: 2017-2022
#
# Authors: Lester Hedges <lester.hedges@gmail.com>
#
# BioSimSpace is free software: you can redistribute it and/or modify
# it under the terms of the GNU General Public License as published by
# the Free Software Foundation, either version 2 of the License, or
# (at your option) any later version.
#
# BioSimSpace is distributed in the hope that it will be useful,
# but WITHOUT ANY WARRANTY; without even the implied warranty of
# MERCHANTABILITY or FITNESS FOR A PARTICULAR PURPOSE. See the
# GNU General Public License for more details.
#
# You should have received a copy of the GNU General Public License
# along with BioSimSpace. If not, see <http://www.gnu.org/licenses/>.
#####################################################################

"""
<<<<<<< HEAD
Functionality for selecting receptor-ligand restraints from unrestrained
simulations.
"""

__author__ = "Lester Hedges"
__email__ = "lester.hedges@gmail.com"

__all__ = ["Restraint"]

from collections import defaultdict as _defaultdict, OrderedDict as _OrderedDict
import copy as _copy
from glob import glob as _glob
import math as _math
import shlex as _shlex
import sys as _sys
import os as _os
import re as _re
import shutil as _shutil
import subprocess as _subprocess
import tempfile as _tempfile
import warnings as _warnings
import zipfile as _zipfile

try:
    import alchemlyb as _alchemlyb
    from alchemlyb.postprocessors.units import R_kJmol, kJ2kcal
    from alchemlyb.parsing.gmx import extract_u_nk as _gmx_extract_u_nk
    from alchemlyb.parsing.gmx import extract_dHdl as _gmx_extract_dHdl
    from alchemlyb.parsing.amber import extract_u_nk as _amber_extract_u_nk
    from alchemlyb.parsing.amber import extract_dHdl as _amber_extract_dHdl
    from alchemlyb.preprocessing.subsampling import statistical_inefficiency as _statistical_inefficiency
    from alchemlyb.estimators import AutoMBAR as _AutoMBAR
    from alchemlyb.estimators import TI as _TI
    from alchemlyb.postprocessors.units import to_kcalmol as _to_kcalmol
    is_alchemlyb = True
except:
    print('Please install alchemlyb via pip for analysis using it.')
    is_alchemlyb = False

import numpy as _np
import pandas as _pd
import MDAnalysis as mda
from Sire.Base import getBinDir as _getBinDir
from Sire.Base import getShareDir as _getShareDir

from .. import _gmx_exe
from .. import _is_notebook
from .._Exceptions import AnalysisError as _AnalysisError
from .._Exceptions import MissingSoftwareError as _MissingSoftwareError
from .._SireWrappers import System as _System
from .._Utils import cd as _cd
from .. import Process as _Process
from .. import Protocol as _Protocol
from .. import Types as _Types
from .. import Units as _Units

from ..MD._md import _find_md_engines

if _is_notebook:
    from IPython.display import FileLink as _FileLink

# Check that the analyse_freenrg script exists.
if _sys.platform != "win32":
    _analyse_freenrg = _os.path.join(_getBinDir(), "analyse_freenrg")
else:
    _analyse_freenrg = _os.path.join(_os.path.normpath(_getShareDir()), "scripts", "analyse_freenrg.py")
if not _os.path.isfile(_analyse_freenrg):
    raise _MissingSoftwareError("Cannot find free energy analysis script in expected location: '%s'" % _analyse_freenrg)
if _sys.platform == "win32":
    _analyse_freenrg = "%s %s" % (_os.path.join(_os.path.normpath(_getBinDir()), "sire_python.exe"), _analyse_freenrg)

class Restraint():
    """Class for running unrestrained simulations from which receptor-ligand 
    restraints are selected"""

    # Create a list of supported molecular dynamics engines.
    _engines = ["AMBER", "GROMACS", "SOMD"]

    def __init__(self, system, protocol=None, work_dir=None, engine=None,
            gpu_support=False, setup_only=False, ignore_warnings=False,
            show_errors=True, extra_options=None, extra_lines=None,
            property_map={}):
        """Constructor.

           Parameters
           ----------

           system : :class:`System <BioSimSpace._SireWrappers.System>`
               The molecular system for the perturbation leg. This must contain
               a single perturbable molecule and is assumed to have already
               been equilibrated.

           protocol : :class:`Protocol.FreeEnergy <BioSimSpace.Protocol.FreeEnergy>`, \
               The simulation protocol.

           work_dir : str
               The working directory for the free-energy perturbation
               simulation.

           engine: str
               The molecular dynamics engine used to run the simulation. Available
               options are "AMBER", "GROMACS", or "SOMD". If this argument is omitted
               then BioSimSpace will choose an appropriate engine for you.

           gpu_support : bool
               Whether the engine must have GPU support.

           setup_only: bool
               Whether to only support simulation setup. If True, then no
               simulation processes objects will be created, only the directory
               hierarchy and input files to run a simulation externally. This
               can be useful when you don't intend to use BioSimSpace to run
               the simulation. Note that a 'work_dir' must also be specified.

           ignore_warnings : bool
               Whether to ignore warnings when generating the binary run file.
               This option is specific to GROMACS and will be ignored when a
               different molecular dynamics engine is chosen.

           show_errors : bool
               Whether to show warning/error messages when generating the binary
               run file. This option is specific to GROMACS and will be ignored
               when a different molecular dynamics engine is chosen.

           extra_options : dict
               A dictionary containing extra options. Overrides the ones generated from the protocol.

           extra_lines : list
               A list of extra lines to be put at the end of the script.
           
           property_map : dict
               A dictionary that maps system "properties" to their user defined
               values. This allows the user to refer to properties with their
               own naming scheme, e.g. { "charge" : "my-charge" }
        """

        # Validate the input.

        if not isinstance(system, _System):
            raise TypeError("'system' must be of type 'BioSimSpace._SireWrappers.System'")
        else:
            # Store a copy of solvated system.
            self._system = system.copy()

        if protocol is not None:
            if isinstance(protocol, _Protocol.Production):
                self._protocol = protocol
            else:
                raise TypeError("'protocol' must be of type 'BioSimSpace.Protocol.Production'")
        else:
            # Use a default protocol.
            self._protocol = _Protocol.Equilibration()

        self._extra_options = extra_options if extra_options is not None else {}
        self._extra_lines = extra_lines if extra_lines is not None else []

        if not isinstance(setup_only, bool):
            raise TypeError("'setup_only' must be of type 'bool'.")
        else:
            self._setup_only = setup_only

        # Create a temporary working directory and store the directory name.
        if work_dir is None:
            if setup_only:
                raise ValueError("A 'work_dir' must be specified when 'setup_only' is True!")
            self._tmp_dir = _tempfile.TemporaryDirectory()
            self._work_dir = self._tmp_dir.name

        # User specified working directory.
        else:
            self._work_dir = work_dir

            # Create the directory if it doesn't already exist.
            if not _os.path.isdir(work_dir):
                _os.makedirs(work_dir, exist_ok=True)

        # There must be a single molecule to be decoupled (or annihilated).
        if system.nDecoupledMolecules() != 1:
            raise ValueError("The system must contain a single molecule to be decoupled! "
                                "Use the 'BioSimSpace.Align.Decouple' function to mark a molecule"
                                " to be decoupled.")

        # Validate the user specified molecular dynamics engine.
        self._exe = None
        if engine is not None:
            if not isinstance(engine, str):
                raise TypeError("'engine' must be of type 'str'.")

            # Strip whitespace from engine and convert to upper case.
            engine = engine.replace(" ", "").upper()

            # Check that the engine is supported.
            if engine not in self._engines:
                raise ValueError("Unsupported molecular dynamics engine '%s'. "
                                 "Supported engines are: %r." % ", ".join(self._engines))

            # Make sure GROMACS is installed if GROMACS engine is selected.
            if engine == "GROMACS":
                if _gmx_exe is None:
                    raise _MissingSoftwareError("Cannot use GROMACS engine as GROMACS is not installed!")
                self._exe = _gmx_exe

            elif engine == "AMBER":
                # Find a molecular dynamics engine and executable.
                engines, exes = _find_md_engines(system, protocol, engine, gpu_support)
                if not exes:
                    raise _MissingSoftwareError("Cannot use AMBER engine as AMBER is not installed!")
                elif len(exes) > 1:
                    _warnings.warn(f"Multiple AMBER engines were found. Proceeding with {exes[0]}...")
                self._exe = exes[0]

                if self._protocol.getPerturbationType() != "full":
                    raise NotImplementedError("AMBER currently only supports the 'full' perturbation "
                                              "type. Please use engine='SOMD' when running multistep "
                                              "perturbation types.")
        else:
            # Use SOMD as a default.
            engine = "SOMD"

        # Set the engine.
        self._engine = engine

        if not isinstance(ignore_warnings, bool):
            raise ValueError("'ignore_warnings' must be of type 'bool'.")
        self._ignore_warnings = ignore_warnings

        if not isinstance(show_errors, bool):
            raise ValueError("'show_errors' must be of type 'bool'.")
        self._show_errors = show_errors

        # Check that the map is valid.
        if not isinstance(property_map, dict):
            raise TypeError("'property_map' must be of type 'dict'.")
        self._property_map = property_map

        # Create fake instance methods for 'analyse'. These
        # pass instance data through to the staticmethod versions.
        self.analyse = self._analyse
        # self.analyse_all_repeats = self._analyse_all_repeats

        # Initialise the process.
        self._initialise_process(self._system)

    def start(self):
        """Start the simulation."""
        if self._setup_only:
            _warnings.warn("No process exists! Object created in 'setup_only' mode.")
        else:
            self._process.start()

    def wait(self):
        """Wait for the simulation to finish."""
        if self._setup_only:
            _warnings.warn("No processes exist! Object created in 'setup_only' mode.")
        else:
            self._process.wait()

    def kill(self):
        """Kill the process."""
        self._process.kill()

    def workDir(self):
        """Return the working directory.

           Returns
           -------

           work_dir : str
               The path of the working directory.
        """
        return self._work_dir

    @staticmethod
    def analyse(work_dir, rest_type='Boresch', percent_traj=100,
                lig_selection="resname LIG and not name H*",
                recept_selection="protein and not name H*",
                cutoff=10): # In Angstrom
        """Analyse existing trajectory from a simulation working directory and
        select restraints which best mimic the strongest receptor-ligand
        interactions.

           Parameters
           ----------

           work_dir : str
               The working directory for the simulation.

           rest_type: str
               The type of restraints to select (currently only Boresch is available).
               Default is Boresch.

           percent_traj: float
               The final percentage of the trajectory to use for selection of the
               restraints. The first 100 - percent_traj % of the trajectory is discarded.
               Default is 100.

           lig_selection: str
               The atoms in the ligand to consider as potential anchor points. Uses the
               mdanalysis atom selection language.

           recept_selection: str
               The atoms in the receptor to consider as potential anchor points. Uses the
               mdanalysis atom selection language.

           cutoff: float
               The greatest distance between ligand and receptor anchor atoms, in
               Angstrom. Receptor anchors further than cutoff Angstroms from the closest
               ligand anchors will not be included in the search for potential anchor points.

           Returns
           -------

           restraint : dict
               Dictionary containing the information required to set up the restraints.
               #TODO Decide on format for restraints dictionary

           normal_frame : :class:`System <BioSimSpace._SireWrappers.System>`
               The configuration of the system with the lowest restraint energy
               observed during the final percent_traj % of the trajectory.
        """

        if not isinstance(work_dir, str):
            raise TypeError("'work_dir' must be of type 'str'.")
        if not _os.path.isdir(work_dir):
            raise ValueError("'work_dir' doesn't exist!")

        # TODO Implement checks on other inputs

        # TODO Implement analysis. Outline of functions required

        def getLowVariancePairs():
            pass

        def getBoreschAnchors():
            pass

        # TODO Implement restrainedDOF class which holds relevant DOF? Implement in different module?
        # Then do something like:
        # low_var_pairs = getLowVariancePairs(...)
        # anchors = getBoreschAnchors(low_var_pairs, ...)
        # restrainedDOF_obj = restrainedDOF(anchors=anchors, rest_type="Boresch", ...)
        # best_restraints = restrainedDOF_obj.getOptimalParams(...)
        # 
        # Could also have e.g. restrainedDOF_obj.plot()

    def _analyse(self, rest_type='Boresch', percent_traj=100,
                lig_selection="resname LIG and not name H*",
                recept_selection="protein and not name H*",
                cutoff=10): # In Angstrom
        """Analyse trajectory and select restraints which best mimic strongest receptor-
        ligand interactions.

           Parameters
           ----------

           rest_type: str
               The type of restraints to select (currently only Boresch is available).
               Default is Boresch.

           percent_traj: float
               The final percentage of the trajectory to use for selection of the
               restraints. The first 100 - percent_traj % of the trajectory is discarded.
               Default is 100.

           lig_selection: str
               The atoms in the ligand to consider as potential anchor points. Uses the
               mdanalysis atom selection language.

           recept_selection: str
               The atoms in the receptor to consider as potential anchor points. Uses the
               mdanalysis atom selection language.

           cutoff: float
               The greatest distance between ligand and receptor anchor atoms, in
               Angstrom. Receptor anchors further than cutoff Angstroms from the closest
               ligand anchors will not be included in the search for potential anchor points.

           Returns
           -------

           restraint : dict
               Dictionary containing the information required to set up the restraints.
               #TODO Decide on format for restraints dictionary

           normal_frame : :class:`System <BioSimSpace._SireWrappers.System>`
               The configuration of the system with the lowest restraint energy
               observed during the final percent_traj % of the trajectory.
        """

        # Return the result of calling the staticmethod, passing in the working
        # directory of this object.
        return Restraint.analyse(self._work_dir, rest_type=rest_type, 
                percent_traj=percent_traj,
                lig_selection=lig_selection,
                recept_selection=recept_selection,
                cutoff=cutoff) 


    def _initialise_process(self, system):
        """Internal helper function to initialise the process.

           Parameters
           ----------

           system : :class:`System <BioSimSpace._SireWrappers.System>`
               The molecular system.

        """
        pass

    def toString(self, engine=None):
        if engine is None:
            engine = self._engine
        else:
            if not isinstance(engine, str):
                raise TypeError("'engine' must be of type 'str'.")

            # Strip whitespace from engine and convert to upper case.
            engine = engine.replace(" ", "").upper()

        if engine == 'GROMACS':
            output_string = ['']

            return '\n'.join(output_string)
=======
A class for holding restraints.
"""
>>>>>>> c4e6e8ff
<|MERGE_RESOLUTION|>--- conflicted
+++ resolved
@@ -20,432 +20,6 @@
 #####################################################################
 
 """
-<<<<<<< HEAD
-Functionality for selecting receptor-ligand restraints from unrestrained
-simulations.
+A class for holding restraints.
 """
 
-__author__ = "Lester Hedges"
-__email__ = "lester.hedges@gmail.com"
-
-__all__ = ["Restraint"]
-
-from collections import defaultdict as _defaultdict, OrderedDict as _OrderedDict
-import copy as _copy
-from glob import glob as _glob
-import math as _math
-import shlex as _shlex
-import sys as _sys
-import os as _os
-import re as _re
-import shutil as _shutil
-import subprocess as _subprocess
-import tempfile as _tempfile
-import warnings as _warnings
-import zipfile as _zipfile
-
-try:
-    import alchemlyb as _alchemlyb
-    from alchemlyb.postprocessors.units import R_kJmol, kJ2kcal
-    from alchemlyb.parsing.gmx import extract_u_nk as _gmx_extract_u_nk
-    from alchemlyb.parsing.gmx import extract_dHdl as _gmx_extract_dHdl
-    from alchemlyb.parsing.amber import extract_u_nk as _amber_extract_u_nk
-    from alchemlyb.parsing.amber import extract_dHdl as _amber_extract_dHdl
-    from alchemlyb.preprocessing.subsampling import statistical_inefficiency as _statistical_inefficiency
-    from alchemlyb.estimators import AutoMBAR as _AutoMBAR
-    from alchemlyb.estimators import TI as _TI
-    from alchemlyb.postprocessors.units import to_kcalmol as _to_kcalmol
-    is_alchemlyb = True
-except:
-    print('Please install alchemlyb via pip for analysis using it.')
-    is_alchemlyb = False
-
-import numpy as _np
-import pandas as _pd
-import MDAnalysis as mda
-from Sire.Base import getBinDir as _getBinDir
-from Sire.Base import getShareDir as _getShareDir
-
-from .. import _gmx_exe
-from .. import _is_notebook
-from .._Exceptions import AnalysisError as _AnalysisError
-from .._Exceptions import MissingSoftwareError as _MissingSoftwareError
-from .._SireWrappers import System as _System
-from .._Utils import cd as _cd
-from .. import Process as _Process
-from .. import Protocol as _Protocol
-from .. import Types as _Types
-from .. import Units as _Units
-
-from ..MD._md import _find_md_engines
-
-if _is_notebook:
-    from IPython.display import FileLink as _FileLink
-
-# Check that the analyse_freenrg script exists.
-if _sys.platform != "win32":
-    _analyse_freenrg = _os.path.join(_getBinDir(), "analyse_freenrg")
-else:
-    _analyse_freenrg = _os.path.join(_os.path.normpath(_getShareDir()), "scripts", "analyse_freenrg.py")
-if not _os.path.isfile(_analyse_freenrg):
-    raise _MissingSoftwareError("Cannot find free energy analysis script in expected location: '%s'" % _analyse_freenrg)
-if _sys.platform == "win32":
-    _analyse_freenrg = "%s %s" % (_os.path.join(_os.path.normpath(_getBinDir()), "sire_python.exe"), _analyse_freenrg)
-
-class Restraint():
-    """Class for running unrestrained simulations from which receptor-ligand 
-    restraints are selected"""
-
-    # Create a list of supported molecular dynamics engines.
-    _engines = ["AMBER", "GROMACS", "SOMD"]
-
-    def __init__(self, system, protocol=None, work_dir=None, engine=None,
-            gpu_support=False, setup_only=False, ignore_warnings=False,
-            show_errors=True, extra_options=None, extra_lines=None,
-            property_map={}):
-        """Constructor.
-
-           Parameters
-           ----------
-
-           system : :class:`System <BioSimSpace._SireWrappers.System>`
-               The molecular system for the perturbation leg. This must contain
-               a single perturbable molecule and is assumed to have already
-               been equilibrated.
-
-           protocol : :class:`Protocol.FreeEnergy <BioSimSpace.Protocol.FreeEnergy>`, \
-               The simulation protocol.
-
-           work_dir : str
-               The working directory for the free-energy perturbation
-               simulation.
-
-           engine: str
-               The molecular dynamics engine used to run the simulation. Available
-               options are "AMBER", "GROMACS", or "SOMD". If this argument is omitted
-               then BioSimSpace will choose an appropriate engine for you.
-
-           gpu_support : bool
-               Whether the engine must have GPU support.
-
-           setup_only: bool
-               Whether to only support simulation setup. If True, then no
-               simulation processes objects will be created, only the directory
-               hierarchy and input files to run a simulation externally. This
-               can be useful when you don't intend to use BioSimSpace to run
-               the simulation. Note that a 'work_dir' must also be specified.
-
-           ignore_warnings : bool
-               Whether to ignore warnings when generating the binary run file.
-               This option is specific to GROMACS and will be ignored when a
-               different molecular dynamics engine is chosen.
-
-           show_errors : bool
-               Whether to show warning/error messages when generating the binary
-               run file. This option is specific to GROMACS and will be ignored
-               when a different molecular dynamics engine is chosen.
-
-           extra_options : dict
-               A dictionary containing extra options. Overrides the ones generated from the protocol.
-
-           extra_lines : list
-               A list of extra lines to be put at the end of the script.
-           
-           property_map : dict
-               A dictionary that maps system "properties" to their user defined
-               values. This allows the user to refer to properties with their
-               own naming scheme, e.g. { "charge" : "my-charge" }
-        """
-
-        # Validate the input.
-
-        if not isinstance(system, _System):
-            raise TypeError("'system' must be of type 'BioSimSpace._SireWrappers.System'")
-        else:
-            # Store a copy of solvated system.
-            self._system = system.copy()
-
-        if protocol is not None:
-            if isinstance(protocol, _Protocol.Production):
-                self._protocol = protocol
-            else:
-                raise TypeError("'protocol' must be of type 'BioSimSpace.Protocol.Production'")
-        else:
-            # Use a default protocol.
-            self._protocol = _Protocol.Equilibration()
-
-        self._extra_options = extra_options if extra_options is not None else {}
-        self._extra_lines = extra_lines if extra_lines is not None else []
-
-        if not isinstance(setup_only, bool):
-            raise TypeError("'setup_only' must be of type 'bool'.")
-        else:
-            self._setup_only = setup_only
-
-        # Create a temporary working directory and store the directory name.
-        if work_dir is None:
-            if setup_only:
-                raise ValueError("A 'work_dir' must be specified when 'setup_only' is True!")
-            self._tmp_dir = _tempfile.TemporaryDirectory()
-            self._work_dir = self._tmp_dir.name
-
-        # User specified working directory.
-        else:
-            self._work_dir = work_dir
-
-            # Create the directory if it doesn't already exist.
-            if not _os.path.isdir(work_dir):
-                _os.makedirs(work_dir, exist_ok=True)
-
-        # There must be a single molecule to be decoupled (or annihilated).
-        if system.nDecoupledMolecules() != 1:
-            raise ValueError("The system must contain a single molecule to be decoupled! "
-                                "Use the 'BioSimSpace.Align.Decouple' function to mark a molecule"
-                                " to be decoupled.")
-
-        # Validate the user specified molecular dynamics engine.
-        self._exe = None
-        if engine is not None:
-            if not isinstance(engine, str):
-                raise TypeError("'engine' must be of type 'str'.")
-
-            # Strip whitespace from engine and convert to upper case.
-            engine = engine.replace(" ", "").upper()
-
-            # Check that the engine is supported.
-            if engine not in self._engines:
-                raise ValueError("Unsupported molecular dynamics engine '%s'. "
-                                 "Supported engines are: %r." % ", ".join(self._engines))
-
-            # Make sure GROMACS is installed if GROMACS engine is selected.
-            if engine == "GROMACS":
-                if _gmx_exe is None:
-                    raise _MissingSoftwareError("Cannot use GROMACS engine as GROMACS is not installed!")
-                self._exe = _gmx_exe
-
-            elif engine == "AMBER":
-                # Find a molecular dynamics engine and executable.
-                engines, exes = _find_md_engines(system, protocol, engine, gpu_support)
-                if not exes:
-                    raise _MissingSoftwareError("Cannot use AMBER engine as AMBER is not installed!")
-                elif len(exes) > 1:
-                    _warnings.warn(f"Multiple AMBER engines were found. Proceeding with {exes[0]}...")
-                self._exe = exes[0]
-
-                if self._protocol.getPerturbationType() != "full":
-                    raise NotImplementedError("AMBER currently only supports the 'full' perturbation "
-                                              "type. Please use engine='SOMD' when running multistep "
-                                              "perturbation types.")
-        else:
-            # Use SOMD as a default.
-            engine = "SOMD"
-
-        # Set the engine.
-        self._engine = engine
-
-        if not isinstance(ignore_warnings, bool):
-            raise ValueError("'ignore_warnings' must be of type 'bool'.")
-        self._ignore_warnings = ignore_warnings
-
-        if not isinstance(show_errors, bool):
-            raise ValueError("'show_errors' must be of type 'bool'.")
-        self._show_errors = show_errors
-
-        # Check that the map is valid.
-        if not isinstance(property_map, dict):
-            raise TypeError("'property_map' must be of type 'dict'.")
-        self._property_map = property_map
-
-        # Create fake instance methods for 'analyse'. These
-        # pass instance data through to the staticmethod versions.
-        self.analyse = self._analyse
-        # self.analyse_all_repeats = self._analyse_all_repeats
-
-        # Initialise the process.
-        self._initialise_process(self._system)
-
-    def start(self):
-        """Start the simulation."""
-        if self._setup_only:
-            _warnings.warn("No process exists! Object created in 'setup_only' mode.")
-        else:
-            self._process.start()
-
-    def wait(self):
-        """Wait for the simulation to finish."""
-        if self._setup_only:
-            _warnings.warn("No processes exist! Object created in 'setup_only' mode.")
-        else:
-            self._process.wait()
-
-    def kill(self):
-        """Kill the process."""
-        self._process.kill()
-
-    def workDir(self):
-        """Return the working directory.
-
-           Returns
-           -------
-
-           work_dir : str
-               The path of the working directory.
-        """
-        return self._work_dir
-
-    @staticmethod
-    def analyse(work_dir, rest_type='Boresch', percent_traj=100,
-                lig_selection="resname LIG and not name H*",
-                recept_selection="protein and not name H*",
-                cutoff=10): # In Angstrom
-        """Analyse existing trajectory from a simulation working directory and
-        select restraints which best mimic the strongest receptor-ligand
-        interactions.
-
-           Parameters
-           ----------
-
-           work_dir : str
-               The working directory for the simulation.
-
-           rest_type: str
-               The type of restraints to select (currently only Boresch is available).
-               Default is Boresch.
-
-           percent_traj: float
-               The final percentage of the trajectory to use for selection of the
-               restraints. The first 100 - percent_traj % of the trajectory is discarded.
-               Default is 100.
-
-           lig_selection: str
-               The atoms in the ligand to consider as potential anchor points. Uses the
-               mdanalysis atom selection language.
-
-           recept_selection: str
-               The atoms in the receptor to consider as potential anchor points. Uses the
-               mdanalysis atom selection language.
-
-           cutoff: float
-               The greatest distance between ligand and receptor anchor atoms, in
-               Angstrom. Receptor anchors further than cutoff Angstroms from the closest
-               ligand anchors will not be included in the search for potential anchor points.
-
-           Returns
-           -------
-
-           restraint : dict
-               Dictionary containing the information required to set up the restraints.
-               #TODO Decide on format for restraints dictionary
-
-           normal_frame : :class:`System <BioSimSpace._SireWrappers.System>`
-               The configuration of the system with the lowest restraint energy
-               observed during the final percent_traj % of the trajectory.
-        """
-
-        if not isinstance(work_dir, str):
-            raise TypeError("'work_dir' must be of type 'str'.")
-        if not _os.path.isdir(work_dir):
-            raise ValueError("'work_dir' doesn't exist!")
-
-        # TODO Implement checks on other inputs
-
-        # TODO Implement analysis. Outline of functions required
-
-        def getLowVariancePairs():
-            pass
-
-        def getBoreschAnchors():
-            pass
-
-        # TODO Implement restrainedDOF class which holds relevant DOF? Implement in different module?
-        # Then do something like:
-        # low_var_pairs = getLowVariancePairs(...)
-        # anchors = getBoreschAnchors(low_var_pairs, ...)
-        # restrainedDOF_obj = restrainedDOF(anchors=anchors, rest_type="Boresch", ...)
-        # best_restraints = restrainedDOF_obj.getOptimalParams(...)
-        # 
-        # Could also have e.g. restrainedDOF_obj.plot()
-
-    def _analyse(self, rest_type='Boresch', percent_traj=100,
-                lig_selection="resname LIG and not name H*",
-                recept_selection="protein and not name H*",
-                cutoff=10): # In Angstrom
-        """Analyse trajectory and select restraints which best mimic strongest receptor-
-        ligand interactions.
-
-           Parameters
-           ----------
-
-           rest_type: str
-               The type of restraints to select (currently only Boresch is available).
-               Default is Boresch.
-
-           percent_traj: float
-               The final percentage of the trajectory to use for selection of the
-               restraints. The first 100 - percent_traj % of the trajectory is discarded.
-               Default is 100.
-
-           lig_selection: str
-               The atoms in the ligand to consider as potential anchor points. Uses the
-               mdanalysis atom selection language.
-
-           recept_selection: str
-               The atoms in the receptor to consider as potential anchor points. Uses the
-               mdanalysis atom selection language.
-
-           cutoff: float
-               The greatest distance between ligand and receptor anchor atoms, in
-               Angstrom. Receptor anchors further than cutoff Angstroms from the closest
-               ligand anchors will not be included in the search for potential anchor points.
-
-           Returns
-           -------
-
-           restraint : dict
-               Dictionary containing the information required to set up the restraints.
-               #TODO Decide on format for restraints dictionary
-
-           normal_frame : :class:`System <BioSimSpace._SireWrappers.System>`
-               The configuration of the system with the lowest restraint energy
-               observed during the final percent_traj % of the trajectory.
-        """
-
-        # Return the result of calling the staticmethod, passing in the working
-        # directory of this object.
-        return Restraint.analyse(self._work_dir, rest_type=rest_type, 
-                percent_traj=percent_traj,
-                lig_selection=lig_selection,
-                recept_selection=recept_selection,
-                cutoff=cutoff) 
-
-
-    def _initialise_process(self, system):
-        """Internal helper function to initialise the process.
-
-           Parameters
-           ----------
-
-           system : :class:`System <BioSimSpace._SireWrappers.System>`
-               The molecular system.
-
-        """
-        pass
-
-    def toString(self, engine=None):
-        if engine is None:
-            engine = self._engine
-        else:
-            if not isinstance(engine, str):
-                raise TypeError("'engine' must be of type 'str'.")
-
-            # Strip whitespace from engine and convert to upper case.
-            engine = engine.replace(" ", "").upper()
-
-        if engine == 'GROMACS':
-            output_string = ['']
-
-            return '\n'.join(output_string)
-=======
-A class for holding restraints.
-"""
->>>>>>> c4e6e8ff
