######################################################################
# BioSimSpace: Making biomolecular simulation a breeze!
#
# Copyright: 2017-2023
#
# Authors: Lester Hedges <lester.hedges@gmail.com>
#
# BioSimSpace is free software: you can redistribute it and/or modify
# it under the terms of the GNU General Public License as published by
# the Free Software Foundation, either version 3 of the License, or
# (at your option) any later version.
#
# BioSimSpace is distributed in the hope that it will be useful,
# but WITHOUT ANY WARRANTY; without even the implied warranty of
# MERCHANTABILITY or FITNESS FOR A PARTICULAR PURPOSE. See the
# GNU General Public License for more details.
#
# You should have received a copy of the GNU General Public License
# along with BioSimSpace. If not, see <http://www.gnu.org/licenses/>.
#####################################################################

"""Tools for plotting data."""

__author__ = "Lester Hedges"
__email__ = "lester.hedges@gmail.com"

__all__ = ["plot", "plotContour", "plotOverlapMatrix"]

import numpy as _np

from warnings import warn as _warn
from os import environ as _environ

from .. import _is_interactive, _is_notebook
from ..Types._type import Type as _Type

# Check to see if DISPLAY is set.
if "DISPLAY" in _environ:
    _display = _environ.get("DISPLAY")
else:
    _display = None
del _environ

if _display is not None:
    _has_display = True
    try:
        import matplotlib.pyplot as _plt
        import matplotlib.colors as _colors

        _has_matplotlib = True
    except ImportError:
        _has_matplotlib = False
else:
    if _is_notebook:
        try:
            import matplotlib.pyplot as _plt
            import matplotlib.colors as _colors

            _has_matplotlib = True
        except ImportError:
            _has_matplotlib = False
    else:
        _has_matplotlib = False
        _has_display = False
        # _warn("The DISPLAY environment variable is unset. Plotting functionality disabled!")

del _display

if _has_matplotlib:
    # Define font sizes.
    _SMALL_SIZE = 14
    _MEDIUM_SIZE = 16
    _BIGGER_SIZE = 18

    # Set font sizes.
    _plt.rc("font", size=_SMALL_SIZE)  # controls default text sizes
    _plt.rc("axes", titlesize=_SMALL_SIZE)  # fontsize of the axes title
    _plt.rc("axes", labelsize=_MEDIUM_SIZE)  # fontsize of the x and y labels
    _plt.rc("xtick", labelsize=_SMALL_SIZE)  # fontsize of the tick labels
    _plt.rc("ytick", labelsize=_SMALL_SIZE)  # fontsize of the tick labels
    _plt.rc("legend", fontsize=_SMALL_SIZE)  # legend fontsize
    _plt.rc("figure", titlesize=_BIGGER_SIZE)  # fontsize of the figure title


def plot(
    x=None,
    y=None,
    xerr=None,
    yerr=None,
    xlabel=None,
    ylabel=None,
    logx=False,
    logy=False,
):
    """
    A simple function to create x/y plots with matplotlib.

    Parameters
    ----------

    x : list
        A list of x data values.

    y : list
        A list of y data values.

    xerr : list
        A list of error values for the x data.

    yerr : list
        A list of error values for the y data.

    xlabel : str
        The x axis label string.

    ylabel : str
        The y axis label string.

    logx : bool
        Whether the x axis is logarithmic.

    logy : bool
        Whether the y axis is logarithmic.
    """

    # Make sure were running interactively.
    if not _is_interactive:
        _warn("You can only use BioSimSpace.Notebook.plot when running interactively.")
        return None

    # Matplotlib failed to import.
    if not _has_matplotlib and _has_display:
        _warn(
            "BioSimSpace.Notebook.plot is disabled as matplotlib failed "
            "to load. Please check your matplotlib installation."
        )
        return None

    if not isinstance(logx, bool):
        raise TypeError("'logx' must be of type 'bool'.")
    if not isinstance(logy, bool):
        raise TypeError("'logy' must be of type 'bool'.")

    # Whether we need to convert the x and y data to floats.
    is_unit_x = False
    is_unit_y = False

    if x is None:
        if y is None:
            raise ValueError("'y' data must be defined!")

        # No x data, use array index as value.
        x = [x for x in range(0, len(y))]

    else:
        # No y data, we assume that the user wants to plot the x
        # data as a series.
        if y is None:
            y = x
            x = [x for x in range(0, len(y))]

    # The x argument must be a list or tuple of data records.
    if not isinstance(x, (list, tuple)):
        raise TypeError("'x' must be of type 'list'")

    else:
        # Make sure all records are of the same type. Missing data will be
        # None, so find the first unit type.
        for idx, xx in enumerate(x):
            if xx is not None:
                _type = type(xx)
                break
        if not all(isinstance(xx, (_type, type(None))) for xx in x):
            raise TypeError("All 'x' data values must be of same type")

        # Convert int to float.
        if _type is int:
            x = [float(xx) for xx in x]
            _type = float

            try:
                xerr = [float(xx) for xx in xerr]
            except:
                pass

        # Make sure any associated error has the same unit.
        if xerr is not None:
            if not all(isinstance(xx, (_type, type(None))) for xx in xerr):
                raise TypeError("All 'xerr' values must be of same type as x data")

        # Does this type have units?
        if isinstance(x[idx], _Type):
            is_unit_x = True

    # The y argument must be a list or tuple of data records.
    if not isinstance(y, (list, tuple)):
        raise TypeError("'y' must be of type 'list'")

    else:
        # Make sure all records are of the same type. Missing data will be
        # None, so find the first unit type.
        for idx, yy in enumerate(y):
            if yy is not None:
                _type = type(yy)
                break
        if not all(isinstance(yy, (_type, type(None))) for yy in y):
            raise TypeError("All 'y' data values must be of same type")

        # Convert int to float.
        if _type is int:
            y = [float(yy) for yy in y]
            _type = float

            try:
                yerr = [float(yy) for yy in yerr]
            except:
                pass

        # Make sure any associated error has the same unit.
        if yerr is not None:
            if not all(isinstance(yy, (_type, type(None))) for yy in yerr):
                raise TypeError("All 'yerr' values must be of same type as y data")

        # Does this type have units?
        if isinstance(y[idx], _Type):
            is_unit_y = True

    # Strip any missing values.

    # x-dimension
    idx = [i for i, v in enumerate(x) if v is not None]
    x = list(filter(lambda v: v is not None, x))
    y = [y[i] for i in idx]
    if xerr is not None:
        xerr = [xerr[i] for i in idx]
    if yerr is not None:
        yerr = [xerr[i] for i in idx]

    # y-dimension
    idx = [i for i, v in enumerate(y) if v is not None]
    y = list(filter(lambda v: v is not None, y))
    x = [x[i] for i in idx]
    if xerr is not None:
        xerr = [xerr[i] for i in idx]
    if yerr is not None:
        yerr = [yerr[i] for i in idx]

    # Lists must contain the same number of records.
    # Truncate the longer list to the length of the shortest.
    if len(x) != len(y):
        _warn("Mismatch in list sizes: len(x) = %d, len(y) = %d" % (len(x), len(y)))

        len_x = len(x)
        len_y = len(y)

        if len_x < len_y:
            y = y[:len_x]
        else:
            x = x[:len_y]

        if xerr is not None:
            xerr = xerr[: len(x)]
        if yerr is not None:
            yerr = yerr[: len(y)]

    if xlabel is not None:
        if not isinstance(xlabel, str):
            raise TypeError("'xlabel' must be of type 'str'")
    else:
        if isinstance(x[0], _Type):
            xlabel = (
                x[0].__class__.__qualname__
                + " ("
                + x[0]._print_format[x[0].unit()]
                + ")"
            )

    if ylabel is not None:
        if not isinstance(ylabel, str):
            raise TypeError("'ylabel' must be of type 'str'")
    else:
        if isinstance(y[0], _Type):
            ylabel = (
                y[0].__class__.__qualname__
                + " ("
                + y[0]._print_format[y[0].unit()]
                + ")"
            )

    # Convert the x and y values to floats.
    if is_unit_x:
        x = [x.value() for x in x]
        if xerr is not None:
            xerr = [x.value() for x in xerr]
    if is_unit_y:
        y = [y.value() for y in y]
        if yerr is not None:
            yerr = [y.value() for y in yerr]

    # Set the figure size.
    _plt.figure(figsize=(8, 6))

    # Create the plot.
    if xerr is None and yerr is None:
        _plt.plot(x, y, "-bo")
    else:
        if xerr is None:
            _plt.errorbar(x, y, yerr=yerr, fmt="-bo")
        else:
            if yerr is None:
                _plt.errorbar(x, y, xerr=xerr, fmt="-bo")
            else:
                _plt.errorbar(x, y, xerr=xerr, yerr=yerr, fmt="-bo")

    # Add axis labels.
    if xlabel is not None:
        _plt.xlabel(xlabel)
    if ylabel is not None:
        _plt.ylabel(ylabel)

    # Scale the axes.
    if logx:
        _plt.xscale("log")
    if logy:
        _plt.yscale("log")

    # Turn on grid.
    _plt.grid()

    return _plt.show()


def plotContour(x, y, z, xlabel=None, ylabel=None, zlabel=None):
    """
    A simple function to create two-dimensional contour plots with matplotlib.

    Parameters
    ----------

    x : list
        A list of x data values.

    y : list
        A list of y data values.

    z : list
        A list of z data values.

    xlabel : str
        The x axis label string.

    ylabel : str
        The y axis label string.

    zlabel : str
        The z axis label string.
    """

    import numpy as _np
    import scipy.interpolate as _interp

    from mpl_toolkits.axes_grid1 import make_axes_locatable as _make_axes_locatable

    # Make sure were running interactively.
    if not _is_interactive:
        _warn("You can only use BioSimSpace.Notebook.plot when running interactively.")
        return None

    # Matplotlib failed to import.
    if not _has_matplotlib and _has_display:
        _warn(
            "BioSimSpace.Notebook.plot is disabled as matplotlib failed "
            "to load. Please check your matplotlib installation."
        )
        return None

    # Whether we need to convert the x, y, and z data to floats.
    is_unit_x = False
    is_unit_y = False
    is_unit_z = False

    # The x argument must be a list or tuple of data records.
    if not isinstance(x, (list, tuple)):
        raise TypeError("'x' must be of type 'list'")

    else:
        # Make sure all records are of the same type.
        _type = type(x[0])
        if not all(isinstance(xx, _type) for xx in x):
            raise TypeError("All 'x' data values must be of same type")

        # Convert int to float.
        if _type is int:
            x = [float(xx) for xx in x]
            _type = float

        # Does this type have units?
        if isinstance(x[0], _Type):
            is_unit_x = True

    # The y argument must be a list or tuple of data records.
    if not isinstance(y, (list, tuple)):
        raise TypeError("'y' must be of type 'list'")

    else:
        # Make sure all records are of the same type.
        _type = type(y[0])
        if not all(isinstance(yy, _type) for yy in y):
            raise TypeError("All 'y' data values must be of same type")

        # Convert int to float.
        if _type is int:
            y = [float(yy) for yy in y]
            _type = float

        # Does this type have units?
        if isinstance(y[0], _Type):
            is_unit_y = True

    if not isinstance(z, (list, tuple)):
        raise TypeError("'z' must be of type 'list'")

    else:
        # Make sure all records are of the same type.
        _type = type(z[0])
        if not all(isinstance(zz, _type) for zz in z):
            raise TypeError("All 'z' data values must be of same type")

        # Convert int to float.
        if _type is int:
            z = [float(zz) for zz in z]
            _type = float

        # Does this type have units?
        if isinstance(z[0], _Type):
            is_unit_z = True

    # Lists must contain the same number of records.
    # Truncate the longer list to the length of the shortest.
    if len(x) != len(y) or len(x) != len(z) or len(y) != len(z):
        _warn(
            "Mismatch in list sizes: len(x) = %d, len(y) = %d, len(z) = %d"
            % (len(x), len(y), len(z))
        )

        lens = [len(x), len(y), len(z)]
        min_len = min(lens)

        x = x[:min_len]
        y = y[:min_len]
        z = z[:min_len]

    if xlabel is not None:
        if not isinstance(xlabel, str):
            raise TypeError("'xlabel' must be of type 'str'")
    else:
        if isinstance(x[0], _Type):
            xlabel = (
                x[0].__class__.__qualname__
                + " ("
                + x[0]._print_format[x[0].unit()]
                + ")"
            )

    if ylabel is not None:
        if not isinstance(ylabel, str):
            raise TypeError("'ylabel' must be of type 'str'")
    else:
        if isinstance(y[0], _Type):
            ylabel = (
                y[0].__class__.__qualname__
                + " ("
                + y[0]._print_format[y[0].unit()]
                + ")"
            )

    if zlabel is not None:
        if not isinstance(zlabel, str):
            raise TypeError("'zlabel' must be of type 'str'")
    else:
        if isinstance(z[0], _Type):
            zlabel = (
                z[0].__class__.__qualname__
                + " ("
                + z[0]._print_format[z[0].unit()]
                + ")"
            )

    # Convert the x and y values to floats.
    if is_unit_x:
        x = [x.value() for x in x]
    if is_unit_y:
        y = [y.value() for y in y]
    if is_unit_z:
        z = [z.value() for z in z]

    # Convert to two-dimensional arrays. We don't assume the data is on a grid,
    # so we interpolate the z values.
    try:
        (
            X,
            Y,
        ) = _np.meshgrid(
            _np.linspace(_np.min(x), _np.max(x), 1000),
            _np.linspace(_np.min(y), _np.max(y), 1000),
        )
        Z = _interp.griddata((x, y), z, (X, Y), method="linear")
    except:
        raise ValueError("Unable to interpolate x, y, and z data to a grid.")

    # Set the figure size.
    _plt.figure(figsize=(8, 8))

    # Create the contour plot.
    cp = _plt.contourf(X, Y, Z)

    # Add axis labels.
    if xlabel is not None:
        _plt.xlabel(xlabel)
    if ylabel is not None:
        _plt.ylabel(ylabel)

    # Get the current axes.
    ax = _plt.gca()

    # Make sure the axes are equal.
    ax.set_aspect("equal", adjustable="box")

    # Make sure the colour bar matches size of the axes.
    divider = _make_axes_locatable(ax)
    cax = divider.append_axes("right", size="5%", pad=0.1)

    # Add a colour bar and label it.
    cbar = _plt.colorbar(cp, cax=cax)
    if zlabel is not None:
        cbar.set_label(zlabel)

    return _plt.show()


<<<<<<< HEAD
def plotOverlapMatrix(overlap,
                      continuous_cbar=False,
                      color_bar_cutoffs=[0.03, 0.1, 0.3]):
=======
def plotOverlapMatrix(
    overlap, continuous_cbar=False, color_bar_cutoffs=[0.03, 0.1, 0.3]
):
>>>>>>> 316e5a96
    """
    Plot the overlap matrix from a free-energy perturbation analysis.

    Parameters
    ----------

    overlap : List of List of float, or 2D numpy array of float
        The overlap matrix.
    continuous_cbar : bool, optional, default=False
        If True, use a continuous colour bar. Otherwise, use a discrete
        set of values defined by the 'color_bar_cutoffs' argument to
        assign a colour to each element in the matrix.
    color_bar_cutoffs : List of float, optional, default=[0.03, 0.1, 0.3]
        The cutoffs to use when assigning a colour to each element in the
        matrix. This is used for both the continuous and discrete color bars.
        Can not contain more than 3 elements.
    """

    # Make sure were running interactively.
    if not _is_interactive:
        _warn("You can only use BioSimSpace.Notebook.plot when running interactively.")
        return None

    # Matplotlib failed to import.
    if not _has_matplotlib and _has_display:
        _warn(
            "BioSimSpace.Notebook.plot is disabled as matplotlib failed "
            "to load. Please check your matplotlib installation."
        )
        return None

    # Validate the input
    if not isinstance(overlap, (list, tuple, _np.ndarray)):
        raise TypeError(
            "The 'overlap' matrix must be a list of list types, or a numpy array!"
        )

    # Convert to a numpy array - no issues if this is already an array.
    overlap = _np.array(overlap)

    # Store the number of rows.
    num_rows = len(overlap)

    # Check the data in each row.
    for row in overlap:
        if not isinstance(row, (list, tuple, _np.ndarray)):
            raise TypeError("The 'overlap' matrix must be a list of list types!")
        if len(row) != num_rows:
            raise ValueError("The 'overlap' matrix must be square!")
        if not all(isinstance(x, float) for x in row):
            raise TypeError("The 'overlap' matrix must contain 'float' types!")

    # Check the colour bar options
    if not isinstance(continuous_cbar, bool):
        raise TypeError("The 'continuous_cbar' option must be a boolean!")
    if not isinstance(color_bar_cutoffs, (list, tuple, _np.ndarray)):
        raise TypeError(
            "The 'color_bar_cutoffs' option must be a list of floats "
            " or a numpy array when 'continuous_cbar' is False!"
        )
    if not all(isinstance(x, float) for x in color_bar_cutoffs):
        raise TypeError("The 'color_bar_cutoffs' option must be a list of floats!")
    if len(color_bar_cutoffs) > 3:
        raise ValueError(
            "The 'color_bar_cutoffs' option must contain no more than 3 elements!"
        )

    # Add 0 and 1 to the colour bar cutoffs.
    if color_bar_cutoffs is not None:
        color_bounds = [0] + color_bar_cutoffs + [1]

    # Tuple of colours and associated font colours.
    # The last and first colours are for the top and bottom of the scale
    # for the continuous colour bar, but are ignored for the discrete bar.
<<<<<<< HEAD
    all_colors = (("#FBE8EB", "black"), # Lighter pink
                  ("#FFD3E0", "black"),
                  ("#88CCEE", "black"),
                  ("#78C592", "black"),
                  ("#117733", "white"),
                  ("#004D00", "white")) # Darker green
=======
    all_colors = (
        ("#FBE8EB", "black"),  # Lighter pink
        ("#FFD3E0", "black"),
        ("#88CCEE", "black"),
        ("#78C592", "black"),
        ("#117733", "white"),
        ("#004D00", "white"),
    )  # Darker green
>>>>>>> 316e5a96

    # Set the colour map.
    if continuous_cbar:
        # Create a color map using the extended palette and positions
        box_colors = [all_colors[i][0] for i in range(len(color_bounds) + 1)]
        cmap = _colors.LinearSegmentedColormap.from_list(
            "CustomMap", list(zip(color_bounds, box_colors))
        )

        # Normalise the same way each time so that plots are always comparable.
        norm = _colors.Normalize(vmin=0, vmax=1)
    else:
        # Throw away the first and last colours.
        box_colors = [colors[0] for colors in all_colors[1:-1]]
        cmap = _colors.ListedColormap(
            [box_colors[i] for i in range(len(color_bounds) - 1)]
        )
        norm = _colors.BoundaryNorm(color_bounds, cmap.N)

    # Create the figure and axis. Use a default size for fewer than 16 windows,
    # otherwise scale the figure size to the number of windows.
    if num_rows < 16:
        fig, ax = _plt.subplots(figsize=(8, 8), dpi=300)
    else:
        fig, ax = _plt.subplots(figsize=(num_rows / 2, num_rows / 2), dpi=300)

    # Create the heatmap. Separate the cells with white lines.
    im = ax.imshow(overlap, cmap=cmap, norm=norm)
    for i in range(num_rows - 1):
        for j in range(num_rows - 1):
            # Make sure these are on the edges of the cells.
            ax.axhline(i + 0.5, color="white", linewidth=0.5)
            ax.axvline(j + 0.5, color="white", linewidth=0.5)

    # Label each cell with the overlap value.
    for i in range(num_rows):
        for j in range(num_rows):
            # Get the text colour based on the overlap value.
            overlap_val = overlap[i][j]
            # Get the index of first color bound greater than the overlap value.
            for idx, bound in enumerate(color_bounds):
                if bound > overlap_val:
                    break
            text_color = all_colors[1:-1][idx - 1][1]
            ax.text(
                j,
                i,
                "{:.2f}".format(overlap[i][j]),
                ha="center",
                va="center",
                fontsize=10,
                color=text_color,
            )

    # Create a colorbar. Reduce the height of the colorbar to match the figure and remove the border.
    if continuous_cbar:
        cbar = ax.figure.colorbar(im, ax=ax, cmap=cmap, norm=norm, shrink=0.7)
    else:
<<<<<<< HEAD
        cbar = ax.figure.colorbar(im,
                                ax=ax,
                                cmap=cmap,
                                norm=norm,
                                boundaries=color_bounds,
                                ticks=color_bounds,
                                shrink=0.7)
=======
        cbar = ax.figure.colorbar(
            im,
            ax=ax,
            cmap=cmap,
            norm=norm,
            boundaries=color_bounds,
            ticks=color_bounds,
            shrink=0.7,
        )
>>>>>>> 316e5a96
    cbar.outline.set_visible(False)

    # Set the axis labels.
    # Set the x axis at the top of the plot.
    _plt.xlabel(r"$\lambda$ Index")
    ax.xaxis.set_label_position("top")
    _plt.ylabel(r"$\lambda$ Index")

    ticks = [x for x in range(0, num_rows)]

    # Set ticks every lambda window.
    _plt.xticks(ticks)
    ax.xaxis.tick_top()
    _plt.yticks(ticks)

    # Remove the borders.
    ax.spines["top"].set_visible(False)
    ax.spines["right"].set_visible(False)
    ax.spines["bottom"].set_visible(False)
    ax.spines["left"].set_visible(False)

    # Create a tight layout to trim whitespace.
    fig.tight_layout()

    return _plt.show()<|MERGE_RESOLUTION|>--- conflicted
+++ resolved
@@ -538,15 +538,9 @@
     return _plt.show()
 
 
-<<<<<<< HEAD
-def plotOverlapMatrix(overlap,
-                      continuous_cbar=False,
-                      color_bar_cutoffs=[0.03, 0.1, 0.3]):
-=======
 def plotOverlapMatrix(
     overlap, continuous_cbar=False, color_bar_cutoffs=[0.03, 0.1, 0.3]
 ):
->>>>>>> 316e5a96
     """
     Plot the overlap matrix from a free-energy perturbation analysis.
 
@@ -621,14 +615,6 @@
     # Tuple of colours and associated font colours.
     # The last and first colours are for the top and bottom of the scale
     # for the continuous colour bar, but are ignored for the discrete bar.
-<<<<<<< HEAD
-    all_colors = (("#FBE8EB", "black"), # Lighter pink
-                  ("#FFD3E0", "black"),
-                  ("#88CCEE", "black"),
-                  ("#78C592", "black"),
-                  ("#117733", "white"),
-                  ("#004D00", "white")) # Darker green
-=======
     all_colors = (
         ("#FBE8EB", "black"),  # Lighter pink
         ("#FFD3E0", "black"),
@@ -637,7 +623,6 @@
         ("#117733", "white"),
         ("#004D00", "white"),
     )  # Darker green
->>>>>>> 316e5a96
 
     # Set the colour map.
     if continuous_cbar:
@@ -696,15 +681,6 @@
     if continuous_cbar:
         cbar = ax.figure.colorbar(im, ax=ax, cmap=cmap, norm=norm, shrink=0.7)
     else:
-<<<<<<< HEAD
-        cbar = ax.figure.colorbar(im,
-                                ax=ax,
-                                cmap=cmap,
-                                norm=norm,
-                                boundaries=color_bounds,
-                                ticks=color_bounds,
-                                shrink=0.7)
-=======
         cbar = ax.figure.colorbar(
             im,
             ax=ax,
@@ -714,7 +690,6 @@
             ticks=color_bounds,
             shrink=0.7,
         )
->>>>>>> 316e5a96
     cbar.outline.set_visible(False)
 
     # Set the axis labels.
