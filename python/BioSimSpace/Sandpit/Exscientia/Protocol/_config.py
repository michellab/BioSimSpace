import math as _math
import warnings as _warnings

from sire.legacy import Units as _SireUnits
from ..Units.Time import nanosecond as _nanosecond

from .. import Protocol as _Protocol
from .. import _gmx_version
from ..Align._squash import _amber_mask_from_indices, _squashed_atom_mapping
from .._Exceptions import IncompatibleError as _IncompatibleError


class ConfigFactory:
    # TODO: Integrate this class better into the other Protocols.
    """A class for generating a config based on a template protocol."""

    def __init__(self, system, protocol):
        """
        Constructor.

        Parameters
        ----------

        system : :class:`System <BioSimSpace._SireWrappers.System>`
            The molecular system.

           protocol : :class:`Protocol <BioSimSpace.Protocol>`
        """
        self.system = system
        self.protocol = protocol

    @property
    def _has_box(self):
        """Return whether the current system has a box."""
        if "space" in self.system._sire_object.propertyKeys():
            has_box = True
        else:
            _warnings.warn("No simulation box found. Assuming gas phase simulation.")
            has_box = False
        return has_box

    @property
    def _has_water(self):
        """Return whether the current system has any water molecules."""
        return self.system.nWaterMolecules() > 0

    @property
    def _report_interval(self):
        """Return the report interval based on the protocol value."""
        if isinstance(self.protocol, _Protocol.Minimisation):
            report_interval = 100
        else:
            report_interval = self.protocol.getReportInterval()
            if self._steps == 0:
                # Deal with the case where we just want single point energy.
                report_interval = 1
            elif report_interval > self._steps:
                report_interval = self._steps
        return report_interval

    @property
    def _restart(self):
        """Return whether this is a restart simulation."""
        try:
            return self.protocol.isRestart()
        except:
            pass
        return False

    @property
    def _restart_interval(self):
        """Return the restart interval based on the protocol value."""
        if isinstance(self.protocol, _Protocol.Minimisation):
            restart_interval = None
        else:
            restart_interval = self.protocol.getRestartInterval()
            if restart_interval > self._steps:
                restart_interval = self._steps
        return restart_interval

    @property
    def _steps(self):
        # Return the number of steps based on the protocol value.
        if isinstance(self.protocol, _Protocol.Minimisation):
            steps = self.protocol.getSteps()
        else:
            steps = _math.ceil(self.protocol.getRunTime() / self.protocol.getTimeStep())
        return steps

    def _generate_amber_fep_masks(self, timestep):
        """Internal helper function which generates timasks and scmasks based on the system.

        Parameters
        ----------

        timestep : [float]
            The timestep in ps for the FEP perturbation. Generates a different mask based on this.

        Returns
        -------

        option_dict : dict
            A dictionary of AMBER-compatible options.
        """
        # Get the merged to squashed atom mapping of the whole system for both endpoints.
        mcs_mapping0 = _squashed_atom_mapping(
            self.system, is_lambda1=False, environment=False, common=True, dummies=False
        )
        mcs_mapping1 = _squashed_atom_mapping(
            self.system, is_lambda1=True, environment=False, common=True, dummies=False
        )
        dummy_mapping0 = _squashed_atom_mapping(
            self.system, is_lambda1=False, environment=False, common=False, dummies=True
        )
        dummy_mapping1 = _squashed_atom_mapping(
            self.system, is_lambda1=True, environment=False, common=False, dummies=True
        )

        # Generate the TI and dummy masks.
        mcs0_indices, mcs1_indices, dummy0_indices, dummy1_indices = [], [], [], []
        for i in range(self.system.nAtoms()):
            if i in dummy_mapping0:
                dummy0_indices.append(dummy_mapping0[i])
            if i in dummy_mapping1:
                dummy1_indices.append(dummy_mapping1[i])
            if i in mcs_mapping0:
                mcs0_indices.append(mcs_mapping0[i])
            if i in mcs_mapping1:
                mcs1_indices.append(mcs_mapping1[i])
        ti0_indices = mcs0_indices + dummy0_indices
        ti1_indices = mcs1_indices + dummy1_indices

        # AMBER doesn't seem to work well with the same atom being defined as a scmask in both endstates
        common_dummies = set(dummy0_indices) & set(dummy1_indices)
        dummy0_indices = sorted(set(dummy0_indices) - common_dummies)
        dummy1_indices = sorted(set(dummy1_indices) - common_dummies)

        # Define whether HMR is used based on the timestep.
        # When HMR is used, there can be no SHAKE.
        if timestep >= 0.004:
            no_shake_mask = ""
        else:
            no_shake_mask = _amber_mask_from_indices(ti0_indices + ti1_indices)

        # Create an option dict with amber masks generated from the above indices.
        option_dict = {
            "timask1": f'"{_amber_mask_from_indices(ti0_indices)}"',
            "timask2": f'"{_amber_mask_from_indices(ti1_indices)}"',
            "scmask1": f'"{_amber_mask_from_indices(dummy0_indices)}"',
            "scmask2": f'"{_amber_mask_from_indices(dummy1_indices)}"',
            "noshakemask": f'"{no_shake_mask}"',
        }

        return option_dict

    def generateAmberConfig(self, extra_options=None, extra_lines=None):
        """
        Outputs the current protocol in a format compatible with AMBER.

        Parameters
        ----------

        extra_options : dict
            A dictionary containing extra options. Overrides the ones generated from the protocol.

        extra_lines : list
            A list of extra lines to be put at the end of the script.

        Returns
        -------

        config : list
            The generated config list in an AMBER format.
        """

        extra_options = extra_options if extra_options is not None else {}
        extra_lines = extra_lines if extra_lines is not None else []

        protocol_lines = []

        # Define some miscellaneous defaults.
        protocol_dict = {
            "ntpr": 200,  # Interval between reporting energies.
            "ntwr": self._restart_interval,  # Interval between saving restart files.
            "ntwx": self._restart_interval,  # Trajectory sampling frequency.
            "ntxo": 2,  # Output coordinates as NetCDF.
            "irest": int(self._restart),  # Whether to restart.
        }

        # Input.
        if self._restart:
            protocol_dict["ntx"] = 5  # Read coordinates and velocities.
        else:
            protocol_dict["ntx"] = 1  # Only read coordinates from file.

        # Minimisation.
        if isinstance(self.protocol, _Protocol.Minimisation):
            # Work out the number of steepest descent cycles.
            # This is 1000 or 10% of the number of steps, whichever is larger.
            if self._steps <= 1000:
                num_steep = self._steps
            else:
                num_steep = _math.ceil(self._steps / 10)
                if num_steep < 1000:
                    num_steep = 1000

            protocol_dict["imin"] = 1  # Minimisation simulation.
            protocol_dict["ntmin"] = 2  # Set the minimisation method to XMIN
            protocol_dict["maxcyc"] = self._steps  # Set the number of steps.
            protocol_dict[
                "ncyc"
            ] = num_steep  # Set the number of steepest descent steps.
            # FIX need to remove and fix this, only for initial testing
            timestep = 0.004
        else:
            # Define the timestep
            timestep = (
                self.protocol.getTimeStep().picoseconds().value()
            )  # Get the time step in ps
            protocol_dict["dt"] = f"{timestep:.3f}"  # Time step.
            protocol_dict["nstlim"] = self._steps  # Number of integration steps.

        # Constraints.
        if not isinstance(self.protocol, _Protocol.Minimisation):
            protocol_dict["ntc"] = 2  # Enable SHAKE.
            protocol_dict["ntf"] = 2  # Don't calculate forces for constrained bonds.

        # PBC.
        if self._has_box:
            protocol_dict["cut"] = "8.0"  # Non-bonded cut-off.
            protocol_dict["iwrap"] = 1  # Wrap the coordinates.
        else:
            protocol_dict["ntb"] = 0  # No periodic box.
            protocol_dict["cut"] = "999."  # Non-bonded cut-off.

        # Restraints.
        if isinstance(self.protocol, _Protocol._PositionRestraintMixin):
            # Restrain the backbone.
            restraint = self.protocol.getRestraint()

            if restraint is not None:
                # Get the indices of the atoms that are restrained.
                if type(restraint) is str:
                    atom_idxs = self.system.getRestraintAtoms(restraint)
                else:
                    atom_idxs = restraint

                # Convert to a squashed representation, if needed
                if isinstance(self.protocol, _Protocol._FreeEnergyMixin):
                    atom_mapping0 = _squashed_atom_mapping(
                        self.system, is_lambda1=False
                    )
                    atom_mapping1 = _squashed_atom_mapping(self.system, is_lambda1=True)
                    atom_idxs = sorted(
                        {atom_mapping0[x] for x in atom_idxs if x in atom_mapping0}
                        | {atom_mapping1[x] for x in atom_idxs if x in atom_mapping1}
                    )

                # Don't add restraints if there are no atoms to restrain.
                if len(atom_idxs) > 0:
                    # Generate the restraint mask based on atom indices.
                    restraint_mask = _amber_mask_from_indices(atom_idxs)

                    # The restraintmask cannot be more than 256 characters.
                    if len(restraint_mask) > 256:
                        # AMBER has a limit on the length of the restraintmask
                        # so it's easy to overflow if we are matching by index
                        # on a large protein. As such, handle "backbone" and
                        # "heavy" restraints using a non-interoperable name mask.
                        if type(restraint) is str:
                            if restraint == "backbone":
                                restraint_mask = "@CA,C,O,N"
                            elif restraint == "heavy":
                                restraint_mask = "!:WAT & !@H"
                            elif restraint == "all":
                                restraint_mask = "!:WAT"

                        # We can't do anything about a custom restraint, since we don't
                        # know anything about the atoms.
                        else:
                            raise ValueError(
                                "AMBER atom 'restraintmask' exceeds 256 character limit!"
                            )

                    protocol_dict["ntr"] = 1
                    force_constant = self.protocol.getForceConstant()._sire_unit
                    force_constant = force_constant.to(
                        _SireUnits.kcal_per_mol / _SireUnits.angstrom2
                    )
                    protocol_dict["restraint_wt"] = force_constant
                    protocol_dict["restraintmask"] = f'"{restraint_mask}"'

        # Pressure control.
        if not isinstance(self.protocol, _Protocol.Minimisation):
            if self.protocol.getPressure() is not None:
                # Don't use barostat for vacuum simulations.
                if self._has_box and self._has_water:
                    protocol_dict["ntp"] = 1  # Isotropic pressure scaling.
                    protocol_dict[
                        "pres0"
                    ] = f"{self.protocol.getPressure().bar().value():.5f}"  # Pressure in bar.
                    if isinstance(self.protocol, _Protocol.Equilibration):
                        protocol_dict["barostat"] = 1  # Berendsen barostat.
                    else:
                        protocol_dict["barostat"] = 2  # Monte Carlo barostat.
                else:
                    _warnings.warn(
                        "Cannot use a barostat for a vacuum or non-periodic simulation"
                    )
            else:
                protocol_dict["ntb"] = 1  # constant volume.

        # Temperature control.
        if not isinstance(self.protocol, _Protocol.Minimisation):
            protocol_dict["ntt"] = 3  # Langevin dynamics.
            protocol_dict["gamma_ln"] = "{:.5f}".format(
                1 / self.protocol.getTauT().picoseconds().value()
            )  # Collision frequency (ps^-1).
            if isinstance(self.protocol, _Protocol.Equilibration):
                temp0 = self.protocol.getStartTemperature().kelvin().value()
                temp1 = self.protocol.getEndTemperature().kelvin().value()
                if not self.protocol.isConstantTemp():
                    protocol_dict["tempi"] = f"{temp0:.2f}"  # Initial temperature.
                    protocol_dict["temp0"] = f"{temp1:.2f}"  # Final temperature.
                    protocol_dict["nmropt"] = 1
                    protocol_lines += [
                        f"&wt TYPE='TEMP0', istep1=0, istep2={self._steps}, value1={temp0:.2f}, value2={temp1:.2f} /"
                    ]
                else:
                    if not self._restart:
                        protocol_dict["tempi"] = f"{temp0:.2f}"  # Initial temperature.
                    protocol_dict["temp0"] = f"{temp0:.2f}"  # Constant temperature.
            else:
                temp = self.protocol.getTemperature().kelvin().value()
                if not self._restart:
                    protocol_dict["tempi"] = f"{temp:.2f}"  # Initial temperature.
                protocol_dict["temp0"] = f"{temp:.2f}"  # Final temperature.

        # Free energies.
        if isinstance(self.protocol, _Protocol._FreeEnergyMixin):
            protocol_dict["icfe"] = 1  # Free energy mode.
            protocol_dict["ifsc"] = 1  # Use softcore potentials.
            protocol_dict["ntf"] = 1  # Remove SHAKE constraints.
            lambda_values = self.protocol.getLambdaValues(type="dataframe")
            protocol = [f"{lam:.5f}" for lam in lambda_values["fep"]]
            protocol_dict["mbar_states"] = len(protocol)  # Number of lambda values.
            protocol_dict["mbar_lambda"] = ", ".join(protocol)  # Lambda values.
            Lambda = self.protocol.getLambda(type="series")
            protocol_dict["clambda"] = "{:.5f}".format(
                Lambda["fep"]
            )  # Current lambda value.

            if isinstance(self.protocol, _Protocol.Production):
                protocol_dict["ifmbar"] = 1  # Calculate MBAR energies.
                protocol_dict["logdvdl"] = 1  # Output dVdl
            protocol_dict = {
                **protocol_dict,
                **self._generate_amber_fep_masks(timestep),
            }  # Atom masks.

        # Put everything together in a line-by-line format.
        total_dict = {**protocol_dict, **extra_options}
        dict_lines = [self.protocol.__class__.__name__, "&cntrl"]
        dict_lines += [
            f"   {k}={v}," for k, v in total_dict.items() if v is not None
        ] + ["/"]
        total_lines = protocol_lines + extra_lines
        if total_lines:
            total_lines += ["&wt TYPE='END' /"]
        total_lines = dict_lines + total_lines

        return total_lines

    def generateGromacsConfig(self, extra_options=None, extra_lines=None):
        """
        Outputs the current protocol in a format compatible with GROMACS.

        Parameters
        ----------

        extra_options : dict
            A dictionary containing extra options. Overrides the ones generated from the protocol.

        extra_lines : list
            A list of extra lines to be put at the end of the script.

        Returns
        -------

        config : list
            The generated config list in a GROMACS format.
        """

        extra_options = extra_options if extra_options is not None else {}
        extra_lines = extra_lines if extra_lines is not None else []

        # Define some miscellaneous defaults.
        protocol_dict = {
            "nstlog": self._report_interval,  # Interval between writing to the log file.
            "nstenergy": self._report_interval,  # Interval between writing to the energy file.
            "nstxout-compressed": self._restart_interval,  # Interval between writing to the trajectory file.
        }

        # Minimisation.
        if isinstance(self.protocol, _Protocol.Minimisation):
            protocol_dict["integrator"] = "steep"  # Minimisation simulation.
        else:
            timestep = (
                self.protocol.getTimeStep().picoseconds().value()
            )  # Define the timestep in picoseconds
            protocol_dict["dt"] = f"{timestep:.3f}"  # Integration time step.
        protocol_dict["nsteps"] = self._steps  # Number of integration steps.

        # Constraints.
        if not isinstance(self.protocol, _Protocol.Minimisation):
            protocol_dict["constraints"] = "h-bonds"  # Rigid bonded hydrogens.
            protocol_dict["constraint-algorithm"] = "LINCS"  # Linear constraint solver.

        # PBC.
        protocol_dict["pbc"] = "xyz"  # Simulate a fully periodic box.
        protocol_dict["cutoff-scheme"] = "Verlet"  # Use Verlet pair lists.
        if self._has_box and self._has_water:
            protocol_dict["ns-type"] = "grid"  # Use a grid to search for neighbours.
            protocol_dict[
                "nstlist"
            ] = "20"  # Rebuild neighbour list every 20 steps. Recommended in the manual for parallel simulations and/or non-bonded force calculation on the GPU.
            protocol_dict["rlist"] = "0.8"  # Set short-range cutoff.
            protocol_dict["rvdw"] = "0.8"  # Set van der Waals cutoff.
            protocol_dict["rcoulomb"] = "0.8"  # Set Coulomb cutoff.
            protocol_dict["coulombtype"] = "PME"  # Fast smooth Particle-Mesh Ewald.
            protocol_dict[
                "DispCorr"
            ] = "EnerPres"  # Dispersion corrections for energy and pressure.
        else:
            # Perform vacuum simulations by implementing pseudo-PBC conditions,
            # i.e. run calculation in a near-infinite box (333.3 nm).
            # c.f.: https://pubmed.ncbi.nlm.nih.gov/29678588
            protocol_dict[
                "nstlist"
            ] = "1"  # Single neighbour list (all particles interact).
            protocol_dict["rlist"] = "333.3"  # "Infinite" short-range cutoff.
            protocol_dict["rvdw"] = "333.3"  # "Infinite" van der Waals cutoff.
            protocol_dict["rcoulomb"] = "333.3"  # "Infinite" Coulomb cutoff.
            protocol_dict["coulombtype"] = "Cut-off"  # Plain cut-off.
        protocol_dict["vdwtype"] = "Cut-off"  # Twin-range van der Waals cut-off.

        # Pressure control.
        if not isinstance(self.protocol, _Protocol.Minimisation):
            if self.protocol.getPressure() is not None:
                # Don't use barostat for vacuum simulations.
                if self._has_box and self._has_water:
                    if _gmx_version >= 2021:
                        protocol_dict["pcoupl"] =  "C-rescale"                  # C-rescale barostat.
                    else:
                        protocol_dict["pcoupl"] =  "Berendsen"                  # Berendsen barostat.
                    # Do the MC move every 100 steps to be the same as AMBER.
                    protocol_dict["nstpcouple"] = 100
                    # 4ps time constant for pressure coupling.
                    # As the tau-p has to be 10 times larger than nstpcouple * dt (4 fs)
                    protocol_dict["tau-p"] = 4
                    protocol_dict[
                        "ref-p"
                    ] = f"{self.protocol.getPressure().bar().value():.5f}"  # Pressure in bar.
                    protocol_dict[
                        "compressibility"
                    ] = "4.5e-5"  # Compressibility of water.
                else:
                    _warnings.warn(
                        "Cannot use a barostat for a vacuum or non-periodic simulation"
                    )

        # Temperature control.
        if not isinstance(self.protocol, _Protocol.Minimisation):
            protocol_dict["integrator"] = "md"  # leap-frog dynamics.
            protocol_dict["tcoupl"] = "v-rescale"
            protocol_dict[
                "tc-grps"
            ] = "system"  # A single temperature group for the entire system.
            protocol_dict["tau-t"] = "{:.5f}".format(
                self.protocol.getTauT().picoseconds().value()
            )  # Collision frequency (ps).

            if isinstance(self.protocol, _Protocol.Equilibration):
                if self.protocol.isConstantTemp():
                    temp = "%.2f" % self.protocol.getStartTemperature().kelvin().value()
                else:
                    # still need a reference temperature for each group, even when heating/cooling
                    temp = "%.2f" % self.protocol.getEndTemperature().kelvin().value()
                    # Work out the final time of the simulation.
                    timestep = self.protocol.getTimeStep().picoseconds().value()
                    end_time = _math.floor(timestep * self._steps)

                    protocol_dict[
                        "annealing"
                    ] = "single"  # Single sequence of annealing points.
                    protocol_dict[
                        "annealing-npoints"
                    ] = 2  # Two annealing points for "system" temperature group.

                    # Linearly change temperature between start and end times.
                    protocol_dict["annealing-time"] = "0 %d" % end_time
                    protocol_dict["annealing-temp"] = "%.2f %.2f" % (
                        self.protocol.getStartTemperature().kelvin().value(),
                        self.protocol.getEndTemperature().kelvin().value(),
                    )
            else:
                temp = "%.2f" % self.protocol.getTemperature().kelvin().value()
            protocol_dict["ref-t"] = temp

            # Regenerate the velocity if this is not a restart
            if not self.protocol.isRestart():
                protocol_dict["gen-vel"] = "yes"
                protocol_dict["gen-temp"] = temp

        # Free energies.
        if isinstance(self.protocol, _Protocol._FreeEnergyMixin):
            protocol_dict["free-energy"] = "yes"  # Free energy mode.
            nDecoupledMolecules = self.system.nDecoupledMolecules()
            if nDecoupledMolecules == 1:
                [
                    mol,
                ] = self.system.getDecoupledMolecules()
                decouple_dict = mol._sire_object.property("decouple")
                protocol_dict["couple-moltype"] = mol._sire_object.name().value()

                def tranform(charge, LJ):
                    if charge and LJ:
                        return "vdw-q"
                    elif charge and not LJ:
                        return "q"
                    elif not charge and LJ:
                        return "vdw"
                    else:
                        return "none"

                protocol_dict["couple-lambda0"] = tranform(
                    decouple_dict["charge"][0], decouple_dict["LJ"][0]
                )
                protocol_dict["couple-lambda1"] = tranform(
                    decouple_dict["charge"][1], decouple_dict["LJ"][1]
                )
                # Add the soft-core parameters for the ABFE
                protocol_dict["sc-alpha"] = 0.5
                protocol_dict["sc-power"] = 1
                protocol_dict["sc-sigma"] = 0.3
                if decouple_dict["intramol"].value():
                    # The intramol is being coupled to the lambda change and thus being annihilated.
                    protocol_dict["couple-intramol"] = "yes"
                else:
                    protocol_dict["couple-intramol"] = "no"
            elif nDecoupledMolecules > 1:
                raise ValueError(
                    "Gromacs cannot handle more than one decoupled molecule."
                )
            protocol_dict["calc-lambda-neighbors"] = -1  # Calculate MBAR energies.
            LambdaValues = self.protocol.getLambdaValues(type="dataframe")
            for name in [
                "fep",
                "bonded",
                "coul",
                "vdw",
                "restraint",
                "mass",
                "temperature",
            ]:
                if name in LambdaValues:
                    protocol_dict[
                        "{:<20}".format("{}-lambdas".format(name))
                    ] = " ".join(
                        list(map("{:.5f}".format, LambdaValues[name].to_list()))
                    )
            protocol_dict[
                "init-lambda-state"
            ] = self.protocol.getLambdaIndex()  # Current lambda value.
            protocol_dict[
                "nstcalcenergy"
            ] = self._report_interval  # Calculate energies every report_interval steps.
            protocol_dict[
                "nstdhdl"
            ] = self._report_interval  # Write gradients every report_interval steps.

        # Put everything together in a line-by-line format.
        total_dict = {**protocol_dict, **extra_options}
        total_lines = [
            f"{k} = {v}" for k, v in total_dict.items() if v is not None
        ] + extra_lines

        return total_lines

    def generateSomdConfig(self, extra_options=None, extra_lines=None, restraint=None, perturbation_type=None):
        """Outputs the current protocol in a format compatible with SOMD.

        Parameters
        ----------

        extra_options : dict
            A dictionary containing extra options. Overrides the ones generated from the protocol.

        extra_lines : list
            A list of extra lines to be put at the end of the script.

        restraint : :class:`Restraint <BioSimSpace.FreeEnergy.Restraint>`
            The Restraint object that contains information for the ABFE
            calculations.

        perturbation_type : str
            The type of perturbation to perform. Options are:
            "full" : A full perturbation of all terms (default option).
            "discharge_soft" : Perturb all discharging soft atom charge terms (i.e. value->0.0).
            "vanish_soft" : Perturb all vanishing soft atom LJ terms (i.e. value->0.0).
            "flip" : Perturb all hard atom terms as well as bonds/angles.
            "grow_soft" : Perturb all growing soft atom LJ terms (i.e. 0.0->value).
            "charge_soft" : Perturb all charging soft atom LJ terms (i.e. 0.0->value).
            "restraint" : Perturb the receptor-ligand restraint strength by linearly 
                          scaling the force constants (0.0->value).

        Returns
        -------

        config : list
            The generated config list in a SOMD format.
        """

        extra_options = extra_options if extra_options is not None else {}
        extra_lines = extra_lines if extra_lines is not None else []

        # Define some miscellaneous defaults.
        # Save molecular coordinates.
        protocol_dict = {"save coordinates": True}

        # Minimisation.
        if isinstance(self.protocol, _Protocol.Minimisation):
            # Minimisation simulation.
            protocol_dict["minimise"] = True
            # Maximum number of steps.
            protocol_dict["minimise maximum iterations"] = self._steps
            # Convergence tolerance.
            protocol_dict["minimise tolerance"] = 1
            # Perform a single SOMD cycle.
            protocol_dict["ncycles"] = 1
            # Perform a single MD move.
            protocol_dict["nmoves"] = 1
        else:
            # Get the report and restart intervals.
            report_interval = self._report_interval
            restart_interval = self._restart_interval
            runtime = self.protocol.getRunTime()

            # The restart and report intervals must be a multiple of the energy frequency,
            # which is 200 steps.
            if isinstance(self.protocol, _Protocol._FreeEnergyMixin):
                if report_interval % 200 != 0:
                    report_interval = int(200 * _math.ceil(report_interval / 200))
                    _warnings.warn(f"The report interval is not a multiple of 200. Changing it to {report_interval}.")
                if restart_interval % 200 != 0:
                    restart_interval = int(
                        200 * _math.ceil(restart_interval / 200))
                    _warnings.warn(f"The restart interval is not a multiple of 200. Changing it to {restart_interval}.")
                    
            # The number of moves per cycle - want about 1 cycle per 1 ns.
            # if the run is less than 1 ns, want 1 cycle for this.
            if runtime.nanoseconds().value() <= 1:
                ncycles = int(1)       
            else:
                # calculate the number of cycles - rounds up to integer value
                ncycles = _math.ceil((runtime)/(1 * _nanosecond))

            # number of moves should be so that nmoves * ncycles is equal to self._steps.
            nmoves = int(max(1, ((self._steps) // (ncycles))))

            if self._steps != (nmoves * ncycles):
                _warnings.warn(f"The runtime is not resulting in a suitable cycle/moves/steps combination. Changing it to {(nmoves * ncycles)*self.protocol.getTimeStep().nanoseconds()}.")

            # Work out how many cycles need to pass before we write a trajectory frame.
            cycles_per_frame = max(1, restart_interval // nmoves)

            # How many time steps need to pass before we write a trajectory frame.
            # The buffer frequency must be an integer multiple of the frequency
            # at which free energies are written, which is 200 steps.
            buffer_freq = int(nmoves * ((restart_interval / nmoves) % 1))

            # The number of SOMD cycles.
            protocol_dict["ncycles"] = ncycles
            # The number of moves per cycle.
            protocol_dict["nmoves"] = nmoves
            # Cycles per trajectory write.
            protocol_dict["ncycles_per_snap"] = cycles_per_frame
            # Buffering frequency.
            protocol_dict["buffered coordinates frequency"] = buffer_freq
            timestep = self.protocol.getTimeStep().femtoseconds().value()
            # Integration time step.
            protocol_dict["timestep"] = "%.2f femtosecond" % timestep

            # Use the Langevin Middle integrator if it is a 4 fs timestep
            if timestep >= 4.00:
                protocol_dict[
                    "integrator_type"
                ] = "langevinmiddle"  # Langevin middle integrator
            else:
                pass

        # PBC.
        if self._has_water:
            protocol_dict["reaction field dielectric"] = "78.3"  # Solvated box.
        if not self._has_box or not self._has_water:
            protocol_dict["cutoff type"] = "cutoffnonperiodic"  # No periodic box.
        else:
<<<<<<< HEAD
            protocol_dict["cutoff type"] = "cutoffperiodic"                     # Periodic box.
        protocol_dict["cutoff distance"] = "12 angstrom"                        # Non-bonded cut-off.
=======
            protocol_dict["cutoff type"] = "cutoffperiodic"  # Periodic box.
        protocol_dict["cutoff distance"] = "10 angstrom"  # Non-bonded cut-off.
>>>>>>> 3f1b8c1b

        # Restraints.
        if (
            isinstance(self.protocol, _Protocol._PositionRestraintMixin)
            and self.protocol.getRestraint() is not None
        ):
            raise _IncompatibleError("We currently don't support restraints with SOMD.")

        # Pressure control.
        protocol_dict["barostat"] = False  # Disable barostat (constant volume).
        if not isinstance(self.protocol, _Protocol.Minimisation):
            if self.protocol.getPressure() is not None:
                # Don't use barostat for vacuum simulations.
                if self._has_box and self._has_water:
                    protocol_dict["barostat"] = True  # Enable barostat.
                    pressure = self.protocol.getPressure().atm().value()
                    protocol_dict["pressure"] = (
                        "%.5f atm" % pressure
                    )  # Presure in atmosphere.
                else:
                    _warnings.warn(
                        "Cannot use a barostat for a vacuum or non-periodic simulation"
                    )

        # Temperature control.
        if not isinstance(self.protocol, _Protocol.Minimisation):
            if (
                isinstance(self.protocol, _Protocol.Equilibration)
                and not self.protocol.isConstantTemp()
            ):
                raise _IncompatibleError(
                    "SOMD only supports constant temperature equilibration."
                )

            protocol_dict["thermostat"] = "True"  # Turn on the thermostat.
            if not isinstance(self.protocol, _Protocol.Equilibration):
                protocol_dict["temperature"] = (
                    "%.2f kelvin" % self.protocol.getTemperature().kelvin().value()
                )
            else:
                protocol_dict["temperature"] = (
                    "%.2f kelvin" % self.protocol.getStartTemperature().kelvin().value()
                )

        # Free energies.
        if isinstance(self.protocol, _Protocol._FreeEnergyMixin):
            if not isinstance(self.protocol, _Protocol.Minimisation):
                protocol_dict[
                    "constraint"
                ] = "hbonds-notperturbed"  # Handle hydrogen perturbations.
                protocol_dict[
                    "energy frequency"
                ] = 200  # Write gradients every 200 steps.

            protocol = [str(x) for x in self.protocol.getLambdaValues()]
            protocol_dict["lambda array"] = ", ".join(protocol)
            protocol_dict[ "lambda_val" ] = self.protocol.getLambda()  # Current lambda value.

            try:  # RBFE
                res_num = (
                    self.system.search("perturbable")
                    .residues()[0]
                    ._sire_object.number()
                    .value()
                )
            except ValueError:  # No perturbable molecule - try ABFE
                res_num = self.system.getDecoupledMolecules()[0]._sire_object.number().value()

            protocol_dict[ "perturbed residue number" ] = res_num  # Perturbed residue number.


        # Put everything together in a line-by-line format.
        total_dict = {**protocol_dict, **extra_options}
        total_lines = [
            f"{k} = {v}" for k, v in total_dict.items() if v is not None
        ] + extra_lines

        # Restraint
        if restraint:
            total_lines.append("use boresch restraints = True")
            total_lines.append(restraint.toString(engine='SOMD'))
            # If we are turning on the restraint, need to specify this in the config file
            if perturbation_type == "restraint":
                total_lines.append("turn on receptor-ligand restraints mode = True")

        return total_lines<|MERGE_RESOLUTION|>--- conflicted
+++ resolved
@@ -705,13 +705,8 @@
         if not self._has_box or not self._has_water:
             protocol_dict["cutoff type"] = "cutoffnonperiodic"  # No periodic box.
         else:
-<<<<<<< HEAD
-            protocol_dict["cutoff type"] = "cutoffperiodic"                     # Periodic box.
-        protocol_dict["cutoff distance"] = "12 angstrom"                        # Non-bonded cut-off.
-=======
             protocol_dict["cutoff type"] = "cutoffperiodic"  # Periodic box.
         protocol_dict["cutoff distance"] = "10 angstrom"  # Non-bonded cut-off.
->>>>>>> 3f1b8c1b
 
         # Restraints.
         if (
