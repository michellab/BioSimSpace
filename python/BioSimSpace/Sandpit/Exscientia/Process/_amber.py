--- conflicted
+++ resolved
@@ -166,12 +166,6 @@
 class Amber(_process.Process):
     """A class for running simulations using AMBER."""
 
-<<<<<<< HEAD
-    def __init__(self, system, protocol, exe=None, name="amber",
-            work_dir=None, seed=None, extra_options=None, extra_lines=None,
-            reference_system=None, property_map={}):
-        """Constructor.
-=======
     def __init__(
         self,
         system,
@@ -182,11 +176,10 @@
         seed=None,
         extra_options=None,
         extra_lines=None,
-        property_map={},
+        reference_system=None, property_map={},
     ):
         """
         Constructor.
->>>>>>> c4f6cc88
 
         Parameters
         ----------
@@ -215,8 +208,7 @@
         extra_lines : list
             A list of extra lines to be put at the end of the script.
 
-<<<<<<< HEAD
-           reference_system : :class:`System <BioSimSpace._SireWrappers.System>` or None
+        reference_system : :class:`System <BioSimSpace._SireWrappers.System>` or None
                An optional system to use as a source of reference coordinates, if applicable.
                It is assumed that this system has the same topology as "system". If this is
                None, then "system" is used as a reference.
@@ -225,12 +217,6 @@
                A dictionary that maps system "properties" to their user defined
                values. This allows the user to refer to properties with their
                own naming scheme, e.g. { "charge" : "my-charge" }
-=======
-        property_map : dict
-            A dictionary that maps system "properties" to their user defined
-            values. This allows the user to refer to properties with their
-            own naming scheme, e.g. { "charge" : "my-charge" }
->>>>>>> c4f6cc88
         """
 
         # Call the base class constructor.
@@ -371,15 +357,10 @@
             system, mapping = _squash(system)
         else:
             system = self._checkPerturbable(system)
-<<<<<<< HEAD
-            mapping = {_SireMol.MolIdx(x): _SireMol.MolIdx(x) for x in range(0, system.nMolecules())}
-=======
             mapping = {
                 _SireMol.MolIdx(x): _SireMol.MolIdx(x)
                 for x in range(0, system.nMolecules())
             }
-        self._squashed_system, self._mapping = system, mapping
->>>>>>> c4f6cc88
 
         # RST file (coordinates).
         if coord_file is not None:
@@ -568,11 +549,6 @@
             setattr(self, "getTime", self._getTime)
 
         # Set the configuration.
-<<<<<<< HEAD
-        config = _Protocol.ConfigFactory(self._system, self._protocol)
-        self.addToConfig(config.generateAmberConfig(extra_options={**config_options, **self._extra_options},
-                                                    extra_lines=self._extra_lines))
-=======
         config = _Protocol.ConfigFactory(
             self._system, self._protocol, squashed_system=self._squashed_system
         )
@@ -582,7 +558,6 @@
                 extra_lines=self._extra_lines,
             )
         )
->>>>>>> c4f6cc88
 
         # Flag that this isn't a custom protocol.
         self._protocol._setCustomised(False)
