######################################################################
# BioSimSpace: Making biomolecular simulation a breeze!
#
# Copyright: 2017-2023
#
# Authors: Lester Hedges <lester.hedges@gmail.com>
#
# BioSimSpace is free software: you can redistribute it and/or modify
# it under the terms of the GNU General Public License as published by
# the Free Software Foundation, either version 3 of the License, or
# (at your option) any later version.
#
# BioSimSpace is distributed in the hope that it will be useful,
# but WITHOUT ANY WARRANTY; without even the implied warranty of
# MERCHANTABILITY or FITNESS FOR A PARTICULAR PURPOSE. See the
# GNU General Public License for more details.
#
# You should have received a copy of the GNU General Public License
# along with BioSimSpace. If not, see <http://www.gnu.org/licenses/>.
#####################################################################

"""Functionality for minimisation protocols."""

__author__ = "Lester Hedges"
__email__ = "lester.hedges@gmail.com"

__all__ = ["Minimisation"]

import warnings as _warnings

from ._protocol import Protocol as _Protocol

<<<<<<< HEAD
# import restraint and force constant from _equilibration.py
from ._equilibration import Equilibration as _Equilibration

from .. import Units as _Units


class Minimisation(_Equilibration, _Protocol):
    """A class for storing minimisation protocols."""

    def __init__(self,
                 steps=10000,
                 restraint=None,
                 force_constant=10*_Units.Energy.kcal_per_mol/_Units.Area.angstrom2
                 ):
        """Constructor.
=======

class Minimisation(_Protocol):
    """A class for storing minimisation protocols."""

    def __init__(self, steps=10000):
        """
        Constructor.
>>>>>>> 8b7d476d

        Parameters
        ----------

<<<<<<< HEAD
           steps : int
               The maximum number of steps to perform.

           restraint : str, [int]
               The type of restraint to perform. This should be one of the
               following options:
                   "backbone"
                        Protein backbone atoms. The matching is done by a name
                        template, so is unreliable on conversion between
                        molecular file formats.
                   "heavy"
                        All non-hydrogen atoms that aren't part of water
                        molecules or free ions.
                   "all"
                        All atoms that aren't part of water molecules or free
                        ions.
               Alternatively, the user can pass a list of atom indices for
               more fine-grained control. If None, then no restraints are used.
           
           force_constant : :class:`GeneralUnit <BioSimSpace.Types._GeneralUnit>`, float
               The force constant for the restraint potential. If a 'float' is
               passed, then default units of 'kcal_per_mol / angstrom**2' will
               be used.               
=======
        steps : int
            The maximum number of steps to perform.
>>>>>>> 8b7d476d
        """

        # Call the base class constructor.
        super().__init__()

        # Set the number of steps.
        self.setSteps(steps)

        # Set the restraints, inherited from equilibration.
        if restraint is not None:
            self.setRestraint(restraint)
        else:
            self._restraint = None

        # Set the force constant.
        self.setForceConstant(force_constant)

    def __str__(self):
        """Return a human readable string representation of the object."""
        if self._is_customised:
            return "<BioSimSpace.Protocol.Custom>"
        else:
            return ("<BioSimSpace.Protocol.Minimisation: steps=%d, restraint=%r, "
                    "force_constant=%3.2f kcal_per_mol/angstrom**2 >"
                   ) % (self._steps, self._restraint, self._force_constant.value())

    def __repr__(self):
        """Return a string showing how to instantiate the object."""
        if self._is_customised:
            return "<BioSimSpace.Protocol.Custom>"
        else:
            return ("BioSimSpace.Protocol.Minimisation(steps=%d, restraint=%r, "
                    "force_constant=%3.2f)"
                   ) % (self._steps, self._restraint, self._force_constant.value())

    def getSteps(self):
        """
        Return the maximum number of steps.

        Returns
        -------

        steps : int
            The maximum number of minimisation steps.
        """
        return self._steps

    def setSteps(self, steps):
        """
        Set the maximum number of steps.

        Parameters
        ----------

        steps : int
            The maximum number of minimisation steps.
        """
        if not type(steps) is int:
            raise TypeError("'steps' must be of type 'int'")

        if steps <= 0:
            _warnings.warn(
<<<<<<< HEAD
                "Number of steps must be greater than zero. Using default (10000).")
=======
                "Number of steps must be greater than zero. Using default (10000)."
            )
>>>>>>> 8b7d476d
            self._steps = 10000

        else:
            self._steps = steps<|MERGE_RESOLUTION|>--- conflicted
+++ resolved
@@ -30,7 +30,6 @@
 
 from ._protocol import Protocol as _Protocol
 
-<<<<<<< HEAD
 # import restraint and force constant from _equilibration.py
 from ._equilibration import Equilibration as _Equilibration
 
@@ -46,20 +45,10 @@
                  force_constant=10*_Units.Energy.kcal_per_mol/_Units.Area.angstrom2
                  ):
         """Constructor.
-=======
-
-class Minimisation(_Protocol):
-    """A class for storing minimisation protocols."""
-
-    def __init__(self, steps=10000):
-        """
-        Constructor.
->>>>>>> 8b7d476d
 
         Parameters
         ----------
 
-<<<<<<< HEAD
            steps : int
                The maximum number of steps to perform.
 
@@ -83,10 +72,6 @@
                The force constant for the restraint potential. If a 'float' is
                passed, then default units of 'kcal_per_mol / angstrom**2' will
                be used.               
-=======
-        steps : int
-            The maximum number of steps to perform.
->>>>>>> 8b7d476d
         """
 
         # Call the base class constructor.
@@ -149,12 +134,8 @@
 
         if steps <= 0:
             _warnings.warn(
-<<<<<<< HEAD
-                "Number of steps must be greater than zero. Using default (10000).")
-=======
                 "Number of steps must be greater than zero. Using default (10000)."
             )
->>>>>>> 8b7d476d
             self._steps = 10000
 
         else:
