--- conflicted
+++ resolved
@@ -28,15 +28,9 @@
 
 from ._custom import *
 from ._equilibration import *
-<<<<<<< HEAD
-from ._free_energy import *
-from ._free_energy_minimisation import *
-from ._free_energy_equilibration import *
-=======
 from ._free_energy_minimisation import *
 from ._free_energy_equilibration import *
 from ._free_energy_production import *
->>>>>>> e26d2d08
 from ._metadynamics import *
 from ._minimisation import *
 from ._production import *
