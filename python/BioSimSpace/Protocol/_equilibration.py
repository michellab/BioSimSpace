######################################################################
# BioSimSpace: Making biomolecular simulation a breeze!
#
# Copyright: 2017-2023
#
# Authors: Lester Hedges <lester.hedges@gmail.com>
#
# BioSimSpace is free software: you can redistribute it and/or modify
# it under the terms of the GNU General Public License as published by
# the Free Software Foundation, either version 3 of the License, or
# (at your option) any later version.
#
# BioSimSpace is distributed in the hope that it will be useful,
# but WITHOUT ANY WARRANTY; without even the implied warranty of
# MERCHANTABILITY or FITNESS FOR A PARTICULAR PURPOSE. See the
# GNU General Public License for more details.
#
# You should have received a copy of the GNU General Public License
# along with BioSimSpace. If not, see <http://www.gnu.org/licenses/>.
#####################################################################

"""Functionality for equilibration protocols."""

__author__ = "Lester Hedges"
__email__ = "lester.hedges@gmail.com"

__all__ = ["Equilibration"]

import math as _math
import warnings as _warnings

from .. import Types as _Types
from .. import Units as _Units

from ._position_restraint_mixin import _PositionRestraintMixin
from ._protocol import Protocol as _Protocol
from ._hmr_mixin import _HmrMixin


<<<<<<< HEAD
class Equilibration(_HmrMixin, _Protocol):
    """A class for storing equilibration protocols."""

    # Supported restraint keywords.
    _restraints = ["backbone", "heavy", "all", "none"]

    def __init__(self,
                 timestep=_Types.Time(2, "femtosecond"),
                 runtime=_Types.Time(0.2, "nanoseconds"),
                 temperature_start=_Types.Temperature(300, "kelvin"),
                 temperature_end=_Types.Temperature(300, "kelvin"),
                 temperature=None,
                 pressure=None,
                 report_interval=200,
                 restart_interval=1000,
                 restraint=None,
                 force_constant=10*_Units.Energy.kcal_per_mol/_Units.Area.angstrom2,
                 restart=False,
                 hmr="auto",
                 hmr_factor="auto",
                 hmr_water="auto"    
                 ):
        """Constructor.
=======
class Equilibration(_Protocol, _PositionRestraintMixin):
    """A class for storing equilibration protocols."""

    def __init__(
        self,
        timestep=_Types.Time(2, "femtosecond"),
        runtime=_Types.Time(0.2, "nanoseconds"),
        temperature_start=_Types.Temperature(300, "kelvin"),
        temperature_end=_Types.Temperature(300, "kelvin"),
        temperature=None,
        pressure=None,
        thermostat_time_constant=_Types.Time(1, "picosecond"),
        report_interval=100,
        restart_interval=500,
        restraint=None,
        force_constant=10 * _Units.Energy.kcal_per_mol / _Units.Area.angstrom2,
    ):
        """
        Constructor.
>>>>>>> e26d2d08

        Parameters
        ----------

        timestep : :class:`Time <BioSimSpace.Types.Time>`
            The integration timestep.

        runtime : :class:`Time <BioSimSpace.Types.Time>`
            The running time.

        temperature_start : :class:`Temperature <BioSimSpace.Types.Temperature>`
            The starting temperature.

        temperature_end : :class:`Temperature <BioSimSpace.Types.Temperature>`
            The final temperature.

        temperature : :class:`Temperature <BioSimSpace.Types.Temperature>`
            The equilibration temperature. This takes precedence of over
            the other temperatures, i.e. to run at fixed temperature.

           pressure : :class:`Pressure <BioSimSpace.Types.Pressure>`
               The pressure. If None, then the simulation is run using the NVT ensemble.
               If set to a value, then the simulation is run using the NPT ensemble.

        thermostat_time_constant : :class:`Time <BioSimSpace.Types.Time>`
            Time constant for thermostat coupling.

        report_interval : int
            The frequency at which statistics are recorded. (In integration steps.)

        restart_interval : int
            The frequency at which restart configurations and trajectory
            frames are saved. (In integration steps.)

        restraint : str, [int]
            The type of restraint to perform. This should be one of the
            following options:
                "backbone"
                     Protein backbone atoms. The matching is done by a name
                     template, so is unreliable on conversion between
                     molecular file formats.
                "heavy"
                     All non-hydrogen atoms that aren't part of water
                     molecules or free ions.
                "all"
                     All atoms that aren't part of water molecules or free
                     ions.
            Alternatively, the user can pass a list of atom indices for
            more fine-grained control. If None, then no restraints are used.

           force_constant : :class:`GeneralUnit <BioSimSpace.Types._GeneralUnit>`, float
               The force constant for the restraint potential. If a 'float' is
               passed, then default units of 'kcal_per_mol / angstrom**2' will
               be used.

           restart : bool
               Whether this is a continuation of a previous simulation.
           
           hmr : "auto" or bool
               Whether HMR should be applied.

           hmr_factor : "auto" or float
               The factor used to repartition.
               "auto" indicates the recommended factor for the engine will be used.

           hmr_water : "auto" or bool
               Whether the water molecules should also be repartitioned.
        """

        # Call the base class constructor.
        super().__init__()

        # Set the time step.
        self.setTimeStep(timestep)

        # Set the running time.
        self.setRunTime(runtime)

        # Constant temperature equilibration.
        if temperature is not None:
            self.setStartTemperature(temperature)
            self.setEndTemperature(temperature)
            self._is_const_temp = True

        # Heating / cooling simulation.
        else:
            self._is_const_temp = False

            # Set the start temperature.
            self.setStartTemperature(temperature_start)

            # Set the final temperature.
            self.setEndTemperature(temperature_end)

            # Constant temperature simulation.
            if self._temperature_start == self._temperature_end:
                self._is_const_temp = True

        # Constant pressure simulation.
        if pressure is not None:
            self.setPressure(pressure)
        else:
            self._pressure = None

        # Set the thermostat time constant.
        self.setThermostatTimeConstant(thermostat_time_constant)

        # Set the report interval.
        self.setReportInterval(report_interval)

        # Set the restart interval.
        self.setRestartInterval(restart_interval)

<<<<<<< HEAD
        # Set the restart flag.
        self.setRestart(restart)

        # Set the restraint.
        if restraint is not None:
            self.setRestraint(restraint)
        else:
            self._restraint = None

        # Set the force constant.
        self.setForceConstant(force_constant)
     
        _HmrMixin.__init__(self,
                           hmr=hmr,
                           hmr_factor=hmr_factor,
                           hmr_water=hmr_water,
                           timestep=timestep
                           )
=======
        # Set the posistion restraint.
        _PositionRestraintMixin.__init__(self, restraint, force_constant)

    def _get_parm(self):
        """Return a string representation of the parameters."""
        return (
            f"timestep={self._timestep}, "
            f"runtime={self._runtime}, "
            f"temperature_start={self._temperature_start}, "
            f"temperature_end={self._temperature_end}, "
            f"pressure={self._pressure}, "
            f"report_interval={self._report_interval}, "
            f"restart_interval={self._restart_interval}, "
            + _PositionRestraintMixin._get_parm(self)
        )
>>>>>>> e26d2d08

    def __str__(self):
        """Return a human readable string representation of the object."""
        if self._is_customised:
            return "<BioSimSpace.Protocol.Custom>"
        else:
<<<<<<< HEAD
            return (
                "<BioSimSpace.Protocol.Equilibration: timestep=%s, runtime=%s, "
                "temperature_start=%s, temperature_end=%s, pressure=%s, "
                "report_interval=%d, restart_interval=%d,restraint=%r, "
                "force_constant=%3.2f kcal_per_mol/angstrom**2, restart=%r>"
            ) % (
                self._timestep,
                self._runtime,
                self._temperature_start,
                self._temperature_end,
                self._pressure,
                self._report_interval,
                self._restart_interval,
                self._restraint,
                self._force_constant.value(),
                self._restart
            )
=======
            return f"<BioSimSpace.Protocol.Equilibration: {self._get_parm()}>"
>>>>>>> e26d2d08

    def __repr__(self):
        """Return a string showing how to instantiate the object."""
        if self._is_customised:
            return "BioSimSpace.Protocol.Custom"
        else:
<<<<<<< HEAD
            return (
                "BioSimSpace.Protocol.Equilibration(timestep=%s, runtime=%s, "
                "temperature_start=%s, temperature_end=%s, pressure=%s, "
                "report_interval=%d, restart_interval=%d, restraint=%r, force_constant=%3.2f, restart=%r)"
            ) % (
                self._timestep,
                self._runtime,
                self._temperature_start,
                self._temperature_end,
                self._pressure,
                self._report_interval,
                self._restart_interval,
                self._restraint,
                self._force_constant.value(),
                self._restart
            )
=======
            return f"BioSimSpace.Protocol.Equilibration({self._get_parm()})"
>>>>>>> e26d2d08

    def getTimeStep(self):
        """
        Return the time step.

        Returns
        -------

        time : :class:`Time <BioSimSpace.Types.Time>`
            The integration time step.
        """
        return self._timestep

    def setTimeStep(self, timestep):
        """
        Set the time step.

        Parameters
        ----------

        time : :class:`Time <BioSimSpace.Types.Time>`
            The integration time step.
        """
        if isinstance(timestep, _Types.Time):
            self._timestep = timestep
        else:
            raise TypeError(
                "'timestep' must be of type 'BioSimSpace.Types.Time'")

    def getRunTime(self):
        """
        Return the running time.

        Returns
        -------

        runtime : :class:`Time <BioSimSpace.Types.Time>`
            The simulation run time.
        """
        return self._runtime

    def setRunTime(self, runtime):
        """
        Set the running time.

        Parameters
        ----------

        runtime : :class:`Time <BioSimSpace.Types.Time>`
            The simulation run time.
        """
        if isinstance(runtime, _Types.Time):
            self._runtime = runtime
        else:
            raise TypeError(
                "'runtime' must be of type 'BioSimSpace.Types.Time'")

    def getStartTemperature(self):
        """
        Return the starting temperature.

        Returns
        -------

        temperature : :class:`Temperature <BioSimSpace.Types.Temperature>`
            The starting temperature.
        """
        return self._temperature_start

    def setStartTemperature(self, temperature):
        """
        Set the starting temperature.

        Parameters
        ----------

        temperature : :class:`Temperature <BioSimSpace.Types.Temperature>`
            The starting temperature.
        """

        if isinstance(temperature, _Types.Temperature):
            if _math.isclose(temperature.kelvin().value(), 0, rel_tol=1e-6):
                temperature._value = 0.01
            self._temperature_start = temperature
        else:
            raise TypeError(
                "'temperature_start' must be of type 'BioSimSpace.Types.Temperature'"
            )

    def getEndTemperature(self):
        """
        Return the final temperature.

        Returns
        -------

        temperature : :class:`Temperature <BioSimSpace.Types.Temperature>`
            The final temperature.
        """
        return self._temperature_end

    def setEndTemperature(self, temperature):
        """
        Set the final temperature.

        Parameters
        ----------

        temperature : :class:`Temperature <BioSimSpace.Types.Temperature>`
            The final temperature.
        """
        if isinstance(temperature, _Types.Temperature):
            if _math.isclose(temperature.kelvin().value(), 0, rel_tol=1e-6):
                temperature._value = 0.01
            self._temperature_end = temperature
        else:
            raise TypeError(
                "'temperature_end' must be of type 'BioSimSpace.Types.Temperature'"
            )

    def getPressure(self):
        """
        Return the pressure.

        Returns
        -------

        pressure : :class:`Pressure <BioSimSpace.Types.Pressure>`
            The pressure.
        """
        return self._pressure

    def setPressure(self, pressure):
        """
        Set the pressure.

        Parameters
        ----------

        pressure : :class:`Pressure <BioSimSpace.Types.Pressure>`
            The pressure.
        """
        if isinstance(pressure, _Types.Pressure):
            self._pressure = pressure
        else:
            raise TypeError(
                "'pressure' must be of type 'BioSimSpace.Types.Pressure'")

    def getThermostatTimeConstant(self):
        """
        Return the time constant for the thermostat.

        Returns
        -------

        runtime : :class:`Time <BioSimSpace.Types.Time>`
            The time constant for the thermostat.
        """
        return self._thermostat_time_constant

    def setThermostatTimeConstant(self, thermostat_time_constant):
        """
        Set the time constant for the thermostat.

        Parameters
        ----------

        thermostat_time_constant : :class:`Time <BioSimSpace.Types.Time>`
            The time constant for the thermostat.
        """
        if isinstance(thermostat_time_constant, _Types.Time):
            self._thermostat_time_constant = thermostat_time_constant
        else:
            raise TypeError(
                "'thermostat_time_constant' must be of type 'BioSimSpace.Types.Time'"
            )

    def getReportInterval(self):
        """
        Return the interval between reporting statistics. (In integration steps.).

        Returns
        -------

        report_interval : int
            The number of integration steps between reporting statistics.
        """
        return self._report_interval

    def setReportInterval(self, report_interval):
        """
        Set the interval at which statistics are reported. (In integration steps.).

        Parameters
        ----------

        report_interval : int
            The number of integration steps between reporting statistics.
        """
        if not type(report_interval) is int:
            raise TypeError("'report_interval' must be of type 'int'")

        if report_interval <= 0:
            _warnings.warn(
                "'report_interval' must be positive. Using default (200).")
            report_interval = 200

        self._report_interval = report_interval

    def getRestartInterval(self):
        """
        Return the interval between saving restart confiugrations, and/or
        trajectory frames. (In integration steps.).

        Returns
        -------

        restart_interval : int
            The number of integration steps between saving restart
            configurations and/or trajectory frames.
        """
        return self._restart_interval

    def setRestartInterval(self, restart_interval):
        """
        Set the interval between saving restart confiugrations, and/or
        trajectory frames. (In integration steps.).

        Parameters
        ----------

        restart_interval : int
            The number of integration steps between saving restart
            configurations and/or trajectory frames.
        """
        if not type(restart_interval) is int:
            raise TypeError("'restart_interval' must be of type 'int'")

        if restart_interval <= 0:
            _warnings.warn(
                "'restart_interval' must be positive. Using default (1000).")
            restart_interval = 1000

        self._restart_interval = restart_interval

<<<<<<< HEAD
    def isRestart(self):
        """Return whether this restart simulation.

           Returns
           -------

           is_restart : bool
               Whether this is a restart simulation.
        """
        return self._restart

    def setRestart(self, restart):
        """Set the restart flag.

           Parameters
           ----------

           restart : bool
               Whether this is a restart simulation.
        """
        if isinstance(restart, bool):
            self._restart = restart
        else:
            _warnings.warn("Non-boolean restart flag. Defaulting to False!")
            self._restart = False

    def getRestraint(self):
        """
        Return the type of restraint.

        Returns
        -------

        restraint : str, [int]
            The type of restraint.
        """
        return self._restraint

    def setRestraint(self, restraint):
        """
        Set the type of restraint.

        Parameters
        ----------

        restraint : str, [int]
            The type of restraint to perform. This should be one of the
            following options:
                "backbone"
                     Protein backbone atoms. The matching is done by a name
                     template, so is unreliable on conversion between
                     molecular file formats.
                "heavy"
                     All non-hydrogen atoms that aren't part of water
                     molecules or free ions.
                "all"
                     All atoms that aren't part of water molecules or free
                     ions.
            Alternatively, the user can pass a list of atom indices for
            more fine-grained control.
        """

        if isinstance(restraint, str):
            # Convert to lower case and strip whitespace.
            restraint = restraint.lower().replace(" ", "")
            if restraint not in self._restraints:
                raise ValueError(
                    f"'restraint' must be one of: {self._restraints}")
            # Set to NoneType if equal to "none", since this makes checking
            # whether a restraint is set elsewhere much easier.
            if restraint == "none":
                restraint = None

        elif isinstance(restraint, (list, tuple)):
            if not all(type(x) is int for x in restraint):
                raise ValueError("'restraint' must be a list of 'int' types!")
            # Create a set to sort and ensure no duplicates, then convert back to a list.
            restraint = list(set(restraint))
            restraint.sort()

        else:
            raise TypeError(
                "'restraint' must be of type 'str', or a list of 'int' types."
            )

        self._restraint = restraint

    def getForceConstant(self):
        """
        Return the force constant for the restraint.

        Returns
        -------

        force_constant : class:`GeneralUnit <BioSimSpace.Types._GeneralUnit>`
            The force constant for the restraint, in units of
            kcal_per_mol/angstrom**2.
        """
        return self._force_constant

    def setForceConstant(self, force_constant):
        """
        Set the type force constant for the restraint.

        Parameters
        ----------

        force_constant : :class:`GeneralUnit <BioSimSpace.Types._GeneralUnit>`, float
        """

        # Convert int to float.
        if type(force_constant) is int:
            force_constant = float(force_constant)

        if isinstance(force_constant, float):
            # Use default units.
            force_constant *= _Units.Energy.kcal_per_mol / _Units.Area.angstrom2

        elif isinstance(force_constant, _Types._GeneralUnit):
            # Validate the dimensions.
            if force_constant.dimensions() != (0, 0, 0, 1, -1, 0, -2):
                raise ValueError(
                    "'force_constant' has invalid dimensions! "
                    f"Expected dimensions are 'M Q-1 T-2', found '{force_constant.unit()}'"
                )

        else:
            raise TypeError(
                "'force_constant' must be of type 'BioSimSpace.Types._GeneralUnit', or 'float'."
            )

        self._force_constant = force_constant

=======
>>>>>>> e26d2d08
    def isConstantTemp(self):
        """
        Return whether the protocol has a constant temperature.

        Returns
        -------

        is_const_temp : bool
            Whether the temperature is fixed.
        """
        return self._temperature_start == self._temperature_end

    @classmethod
    def restraints(cls):
        """
        Return a list of the supported restraint keywords.

        Returns
        -------

        restraints : [str]
            A list of the supported restraint keywords.
        """
        return cls._restraints.copy()<|MERGE_RESOLUTION|>--- conflicted
+++ resolved
@@ -37,32 +37,7 @@
 from ._hmr_mixin import _HmrMixin
 
 
-<<<<<<< HEAD
-class Equilibration(_HmrMixin, _Protocol):
-    """A class for storing equilibration protocols."""
-
-    # Supported restraint keywords.
-    _restraints = ["backbone", "heavy", "all", "none"]
-
-    def __init__(self,
-                 timestep=_Types.Time(2, "femtosecond"),
-                 runtime=_Types.Time(0.2, "nanoseconds"),
-                 temperature_start=_Types.Temperature(300, "kelvin"),
-                 temperature_end=_Types.Temperature(300, "kelvin"),
-                 temperature=None,
-                 pressure=None,
-                 report_interval=200,
-                 restart_interval=1000,
-                 restraint=None,
-                 force_constant=10*_Units.Energy.kcal_per_mol/_Units.Area.angstrom2,
-                 restart=False,
-                 hmr="auto",
-                 hmr_factor="auto",
-                 hmr_water="auto"    
-                 ):
-        """Constructor.
-=======
-class Equilibration(_Protocol, _PositionRestraintMixin):
+class Equilibration(_Protocol, _PositionRestraintMixin, _HmrMixin):
     """A class for storing equilibration protocols."""
 
     def __init__(
@@ -74,14 +49,17 @@
         temperature=None,
         pressure=None,
         thermostat_time_constant=_Types.Time(1, "picosecond"),
-        report_interval=100,
-        restart_interval=500,
+        report_interval=200,
+        restart_interval=1000,
         restraint=None,
         force_constant=10 * _Units.Energy.kcal_per_mol / _Units.Area.angstrom2,
+        restart=False,
+        hmr="auto",
+        hmr_factor="auto",
+        hmr_water="auto",
     ):
         """
         Constructor.
->>>>>>> e26d2d08
 
         Parameters
         ----------
@@ -105,6 +83,9 @@
            pressure : :class:`Pressure <BioSimSpace.Types.Pressure>`
                The pressure. If None, then the simulation is run using the NVT ensemble.
                If set to a value, then the simulation is run using the NPT ensemble.
+
+        thermostat_time_constant : :class:`Time <BioSimSpace.Types.Time>`
+            Time constant for thermostat coupling.
 
         thermostat_time_constant : :class:`Time <BioSimSpace.Types.Time>`
             Time constant for thermostat coupling.
@@ -195,18 +176,11 @@
         # Set the restart interval.
         self.setRestartInterval(restart_interval)
 
-<<<<<<< HEAD
         # Set the restart flag.
         self.setRestart(restart)
 
-        # Set the restraint.
-        if restraint is not None:
-            self.setRestraint(restraint)
-        else:
-            self._restraint = None
-
-        # Set the force constant.
-        self.setForceConstant(force_constant)
+        # Set the posistion restraint.
+        _PositionRestraintMixin.__init__(self, restraint, force_constant)
      
         _HmrMixin.__init__(self,
                            hmr=hmr,
@@ -214,10 +188,7 @@
                            hmr_water=hmr_water,
                            timestep=timestep
                            )
-=======
-        # Set the posistion restraint.
-        _PositionRestraintMixin.__init__(self, restraint, force_constant)
-
+        
     def _get_parm(self):
         """Return a string representation of the parameters."""
         return (
@@ -229,61 +200,23 @@
             f"report_interval={self._report_interval}, "
             f"restart_interval={self._restart_interval}, "
             + _PositionRestraintMixin._get_parm(self)
+            + _HmrMixin._get_parm(self)
         )
->>>>>>> e26d2d08
+
 
     def __str__(self):
         """Return a human readable string representation of the object."""
         if self._is_customised:
             return "<BioSimSpace.Protocol.Custom>"
         else:
-<<<<<<< HEAD
-            return (
-                "<BioSimSpace.Protocol.Equilibration: timestep=%s, runtime=%s, "
-                "temperature_start=%s, temperature_end=%s, pressure=%s, "
-                "report_interval=%d, restart_interval=%d,restraint=%r, "
-                "force_constant=%3.2f kcal_per_mol/angstrom**2, restart=%r>"
-            ) % (
-                self._timestep,
-                self._runtime,
-                self._temperature_start,
-                self._temperature_end,
-                self._pressure,
-                self._report_interval,
-                self._restart_interval,
-                self._restraint,
-                self._force_constant.value(),
-                self._restart
-            )
-=======
             return f"<BioSimSpace.Protocol.Equilibration: {self._get_parm()}>"
->>>>>>> e26d2d08
 
     def __repr__(self):
         """Return a string showing how to instantiate the object."""
         if self._is_customised:
             return "BioSimSpace.Protocol.Custom"
         else:
-<<<<<<< HEAD
-            return (
-                "BioSimSpace.Protocol.Equilibration(timestep=%s, runtime=%s, "
-                "temperature_start=%s, temperature_end=%s, pressure=%s, "
-                "report_interval=%d, restart_interval=%d, restraint=%r, force_constant=%3.2f, restart=%r)"
-            ) % (
-                self._timestep,
-                self._runtime,
-                self._temperature_start,
-                self._temperature_end,
-                self._pressure,
-                self._report_interval,
-                self._restart_interval,
-                self._restraint,
-                self._force_constant.value(),
-                self._restart
-            )
-=======
             return f"BioSimSpace.Protocol.Equilibration({self._get_parm()})"
->>>>>>> e26d2d08
 
     def getTimeStep(self):
         """
@@ -461,6 +394,35 @@
                 "'thermostat_time_constant' must be of type 'BioSimSpace.Types.Time'"
             )
 
+    def getThermostatTimeConstant(self):
+        """
+        Return the time constant for the thermostat.
+
+        Returns
+        -------
+
+        runtime : :class:`Time <BioSimSpace.Types.Time>`
+            The time constant for the thermostat.
+        """
+        return self._thermostat_time_constant
+
+    def setThermostatTimeConstant(self, thermostat_time_constant):
+        """
+        Set the time constant for the thermostat.
+
+        Parameters
+        ----------
+
+        thermostat_time_constant : :class:`Time <BioSimSpace.Types.Time>`
+            The time constant for the thermostat.
+        """
+        if isinstance(thermostat_time_constant, _Types.Time):
+            self._thermostat_time_constant = thermostat_time_constant
+        else:
+            raise TypeError(
+                "'thermostat_time_constant' must be of type 'BioSimSpace.Types.Time'"
+            )
+
     def getReportInterval(self):
         """
         Return the interval between reporting statistics. (In integration steps.).
@@ -529,7 +491,6 @@
 
         self._restart_interval = restart_interval
 
-<<<<<<< HEAD
     def isRestart(self):
         """Return whether this restart simulation.
 
@@ -556,115 +517,7 @@
             _warnings.warn("Non-boolean restart flag. Defaulting to False!")
             self._restart = False
 
-    def getRestraint(self):
-        """
-        Return the type of restraint.
-
-        Returns
-        -------
-
-        restraint : str, [int]
-            The type of restraint.
-        """
-        return self._restraint
-
-    def setRestraint(self, restraint):
-        """
-        Set the type of restraint.
-
-        Parameters
-        ----------
-
-        restraint : str, [int]
-            The type of restraint to perform. This should be one of the
-            following options:
-                "backbone"
-                     Protein backbone atoms. The matching is done by a name
-                     template, so is unreliable on conversion between
-                     molecular file formats.
-                "heavy"
-                     All non-hydrogen atoms that aren't part of water
-                     molecules or free ions.
-                "all"
-                     All atoms that aren't part of water molecules or free
-                     ions.
-            Alternatively, the user can pass a list of atom indices for
-            more fine-grained control.
-        """
-
-        if isinstance(restraint, str):
-            # Convert to lower case and strip whitespace.
-            restraint = restraint.lower().replace(" ", "")
-            if restraint not in self._restraints:
-                raise ValueError(
-                    f"'restraint' must be one of: {self._restraints}")
-            # Set to NoneType if equal to "none", since this makes checking
-            # whether a restraint is set elsewhere much easier.
-            if restraint == "none":
-                restraint = None
-
-        elif isinstance(restraint, (list, tuple)):
-            if not all(type(x) is int for x in restraint):
-                raise ValueError("'restraint' must be a list of 'int' types!")
-            # Create a set to sort and ensure no duplicates, then convert back to a list.
-            restraint = list(set(restraint))
-            restraint.sort()
-
-        else:
-            raise TypeError(
-                "'restraint' must be of type 'str', or a list of 'int' types."
-            )
-
-        self._restraint = restraint
-
-    def getForceConstant(self):
-        """
-        Return the force constant for the restraint.
-
-        Returns
-        -------
-
-        force_constant : class:`GeneralUnit <BioSimSpace.Types._GeneralUnit>`
-            The force constant for the restraint, in units of
-            kcal_per_mol/angstrom**2.
-        """
-        return self._force_constant
-
-    def setForceConstant(self, force_constant):
-        """
-        Set the type force constant for the restraint.
-
-        Parameters
-        ----------
-
-        force_constant : :class:`GeneralUnit <BioSimSpace.Types._GeneralUnit>`, float
-        """
-
-        # Convert int to float.
-        if type(force_constant) is int:
-            force_constant = float(force_constant)
-
-        if isinstance(force_constant, float):
-            # Use default units.
-            force_constant *= _Units.Energy.kcal_per_mol / _Units.Area.angstrom2
-
-        elif isinstance(force_constant, _Types._GeneralUnit):
-            # Validate the dimensions.
-            if force_constant.dimensions() != (0, 0, 0, 1, -1, 0, -2):
-                raise ValueError(
-                    "'force_constant' has invalid dimensions! "
-                    f"Expected dimensions are 'M Q-1 T-2', found '{force_constant.unit()}'"
-                )
-
-        else:
-            raise TypeError(
-                "'force_constant' must be of type 'BioSimSpace.Types._GeneralUnit', or 'float'."
-            )
-
-        self._force_constant = force_constant
-
-=======
->>>>>>> e26d2d08
+
     def isConstantTemp(self):
         """
         Return whether the protocol has a constant temperature.
