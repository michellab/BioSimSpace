######################################################################
# BioSimSpace: Making biomolecular simulation a breeze!
#
# Copyright: 2017-2022
#
# Authors: Lester Hedges <lester.hedges@gmail.com>
#
# BioSimSpace is free software: you can redistribute it and/or modify
# it under the terms of the GNU General Public License as published by
# the Free Software Foundation, either version 2 of the License, or
# (at your option) any later version.
#
# BioSimSpace is distributed in the hope that it will be useful,
# but WITHOUT ANY WARRANTY; without even the implied warranty of
# MERCHANTABILITY or FITNESS FOR A PARTICULAR PURPOSE. See the
# GNU General Public License for more details.
#
# You should have received a copy of the GNU General Public License
# along with BioSimSpace. If not, see <http://www.gnu.org/licenses/>.
#####################################################################

"""
Functionality for free energy protocols.
"""

__author__ = "Lester Hedges"
__email__ = "lester.hedges@gmail.com"

__all__ = ["FreeEnergy"]

import warnings as _warnings

from .. import Types as _Types

from ._hmr_mixin import _HmrMixin
from ._free_energy_mixin import _FreeEnergyMixin
from ._production import Production as _Production


class FreeEnergy(_Production, _FreeEnergyMixin, _HmrMixin):
    """A class for storing free energy production protocols."""

    def __init__(self,
                 lam=0.0,
                 lam_vals=None,
                 min_lam=0.0,
                 max_lam=1.0,
                 num_lam=11,
                 timestep=_Types.Time(2, "femtosecond"),
                 runtime=_Types.Time(4, "nanosecond"),
                 temperature=_Types.Temperature(300, "kelvin"),
                 pressure=_Types.Pressure(1, "atmosphere"),
                 report_interval=200,
                 restart_interval=1000,
                 first_step=0,
                 restart=False,
                 perturbation_type="full",
                 hmr="auto",
                 hmr_factor="auto",
                 hmr_water="auto"                 
                ):
        """Constructor.

           Parameters
           ----------

           lam : float
               The perturbation parameter: [0.0, 1.0]

           lam_vals : [float]
               The list of lambda parameters.

           min_lam : float
               The minimum lambda value.

           max_lam : float
               The maximum lambda value.

           num_lam : int
               The number of lambda values.

           timestep : :class:`Time <BioSimSpace.Types.Time>`
               The integration timestep.

           runtime : :class:`Time <BioSimSpace.Types.Time>`
               The running time.

           temperature : :class:`Temperature <BioSimSpace.Types.Temperature>`
               The temperature.

           pressure : :class:`Pressure <BioSimSpace.Types.Pressure>`
               The pressure. Pass pressure=None to use the NVT ensemble.

           report_interval : int
               The frequency at which statistics are recorded. (In integration steps.)

           restart_interval : int
               The frequency at which restart configurations and trajectory

           first_step : int
               The initial time step (for restart simulations).

           restart : bool
               Whether this is a continuation of a previous simulation.

           perturbation_type : str
               The type of perturbation to perform. Options are:
                "full" : A full perturbation of all terms (default option).
                "discharge_soft" : Perturb all discharging soft atom charge terms (i.e. value->0.0).
                "vanish_soft" : Perturb all vanishing soft atom LJ terms (i.e. value->0.0).
                "flip" : Perturb all hard atom terms as well as bonds/angles.
                "grow_soft" : Perturb all growing soft atom LJ terms (i.e. 0.0->value).
                "charge_soft" : Perturb all charging soft atom LJ terms (i.e. 0.0->value).

                Currently perturubation_type != "full" is only supported by
                BioSimSpace.Process.Somd.

           hmr : "auto" or bool
               Whether HMR should be applied.

           hmr_factor : "auto" or float
               The factor used to repartition.
               "auto" indicates the recommended factor for the engine will be used.

           hmr_water : "auto" or bool
               Whether the water molecules should also be repartitioned.

        """

        # Call the base class constructors.
        _Production.__init__(self,
                            timestep=timestep,
                            runtime=runtime,
                            temperature=temperature,
                            pressure=pressure,
                            report_interval=report_interval,
                            restart_interval=restart_interval,
                            first_step=first_step,
                            restart=restart)

        _FreeEnergyMixin.__init__(self,
                                  lam=lam,
                                  lam_vals=lam_vals,
                                  min_lam=min_lam,
                                  max_lam=max_lam,
                                  num_lam=num_lam,
                                  perturbation_type=perturbation_type)
        
        _HmrMixin.__init__(self,
                           hmr=hmr,
                           hmr_factor=hmr_factor,
                           hmr_water=hmr_water,
                           timestep=timestep
                           )

    def __str__(self):
        """Return a human readable string representation of the object."""
        if self._is_customised:
            return "<BioSimSpace.Protocol.Custom>"
        else:
            return ("<BioSimSpace.Protocol.FreeEnergy: lam=%5.4f, lam_vals=%r, timestep=%s, "
                    "runtime=%s, temperature=%s, pressure=%s, report_interval=%d, restart_interval=%d>"
                   ) % (self._lambda, self._lambda_vals, self._timestep, self._runtime,
                        self._temperature, self._pressure, self._report_interval, self._restart_interval)

    def __repr__(self):
        """Return a string showing how to instantiate the object."""
        if self._is_customised:
            return "<BioSimSpace.Protocol.Custom>"
        else:
            return ("BioSimSpace.Protocol.FreeEnergy(lam=%5.4f, lam_vals=%r, timestep=%s, "
                    "runtime=%s, temperature=%s, pressure=%s, report_interval=%d, restart_interval=%d)"
                   ) % (self._lambda, self._lambda_vals, self._timestep, self._runtime,
<<<<<<< HEAD
                        self._temperature, self._pressure, self._report_interval, self._restart_interval)
=======
                        self._temperature, self._pressure, self._report_interval, self._restart_interval)

    def getPerturbationType(self):
        """Get the perturbation type.

           Returns
           -------

           perturbation_type : str
               The perturbation type.
        """
        return self._perturbation_type

    def setPerturbationType(self, perturbation_type):
        """Set the perturbation type.

           Parameters
           ----------

           perturbation_type : str
               The type of perturbation to perform. Options are:
                "full" : A full perturbation of all terms (default option).
                "discharge_soft" : Perturb all discharging soft atom charge terms (i.e. value->0.0).
                "vanish_soft" : Perturb all vanishing soft atom LJ terms (i.e. value->0.0).
                "flip" : Perturb all hard atom terms as well as bonds/angles.
                "grow_soft" : Perturb all growing soft atom LJ terms (i.e. 0.0->value).
                "charge_soft" : Perturb all charging soft atom LJ terms (i.e. 0.0->value).
        """
        if not isinstance(perturbation_type, str):
            raise TypeError("'perturbation_type' must be of type 'str'")

        # Convert to lower case and strip whitespace.
        perturbation_type = perturbation_type.lower().replace(" ", "")

        allowed_perturbation_types = ["full",
                                      "discharge_soft",
                                      "vanish_soft",
                                      "flip",
                                      "grow_soft",
                                      "charge_soft"]

        if perturbation_type not in allowed_perturbation_types:
            raise ValueError(f"'perturbation_type' must be one of: {allowed_perturbation_types}")

        self._perturbation_type = perturbation_type

    def getLambda(self):
        """Get the value of the perturbation parameter.

           Returns
           -------

           lam : float
               The value of the perturbation parameter.
        """
        return self._lambda

    def getLambdaIndex(self):
        """Get the index of the lambda value within the lambda array.

           Returns
           -------

           index : int
               The index of the lambda value in teh lambda array.
        """
        return self._lambda_vals.index(self._lambda)

    def getLambdaValues(self):
        """Get the list of lambda values.

           Returns
           -------

           lam_vals : [float]
               The list of lambda values.
        """
        return self._lambda_vals

    def setLambdaValues(self, lam, lam_vals=None, min_lam=None, max_lam=None, num_lam=None):
        """Set the list of lambda values.

           Parameters
           ----------

           lam : float
               The perturbation parameter: [0.0, 1.0]

           lam_vals : [float]
               A list of lambda values.

           min_lam : float
               The minimum lambda value.

           max_lam : float
               The maximum lambda value.

           num_lam : int
               The number of lambda values.
        """

        # Convert int to float.
        if type(lam) is int:
            lam = float(lam)

        # Validate the lambda parameter.
        if not isinstance(lam, float):
            raise TypeError("'lam' must be of type 'float'.")

        self._lambda = lam

        # A list of lambda values takes precedence.
        if lam_vals is not None:
            # Make sure list (or tuple) has been passed.
            if not isinstance(lam_vals, (list, tuple)):
                raise TypeError("'lam_vals' must be of type 'list'.")

            # Make sure all lambda values are of type 'float'.
            if not all(isinstance(x, float) for x in lam_vals):
                raise TypeError("'lam_vals' must contain values of type 'float'.")

            # Make sure all values are in range [0.0, 1.0]
            for lam in lam_vals:
                if lam < 0:
                    raise ValueError("'lam_vals' must contain values in range [0.0, 1.0]")
                elif lam > 1:
                    raise ValueError("'lam_vals' must contain values in range [0.0, 1.0]")

            # Sort the values.
            lam_vals.sort()

            # Make sure there are no duplicates.
            if len(set(lam_vals)) < len(lam_vals):
                raise ValueError("'lam_vals' cannot contain duplicate values!")

            # Make sure the lambda value is in the list.
            if not lam in lam_vals:
                raise ValueError("'lam' is not a member of the 'lam_vals' list!")

            # Set the values.
            self._lambda_vals = lam_vals

        else:
            # Convert int to float.

            if type(min_lam) is int:
                min_lam = float(min_lam)

            if type(max_lam) is int:
                max_lam = float(max_lam)

            # Validate type.

            if not isinstance(min_lam, float):
                raise TypeError("'min_lam' must be of type 'float'.")

            if not isinstance(max_lam, float):
                raise TypeError("'max_lam' must be of type 'float'.")

            if not type(num_lam) is int:
                raise TypeError("'num_lam' must be of type 'int'.")

            # Validate values.

            if min_lam < 0 or min_lam > 1:
                raise ValueError("'min_lam' must be in range [0.0, 1.0]")

            if max_lam < 0 or max_lam > 1:
                raise ValueError("'max_lam' must be in range [0.0, 1.0]")

            if num_lam <=2:
                raise ValueError("'num_lam' must be greater than 2!")

            if min_lam >= max_lam:
                raise ValueError("'min_lam' must be less than 'max_lam'!")

            # Set values.

            self._lambda_vals = []
            step = (max_lam - min_lam) / (num_lam - 1)

            for x in range(0, num_lam):
                self._lambda_vals.append(round(min_lam + (x * step), 5))

            # Make sure the lambda value is in the list.
            if not self._lambda in self._lambda_vals:
                raise ValueError("'lam' (%5.4f) is not a member of the 'lam_vals' list: %s" \
                    % (self._lambda, self._lambda_vals))

    def getTimeStep(self):
        """Return the time step.

           Returns
           -------

           timestep : :class:`Time <BioSimSpace.Types.Time>`
               The integration time step.
        """
        return self._timestep

    def setTimeStep(self, timestep):
        """Set the time step.

           Parameters
           ----------

           timestep : :class:`Time <BioSimSpace.Types.Time>`
               The integration time step.
        """
        if isinstance(timestep, _Types.Time):
            self._timestep = timestep
        else:
            raise TypeError("'timestep' must be of type 'BioSimSpace.Types.Time'")

    def getRunTime(self):
        """Return the running time.

           Returns
           -------

           runtime : :class:`Time <BioSimSpace.Types.Time>`
               The simulation run time.
        """
        return self._runtime

    def setRunTime(self, runtime):
        """Set the running time.

           Parameters
           ----------

           runtime : :class:`Time <BioSimSpace.Types.Time>`
               The simulation run time.
        """
        if isinstance(runtime, _Types.Time):
            self._runtime = runtime
        else:
            raise TypeError("'runtime' must be of type 'BioSimSpace.Types.Time'")

    def getTemperature(self):
        """Return temperature.

           Returns
           -------

           temperature : :class:`Temperature <BioSimSpace.Types.Temperature>`
               The simulation temperature.
        """
        return self._temperature

    def setTemperature(self, temperature):
        """Set the temperature.

           Parameters
           ----------

           temperature : :class:`Temperature <BioSimSpace.Types.Temperature>`
               The simulation temperature.
        """
        if isinstance(temperature, _Types.Temperature):
            self._temperature = temperature
        else:
            raise TypeError("'temperature' must be of type 'BioSimSpace.Types.Temperature'")

    def getPressure(self):
        """Return the pressure.

           Returns
           -------

           pressure : :class:`Pressure <BioSimSpace.Types.Pressure>`
               The pressure.
        """
        return self._pressure

    def setPressure(self, pressure):
        """Set the pressure.

           Parameters
           ----------

           pressure : :class:`Pressure <BioSimSpace.Types.Pressure>`
               The pressure.
        """
        if isinstance(pressure, _Types.Pressure):
            self._pressure = pressure
        else:
            raise TypeError("'pressure' must be of type 'BioSimSpace.Types.Pressure'")

    def getReportInterval(self):
        """Return the interval between reporting statistics. (In integration steps.)

           Returns
           -------

           report_interval : int
               The number of integration steps between reporting statistics.
        """
        return self._report_interval

    def setReportInterval(self, report_interval):
        """Set the interval at which statistics are reported. (In integration steps.)

           Parameters
           ----------

           report_interval : int
               The number of integration steps between reporting statistics.
        """
        if not type(report_interval) is int:
            raise TypeError("'report_interval' must be of type 'int'")

        if report_interval <= 0:
            _warnings.warn("'report_interval' must be positive. Using default (100).")
            report_interval = 100

        self._report_interval = report_interval

    def getRestartInterval(self):
        """Return the interval between saving restart confiugrations, and/or
           trajectory frames. (In integration steps.)

           Returns
           -------

           restart_interval : int
               The number of integration steps between saving restart
               configurations and/or trajectory frames.
        """
        return self._restart_interval

    def setRestartInterval(self, restart_interval):
        """Set the interval between saving restart confiugrations, and/or
           trajectory frames. (In integration steps.)

           Parameters
           ----------

           restart_interval : int
               The number of integration steps between saving restart
               configurations and/or trajectory frames.
        """
        if not type(restart_interval) is int:
            raise TypeError("'restart_interval' must be of type 'int'")

        if restart_interval <= 0:
            _warnings.warn("'restart_interval' must be positive. Using default (500).")
            restart_interval = 500

        self._restart_interval = restart_interval
>>>>>>> 6bb26fc4
<|MERGE_RESOLUTION|>--- conflicted
+++ resolved
@@ -171,9 +171,6 @@
             return ("BioSimSpace.Protocol.FreeEnergy(lam=%5.4f, lam_vals=%r, timestep=%s, "
                     "runtime=%s, temperature=%s, pressure=%s, report_interval=%d, restart_interval=%d)"
                    ) % (self._lambda, self._lambda_vals, self._timestep, self._runtime,
-<<<<<<< HEAD
-                        self._temperature, self._pressure, self._report_interval, self._restart_interval)
-=======
                         self._temperature, self._pressure, self._report_interval, self._restart_interval)
 
     def getPerturbationType(self):
@@ -523,5 +520,4 @@
             _warnings.warn("'restart_interval' must be positive. Using default (500).")
             restart_interval = 500
 
-        self._restart_interval = restart_interval
->>>>>>> 6bb26fc4
+        self._restart_interval = restart_interval