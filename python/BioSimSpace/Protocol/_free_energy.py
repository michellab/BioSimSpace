--- conflicted
+++ resolved
@@ -35,7 +35,6 @@
 from ._production import Production as _Production
 
 
-<<<<<<< HEAD
 class FreeEnergy(_Production, _FreeEnergyMixin, _HmrMixin):
     """A class for storing free energy production protocols."""
 
@@ -59,28 +58,6 @@
                  hmr_water="auto"                 
                 ):
         """Constructor.
-=======
-class FreeEnergy(_Protocol):
-    """A class for storing free energy protocols."""
-
-    def __init__(
-        self,
-        lam=0.0,
-        lam_vals=None,
-        min_lam=0.0,
-        max_lam=1.0,
-        num_lam=11,
-        timestep=_Types.Time(2, "femtosecond"),
-        runtime=_Types.Time(4, "nanosecond"),
-        temperature=_Types.Temperature(300, "kelvin"),
-        pressure=_Types.Pressure(1, "atmosphere"),
-        report_interval=200000,
-        restart_interval=20000,
-        perturbation_type="full",
-    ):
-        """
-        Constructor.
->>>>>>> 8b7d476d
 
         Parameters
         ----------
@@ -118,7 +95,6 @@
         restart_interval : int
             The frequency at which restart configurations and trajectory
 
-<<<<<<< HEAD
            first_step : int
                The initial time step (for restart simulations).
 
@@ -136,23 +112,6 @@
 
                 Currently perturubation_type != "full" is only supported by
                 BioSimSpace.Process.Somd.
-=======
-        perturbation_type : str
-            The type of perturbation to perform. Options are:
-             "full" : A full perturbation of all terms (default option).
-             "discharge_soft" : Perturb all discharging soft atom charge terms (i.e. value->0.0).
-             "vanish_soft" : Perturb all vanishing soft atom LJ terms (i.e. value->0.0).
-             "flip" : Perturb all hard atom terms as well as bonds/angles.
-             "grow_soft" : Perturb all growing soft atom LJ terms (i.e. 0.0->value).
-             "charge_soft" : Perturb all charging soft atom LJ terms (i.e. 0.0->value).
-
-             Currently perturubation_type != "full" is only supported by
-             BioSimSpace.Process.Somd.
-        """
-
-        # Call the base class constructor.
-        super().__init__()
->>>>>>> 8b7d476d
 
            hmr : "auto" or bool
                Whether HMR should be applied.
