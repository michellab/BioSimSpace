######################################################################
# BioSimSpace: Making biomolecular simulation a breeze!
#
# Copyright: 2017-2023
#
# Authors: Lester Hedges <lester.hedges@gmail.com>
#
# BioSimSpace is free software: you can redistribute it and/or modify
# it under the terms of the GNU General Public License as published by
# the Free Software Foundation, either version 3 of the License, or
# (at your option) any later version.
#
# BioSimSpace is distributed in the hope that it will be useful,
# but WITHOUT ANY WARRANTY; without even the implied warranty of
# MERCHANTABILITY or FITNESS FOR A PARTICULAR PURPOSE. See the
# GNU General Public License for more details.
#
# You should have received a copy of the GNU General Public License
# along with BioSimSpace. If not, see <http://www.gnu.org/licenses/>.
#####################################################################

"""Functionality for production protocols."""

__author__ = "Lester Hedges"
__email__ = "lester.hedges@gmail.com"

__all__ = ["Production"]

import math as _math
import warnings as _warnings

from .. import Types as _Types

from ._protocol import Protocol as _Protocol
from ._hmr_mixin import _HmrMixin

<<<<<<< HEAD

class Production(_Protocol):
=======
class Production(_HmrMixin, _Protocol):
>>>>>>> 140db2f6
    """A class for storing production protocols."""

    def __init__(self,
                 timestep=_Types.Time(2, "femtosecond"),
                 runtime=_Types.Time(1, "nanosecond"),
                 temperature=_Types.Temperature(300, "kelvin"),
                 pressure=_Types.Pressure(1, "atmosphere"),
                 report_interval=200,
                 restart_interval=1000,
                 first_step=0,
                 restart=False,
                 hmr="auto",
                 hmr_factor="auto",
                 hmr_water="auto"  
                ):
        """Constructor.

        Parameters
        ----------

        timestep : :class:`Time <BioSimSpace.Types.Time>`
            The integration timestep.

        runtime : :class:`Time <BioSimSpace.Types.Time>`
            The running time.

        temperature : :class:`Temperature <BioSimSpace.Types.Temperature>`
            The temperature.

        pressure : :class:`Pressure <BioSimSpace.Types.Pressure>`
            The pressure. Pass pressure=None to use the NVT ensemble.

        report_interval : int
            The frequency at which statistics are recorded. (In integration steps.)

        restart_interval : int
            The frequency at which restart configurations and trajectory

        first_step : int
            The initial time step (for restart simulations).

           restart : bool
               Whether this is a continuation of a previous simulation.
           
           hmr : "auto" or bool
               Whether HMR should be applied.

           hmr_factor : "auto" or float
               The factor used to repartition.
               "auto" indicates the recommended factor for the engine will be used.

           hmr_water : "auto" or bool
               Whether the water molecules should also be repartitioned.
        """

        # Call the base class constructor.
        super().__init__()

        # Set the time step.
        self.setTimeStep(timestep)

        # Set the runtime.
        self.setRunTime(runtime)

        # Set the system temperature.
        self.setTemperature(temperature)

        # Set the system pressure.
        if pressure is not None:
            self.setPressure(pressure)
        else:
            self._pressure = None

        # Set the report interval.
        self.setReportInterval(report_interval)

        # Set the restart interval.
        self.setRestartInterval(restart_interval)

        # Set the restart flag.
        self.setRestart(restart)

        # Set the first time step.
        self.setFirstStep(first_step)
    
        _HmrMixin.__init__(self,
                           hmr=hmr,
                           hmr_factor=hmr_factor,
                           hmr_water=hmr_water,
                           timestep=timestep
                           )

    def __str__(self):
        """Return a human readable string representation of the object."""
        if self._is_customised:
            return "<BioSimSpace.Protocol.Custom>"
        else:
            return (
                "<BioSimSpace.Protocol.Production: timestep=%s, runtime=%s, "
                "temperature=%s, pressure=%s, report_interval=%d, "
                "restart_interval=%d, first_step=%d, restart=%r>"
            ) % (
                self._timestep,
                self._runtime,
                self._temperature,
                self._pressure,
                self._report_interval,
                self._restart_interval,
                self._first_step,
                self._restart,
            )

    def __repr__(self):
        """Return a string showing how to instantiate the object."""
        if self._is_customised:
            return "<BioSimSpace.Protocol.Custom>"
        else:
            return (
                "BioSimSpace.Protocol.Production(timestep=%s, runtime=%s, "
                "temperature=%s, pressure=%s, report_interval=%d, "
                "restart_interval=%d, first_step=%d, restart=%r)"
            ) % (
                self._timestep,
                self._runtime,
                self._temperature,
                self._pressure,
                self._report_interval,
                self._restart_interval,
                self._first_step,
                self._restart,
            )

    def getTimeStep(self):
        """
        Return the time step.

        Returns
        -------

        timestep : :class:`Time <BioSimSpace.Types.Time>`
            The integration time step.
        """
        return self._timestep

    def setTimeStep(self, timestep):
        """
        Set the time step.

        Parameters
        ----------

        timestep : :class:`Time <BioSimSpace.Types.Time>`
            The integration time step.
        """
        if isinstance(timestep, _Types.Time):
            self._timestep = timestep
        else:
            raise TypeError("'timestep' must be of type 'BioSimSpace.Types.Time'")

    def getRunTime(self):
        """
        Return the running time.

        Returns
        -------

        runtime : :class:`Time <BioSimSpace.Types.Time>`
            The simulation run time.
        """
        return self._runtime

    def setRunTime(self, runtime):
        """
        Set the running time.

        Parameters
        ----------

        runtime : :class:`Time <BioSimSpace.Types.Time>`
            The simulation run time.
        """
        if isinstance(runtime, _Types.Time):
            self._runtime = runtime
        else:
            raise TypeError("'runtime' must be of type 'BioSimSpace.Types.Time'")

    def getTemperature(self):
        """
        Return temperature.

        Returns
        -------

        temperature : :class:`Temperature <BioSimSpace.Types.Temperature>`
            The simulation temperature.
        """
        return self._temperature

    def setTemperature(self, temperature):
        """
        Set the temperature.

        Parameters
        ----------

        temperature : :class:`Temperature <BioSimSpace.Types.Temperature>`
            The simulation temperature.
        """
        if isinstance(temperature, _Types.Temperature):
            self._temperature = temperature
        else:
            raise TypeError(
                "'temperature' must be of type 'BioSimSpace.Types.Temperature'"
            )

    def getPressure(self):
        """
        Return the pressure.

        Returns
        -------

        pressure : :class:`Pressure <BioSimSpace.Types.Pressure>`
            The pressure.
        """
        return self._pressure

    def setPressure(self, pressure):
        """
        Set the pressure.

        Parameters
        ----------

        pressure : :class:`Pressure <BioSimSpace.Types.Pressure>`
            The pressure.
        """
        if isinstance(pressure, _Types.Pressure):
            self._pressure = pressure
        else:
            raise TypeError("'pressure' must be of type 'BioSimSpace.Types.Pressure'")

    def getReportInterval(self):
        """
        Return the interval between reporting statistics. (In integration steps.).

        Returns
        -------

        report_interval : int
            The number of integration steps between reporting statistics.
        """
        return self._report_interval

    def setReportInterval(self, report_interval):
        """
        Set the interval at which statistics are reported. (In integration steps.).

        Parameters
        ----------

        report_interval : int
            The number of integration steps between reporting statistics.
        """
        if not type(report_interval) is int:
            raise TypeError("'report_interval' must be of type 'int'")

        if report_interval <= 0:
            _warnings.warn("'report_interval' must be positive. Using default (200).")
            report_interval = 200

        self._report_interval = report_interval

    def getRestartInterval(self):
        """
        Return the interval between saving restart confiugrations, and/or
        trajectory frames. (In integration steps.).

        Returns
        -------

        restart_interval : int
            The number of integration steps between saving restart
            configurations and/or trajectory frames.
        """
        return self._restart_interval

    def setRestartInterval(self, restart_interval):
        """
        Set the interval between saving restart confiugrations, and/or
        trajectory frames. (In integration steps.).

        Parameters
        ----------

        restart_interval : int
            The number of integration steps between saving restart
            configurations and/or trajectory frames.
        """
        if not type(restart_interval) is int:
            raise TypeError("'restart_interval' must be of type 'int'")

        if restart_interval <= 0:
            _warnings.warn("'restart_interval' must be positive. Using default (1000).")
            restart_interval = 1000

        self._restart_interval = restart_interval

    def getFirstStep(self):
        """
        Return the first time step.

        Returns
        -------

        step : int
            The first time step.
        """
        return self._first_step

    def setFirstStep(self, first_step):
        """
        Set the initial time step.

        Parameters
        ----------

        step : int
            The first time step.
        """
        if not type(first_step) is int:
            raise TypeError("'first_step' must be of type 'int'")

        if first_step < 0:
            _warnings.warn("The initial time step must be positive. Using default (0).")
            self._first_step = 0
        else:
            self._first_step = _math.ceil(first_step)

    def isRestart(self):
        """
        Return whether this restart simulation.

        Returns
        -------

        is_restart : bool
            Whether this is a restart simulation.
        """
        return self._restart

    def setRestart(self, restart):
        """
        Set the restart flag.

        Parameters
        ----------

        restart : bool
            Whether this is a restart simulation.
        """
        if isinstance(restart, bool):
            self._restart = restart
        else:
            _warnings.warn("Non-boolean restart flag. Defaulting to False!")
            self._restart = False<|MERGE_RESOLUTION|>--- conflicted
+++ resolved
@@ -34,12 +34,7 @@
 from ._protocol import Protocol as _Protocol
 from ._hmr_mixin import _HmrMixin
 
-<<<<<<< HEAD
-
-class Production(_Protocol):
-=======
 class Production(_HmrMixin, _Protocol):
->>>>>>> 140db2f6
     """A class for storing production protocols."""
 
     def __init__(self,
