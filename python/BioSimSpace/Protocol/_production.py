######################################################################
# BioSimSpace: Making biomolecular simulation a breeze!
#
# Copyright: 2017-2023
#
# Authors: Lester Hedges <lester.hedges@gmail.com>
#
# BioSimSpace is free software: you can redistribute it and/or modify
# it under the terms of the GNU General Public License as published by
# the Free Software Foundation, either version 3 of the License, or
# (at your option) any later version.
#
# BioSimSpace is distributed in the hope that it will be useful,
# but WITHOUT ANY WARRANTY; without even the implied warranty of
# MERCHANTABILITY or FITNESS FOR A PARTICULAR PURPOSE. See the
# GNU General Public License for more details.
#
# You should have received a copy of the GNU General Public License
# along with BioSimSpace. If not, see <http://www.gnu.org/licenses/>.
#####################################################################

"""Functionality for production protocols."""

__author__ = "Lester Hedges"
__email__ = "lester.hedges@gmail.com"

__all__ = ["Production"]

import math as _math
import warnings as _warnings

from .. import Types as _Types
from .. import Units as _Units

from ._position_restraint_mixin import _PositionRestraintMixin
from ._protocol import Protocol as _Protocol
from ._hmr_mixin import _HmrMixin

<<<<<<< HEAD
class Production(_HmrMixin, _Protocol):
    """A class for storing production protocols."""

    def __init__(self,
                 timestep=_Types.Time(2, "femtosecond"),
                 runtime=_Types.Time(1, "nanosecond"),
                 temperature=_Types.Temperature(300, "kelvin"),
                 pressure=_Types.Pressure(1, "atmosphere"),
                 report_interval=200,
                 restart_interval=1000,
                 first_step=0,
                 restart=False,
                 hmr="auto",
                 hmr_factor="auto",
                 hmr_water="auto"  
                ):
        """Constructor.
=======

class Production(_Protocol, _PositionRestraintMixin):
    """A class for storing production protocols."""

    def __init__(
        self,
        timestep=_Types.Time(2, "femtosecond"),
        runtime=_Types.Time(1, "nanosecond"),
        temperature=_Types.Temperature(300, "kelvin"),
        pressure=_Types.Pressure(1, "atmosphere"),
        thermostat_time_constant=_Types.Time(1, "picosecond"),
        report_interval=100,
        restart_interval=100,
        restart=False,
        restraint=None,
        force_constant=10 * _Units.Energy.kcal_per_mol / _Units.Area.angstrom2,
    ):
        """
        Constructor.
>>>>>>> e26d2d08

        Parameters
        ----------

        timestep : :class:`Time <BioSimSpace.Types.Time>`
            The integration timestep.

        runtime : :class:`Time <BioSimSpace.Types.Time>`
            The running time.

        temperature : :class:`Temperature <BioSimSpace.Types.Temperature>`
            The temperature.

        pressure : :class:`Pressure <BioSimSpace.Types.Pressure>`
            The pressure. Pass pressure=None to use the NVT ensemble.

        thermostat_time_constant : :class:`Time <BioSimSpace.Types.Time>`
            Time constant for thermostat coupling.

        report_interval : int
            The frequency at which statistics are recorded. (In integration steps.)

        restart_interval : int
            The frequency at which restart configurations and trajectory

<<<<<<< HEAD
        first_step : int
            The initial time step (for restart simulations).

           restart : bool
               Whether this is a continuation of a previous simulation.
           
           hmr : "auto" or bool
               Whether HMR should be applied.

           hmr_factor : "auto" or float
               The factor used to repartition.
               "auto" indicates the recommended factor for the engine will be used.

           hmr_water : "auto" or bool
               Whether the water molecules should also be repartitioned.
=======
        restart : bool
            Whether this is a continuation of a previous simulation.

        restraint : str, [int]
            The type of restraint to perform. This should be one of the
            following options:
                "backbone"
                     Protein backbone atoms. The matching is done by a name
                     template, so is unreliable on conversion between
                     molecular file formats.
                "heavy"
                     All non-hydrogen atoms that aren't part of water
                     molecules or free ions.
                "all"
                     All atoms that aren't part of water molecules or free
                     ions.
            Alternatively, the user can pass a list of atom indices for
            more fine-grained control. If None, then no restraints are used.

        force_constant : :class:`GeneralUnit <BioSimSpace.Types._GeneralUnit>`, float
            The force constant for the restraint potential. If a 'float' is
            passed, then default units of 'kcal_per_mol / angstrom**2' will
            be used.

>>>>>>> e26d2d08
        """

        # Call the base class constructor.
        super().__init__()

        # Set the time step.
        self.setTimeStep(timestep)

        # Set the runtime.
        self.setRunTime(runtime)

        # Set the system temperature.
        self.setTemperature(temperature)

        # Set the system pressure.
        if pressure is not None:
            self.setPressure(pressure)
        else:
            self._pressure = None

        # Set the thermostat time constant.
        self.setThermostatTimeConstant(thermostat_time_constant)

        # Set the report interval.
        self.setReportInterval(report_interval)

        # Set the restart interval.
        self.setRestartInterval(restart_interval)

        # Set the restart flag.
        self.setRestart(restart)

<<<<<<< HEAD
        # Set the first time step.
        self.setFirstStep(first_step)
    
        _HmrMixin.__init__(self,
                           hmr=hmr,
                           hmr_factor=hmr_factor,
                           hmr_water=hmr_water,
                           timestep=timestep
                           )
=======
        # Set the postition restraint.
        _PositionRestraintMixin.__init__(self, restraint, force_constant)

    def _get_parm(self):
        """Return a string representation of the parameters."""
        return (
            f"timestep={self._timestep}, "
            f"runtime={self._runtime}, "
            f"temperature={self._temperature}, "
            f"pressure={self._pressure}, "
            f"report_interval={self._report_interval}, "
            f"restart_interval={self._restart_interval}, "
            f"restart={self._restart}, " + _PositionRestraintMixin._get_parm(self)
        )
>>>>>>> e26d2d08

    def __str__(self):
        """Return a human readable string representation of the object."""
        if self._is_customised:
            return "<BioSimSpace.Protocol.Custom>"
        else:
            return f"<BioSimSpace.Protocol.Production: {self._get_parm()}>"

    def __repr__(self):
        """Return a string showing how to instantiate the object."""
        if self._is_customised:
            return "BioSimSpace.Protocol.Custom"
        else:
            return f"BioSimSpace.Protocol.Production({self._get_parm()})"

    def getTimeStep(self):
        """
        Return the time step.

        Returns
        -------

        timestep : :class:`Time <BioSimSpace.Types.Time>`
            The integration time step.
        """
        return self._timestep

    def setTimeStep(self, timestep):
        """
        Set the time step.

        Parameters
        ----------

        timestep : :class:`Time <BioSimSpace.Types.Time>`
            The integration time step.
        """
        if isinstance(timestep, _Types.Time):
            self._timestep = timestep
        else:
            raise TypeError("'timestep' must be of type 'BioSimSpace.Types.Time'")

    def getRunTime(self):
        """
        Return the running time.

        Returns
        -------

        runtime : :class:`Time <BioSimSpace.Types.Time>`
            The simulation run time.
        """
        return self._runtime

    def setRunTime(self, runtime):
        """
        Set the running time.

        Parameters
        ----------

        runtime : :class:`Time <BioSimSpace.Types.Time>`
            The simulation run time.
        """
        if isinstance(runtime, _Types.Time):
            self._runtime = runtime
        else:
            raise TypeError("'runtime' must be of type 'BioSimSpace.Types.Time'")

    def getTemperature(self):
        """
        Return temperature.

        Returns
        -------

        temperature : :class:`Temperature <BioSimSpace.Types.Temperature>`
            The simulation temperature.
        """
        return self._temperature

    def setTemperature(self, temperature):
        """
        Set the temperature.

        Parameters
        ----------

        temperature : :class:`Temperature <BioSimSpace.Types.Temperature>`
            The simulation temperature.
        """
        if isinstance(temperature, _Types.Temperature):
            self._temperature = temperature
        else:
            raise TypeError(
                "'temperature' must be of type 'BioSimSpace.Types.Temperature'"
            )

    def getPressure(self):
        """
        Return the pressure.

        Returns
        -------

        pressure : :class:`Pressure <BioSimSpace.Types.Pressure>`
            The pressure.
        """
        return self._pressure

    def setPressure(self, pressure):
        """
        Set the pressure.

        Parameters
        ----------

        pressure : :class:`Pressure <BioSimSpace.Types.Pressure>`
            The pressure.
        """
        if isinstance(pressure, _Types.Pressure):
            self._pressure = pressure
        else:
            raise TypeError("'pressure' must be of type 'BioSimSpace.Types.Pressure'")

    def getThermostatTimeConstant(self):
        """
        Return the time constant for the thermostat.

        Returns
        -------

        runtime : :class:`Time <BioSimSpace.Types.Time>`
            The time constant for the thermostat.
        """
        return self._thermostat_time_constant

    def setThermostatTimeConstant(self, thermostat_time_constant):
        """
        Set the time constant for the thermostat.

        Parameters
        ----------

        thermostat_time_constant : :class:`Time <BioSimSpace.Types.Time>`
            The time constant for the thermostat.
        """
        if isinstance(thermostat_time_constant, _Types.Time):
            self._thermostat_time_constant = thermostat_time_constant
        else:
            raise TypeError(
                "'thermostat_time_constant' must be of type 'BioSimSpace.Types.Time'"
            )

    def getReportInterval(self):
        """
        Return the interval between reporting statistics. (In integration steps.).

        Returns
        -------

        report_interval : int
            The number of integration steps between reporting statistics.
        """
        return self._report_interval

    def setReportInterval(self, report_interval):
        """
        Set the interval at which statistics are reported. (In integration steps.).

        Parameters
        ----------

        report_interval : int
            The number of integration steps between reporting statistics.
        """
        if not type(report_interval) is int:
            raise TypeError("'report_interval' must be of type 'int'")

        if report_interval <= 0:
            _warnings.warn("'report_interval' must be positive. Using default (200).")
            report_interval = 200

        self._report_interval = report_interval

    def getRestartInterval(self):
        """
        Return the interval between saving restart confiugrations, and/or
        trajectory frames. (In integration steps.).

        Returns
        -------

        restart_interval : int
            The number of integration steps between saving restart
            configurations and/or trajectory frames.
        """
        return self._restart_interval

    def setRestartInterval(self, restart_interval):
        """
        Set the interval between saving restart confiugrations, and/or
        trajectory frames. (In integration steps.).

        Parameters
        ----------

        restart_interval : int
            The number of integration steps between saving restart
            configurations and/or trajectory frames.
        """
        if not type(restart_interval) is int:
            raise TypeError("'restart_interval' must be of type 'int'")

        if restart_interval <= 0:
            _warnings.warn("'restart_interval' must be positive. Using default (1000).")
            restart_interval = 1000

        self._restart_interval = restart_interval

    def isRestart(self):
        """
        Return whether this restart simulation.

        Returns
        -------

        is_restart : bool
            Whether this is a restart simulation.
        """
        return self._restart

    def setRestart(self, restart):
        """
        Set the restart flag.

        Parameters
        ----------

        restart : bool
            Whether this is a restart simulation.
        """
        if isinstance(restart, bool):
            self._restart = restart
        else:
            _warnings.warn("Non-boolean restart flag. Defaulting to False!")
            self._restart = False<|MERGE_RESOLUTION|>--- conflicted
+++ resolved
@@ -36,8 +36,8 @@
 from ._protocol import Protocol as _Protocol
 from ._hmr_mixin import _HmrMixin
 
-<<<<<<< HEAD
-class Production(_HmrMixin, _Protocol):
+
+class Production(_Protocol, _PositionRestraintMixin, _HmrMixin):
     """A class for storing production protocols."""
 
     def __init__(self,
@@ -45,36 +45,17 @@
                  runtime=_Types.Time(1, "nanosecond"),
                  temperature=_Types.Temperature(300, "kelvin"),
                  pressure=_Types.Pressure(1, "atmosphere"),
+                 thermostat_time_constant=_Types.Time(1, "picosecond"),
                  report_interval=200,
                  restart_interval=1000,
-                 first_step=0,
                  restart=False,
+                 restraint=None,
+                 force_constant=10 * _Units.Energy.kcal_per_mol / _Units.Area.angstrom2,
                  hmr="auto",
                  hmr_factor="auto",
                  hmr_water="auto"  
                 ):
         """Constructor.
-=======
-
-class Production(_Protocol, _PositionRestraintMixin):
-    """A class for storing production protocols."""
-
-    def __init__(
-        self,
-        timestep=_Types.Time(2, "femtosecond"),
-        runtime=_Types.Time(1, "nanosecond"),
-        temperature=_Types.Temperature(300, "kelvin"),
-        pressure=_Types.Pressure(1, "atmosphere"),
-        thermostat_time_constant=_Types.Time(1, "picosecond"),
-        report_interval=100,
-        restart_interval=100,
-        restart=False,
-        restraint=None,
-        force_constant=10 * _Units.Energy.kcal_per_mol / _Units.Area.angstrom2,
-    ):
-        """
-        Constructor.
->>>>>>> e26d2d08
 
         Parameters
         ----------
@@ -100,39 +81,32 @@
         restart_interval : int
             The frequency at which restart configurations and trajectory
 
-<<<<<<< HEAD
-        first_step : int
-            The initial time step (for restart simulations).
-
-           restart : bool
-               Whether this is a continuation of a previous simulation.
-           
-           hmr : "auto" or bool
-               Whether HMR should be applied.
-
-           hmr_factor : "auto" or float
-               The factor used to repartition.
-               "auto" indicates the recommended factor for the engine will be used.
-
-           hmr_water : "auto" or bool
-               Whether the water molecules should also be repartitioned.
-=======
         restart : bool
             Whether this is a continuation of a previous simulation.
+        
+        hmr : "auto" or bool
+            Whether HMR should be applied.
+
+        hmr_factor : "auto" or float
+            The factor used to repartition.
+            "auto" indicates the recommended factor for the engine will be used.
+
+        hmr_water : "auto" or bool
+            Whether the water molecules should also be repartitioned.
 
         restraint : str, [int]
             The type of restraint to perform. This should be one of the
             following options:
                 "backbone"
-                     Protein backbone atoms. The matching is done by a name
-                     template, so is unreliable on conversion between
-                     molecular file formats.
+                        Protein backbone atoms. The matching is done by a name
+                        template, so is unreliable on conversion between
+                        molecular file formats.
                 "heavy"
-                     All non-hydrogen atoms that aren't part of water
-                     molecules or free ions.
+                        All non-hydrogen atoms that aren't part of water
+                        molecules or free ions.
                 "all"
-                     All atoms that aren't part of water molecules or free
-                     ions.
+                        All atoms that aren't part of water molecules or free
+                        ions.
             Alternatively, the user can pass a list of atom indices for
             more fine-grained control. If None, then no restraints are used.
 
@@ -141,7 +115,6 @@
             passed, then default units of 'kcal_per_mol / angstrom**2' will
             be used.
 
->>>>>>> e26d2d08
         """
 
         # Call the base class constructor.
@@ -174,19 +147,15 @@
         # Set the restart flag.
         self.setRestart(restart)
 
-<<<<<<< HEAD
-        # Set the first time step.
-        self.setFirstStep(first_step)
-    
+        # Set the postition restraint.
+        _PositionRestraintMixin.__init__(self, restraint, force_constant)
+
         _HmrMixin.__init__(self,
                            hmr=hmr,
                            hmr_factor=hmr_factor,
                            hmr_water=hmr_water,
                            timestep=timestep
-                           )
-=======
-        # Set the postition restraint.
-        _PositionRestraintMixin.__init__(self, restraint, force_constant)
+                           )        
 
     def _get_parm(self):
         """Return a string representation of the parameters."""
@@ -198,8 +167,8 @@
             f"report_interval={self._report_interval}, "
             f"restart_interval={self._restart_interval}, "
             f"restart={self._restart}, " + _PositionRestraintMixin._get_parm(self)
+            + _HmrMixin._get_parm(self)
         )
->>>>>>> e26d2d08
 
     def __str__(self):
         """Return a human readable string representation of the object."""
