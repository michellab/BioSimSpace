--- conflicted
+++ resolved
@@ -38,7 +38,6 @@
 class Production(_Protocol):
     """A class for storing production protocols."""
 
-<<<<<<< HEAD
     def __init__(self,
                  timestep=_Types.Time(2, "femtosecond"),
                  runtime=_Types.Time(1, "nanosecond"),
@@ -53,21 +52,6 @@
                  hmr_water="auto"  
                 ):
         """Constructor.
-=======
-    def __init__(
-        self,
-        timestep=_Types.Time(2, "femtosecond"),
-        runtime=_Types.Time(1, "nanosecond"),
-        temperature=_Types.Temperature(300, "kelvin"),
-        pressure=_Types.Pressure(1, "atmosphere"),
-        report_interval=100,
-        restart_interval=100,
-        first_step=0,
-        restart=False,
-    ):
-        """
-        Constructor.
->>>>>>> 8b7d476d
 
         Parameters
         ----------
@@ -93,7 +77,6 @@
         first_step : int
             The initial time step (for restart simulations).
 
-<<<<<<< HEAD
            restart : bool
                Whether this is a continuation of a previous simulation.
            
@@ -106,10 +89,6 @@
 
            hmr_water : "auto" or bool
                Whether the water molecules should also be repartitioned.
-=======
-        restart : bool
-            Whether this is a continuation of a previous simulation.
->>>>>>> 8b7d476d
         """
 
         # Call the base class constructor.
