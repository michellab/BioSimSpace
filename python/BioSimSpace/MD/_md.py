--- conflicted
+++ resolved
@@ -39,7 +39,6 @@
 
 # A dictionary mapping MD engines to their executable names and GPU support.
 #                engine        EXE               GPU
-<<<<<<< HEAD
 _md_engines = { "AMBER"    : { "pmemd.cuda.MPI" : True,
                                "pmemd.cuda"     : True,
                                "pmemd.MPI"      : False,
@@ -51,20 +50,6 @@
                  "OPENMM"  : { "sire_python"    : True },
                  "SOMD"    : { "somd"           : True }
                }
-=======
-_md_engines = {
-    "AMBER": {
-        "pmemd.cuda.MPI": True,
-        "pmemd.cuda": True,
-        "pmemd.MPI": False,
-        "sander": False,
-    },
-    "GROMACS": {"gmx": True, "gmx_mpi": True},
-    "NAMD": {"namd2": False},
-    "OPENMM": {"sire_python": True},
-    "SOMD": {"somd": True},
-}
->>>>>>> 8b7d476d
 
 # A dictionary reverse mapping MD engines to their supported Sire file extensions.
 # Use SOMD as a fall-back where possible. Since we can't guarantee interconversion
@@ -80,14 +65,6 @@
 
 # Whether each engine supports free energy simulations. This dictionary needs to
 # be updated as support for different engines is added.
-<<<<<<< HEAD
-_free_energy = { "AMBER"   : True,
-                 "GROMACS" : True,
-                 "NAMD"    : False,
-                 "OPENMM"  : False,
-                 "SOMD"    : True
-                }
-=======
 _free_energy = {
     "AMBER": False,
     "GROMACS": True,
@@ -95,7 +72,6 @@
     "OPENMM": False,
     "SOMD": True,
 }
->>>>>>> 8b7d476d
 
 # Whether each engine supports metadynamics simulations. This dictionary needs to
 # be updated as support for different engines is added.
@@ -118,16 +94,10 @@
 }
 
 
-<<<<<<< HEAD
 def _find_md_engines(system, protocol, engine="AUTO", gpu_support=False):
-    """Find molecular dynamics engines on the system that
-       support the given protocol and GPU requirements.
-=======
-def _find_md_engines(system, protocol, engine="auto", gpu_support=False):
     """
     Find molecular dynamics engines on the system that
     support the given protocol and GPU requirements.
->>>>>>> 8b7d476d
 
     Parameters
     ----------
@@ -138,15 +108,9 @@
     protocol : :class:`Protocol <BioSimSpace.Protocol>`
         The simulation protocol.
 
-<<<<<<< HEAD
        engine : str
            The molecular dynamics engine to use. If "AUTO", then a matching
            engine will automatically be chosen.
-=======
-    engine : str
-        The molecular dynamics engine to use. If "auto", then a matching
-        engine will automatically be chosen.
->>>>>>> 8b7d476d
 
     gpu_support : bool
         Whether the engine must have GPU support.
@@ -165,19 +129,10 @@
     fileformat = system.fileFormat()
 
     # Make sure that this format is supported.
-<<<<<<< HEAD
-    if fileformat is None:
-        if engine == "AUTO":
-            raise ValueError("Cannot automatically choose an MD engine")
-        engines = list(_md_engines.keys())
-    elif not fileformat in _file_extensions:
-        raise ValueError("Cannot find an MD engine that supports format: %s" % fileformat)
-=======
     if not fileformat in _file_extensions:
         raise ValueError(
             "Cannot find an MD engine that supports format: %s" % fileformat
         )
->>>>>>> 8b7d476d
     else:
         engines = _file_extensions[fileformat]
 
@@ -301,17 +256,10 @@
     protocol : :class:`Protocol <BioSimSpace.Protocol>`
         The simulation protocol.
 
-<<<<<<< HEAD
-       engine : str
-           The molecular dynamics engine to use. If "AUTO", then a matching
-           engine will automatically be chosen. Supported engines can be
-           found using 'BioSimSpace.MD.engines()'.
-=======
     engine : str
         The molecular dynamics engine to use. If "auto", then a matching
         engine will automatically be chosen. Supported engines can be
         found using 'BioSimSpace.MD.engines()'.
->>>>>>> 8b7d476d
 
     gpu_support : bool
         Whether to choose an engine with GPU support.
