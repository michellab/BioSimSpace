--- conflicted
+++ resolved
@@ -135,12 +135,8 @@
         molecule : :class:`Molecule <BioSimSpace._SireWrappers.Molecule>`, str
             The molecule to parameterise, either as a Molecule object or SMILES
             string.
-<<<<<<< HEAD
-        work_dir : str
-=======
 
         work_dir : :class:`WorkDir <BioSimSpace._Utils.WorkDir>`
->>>>>>> e26d2d08
             The working directory.
         queue : queue.Queue
             The thread queue is which this method has been run.
