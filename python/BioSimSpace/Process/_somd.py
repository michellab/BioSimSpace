######################################################################
# BioSimSpace: Making biomolecular simulation a breeze!
#
# Copyright: 2017-2022
#
# Authors: Lester Hedges <lester.hedges@gmail.com>
#
# BioSimSpace is free software: you can redistribute it and/or modify
# it under the terms of the GNU General Public License as published by
# the Free Software Foundation, either version 2 of the License, or
# (at your option) any later version.
#
# This program is distributed in the hope that it will be useful,
# but WITHOUT ANY WARRANTY; without even the implied warranty of
# MERCHANTABILITY or FITNESS FOR A PARTICULAR PURPOSE. See the
# GNU General Public License for more details.
#
# You should have received a copy of the GNU General Public License
# along with BioSimSpace. If not, see <http://www.gnu.org/licenses/>.
#####################################################################

"""
Functionality for running simulations with SOMD.
"""

<<<<<<< HEAD
=======
__author__ = "Lester Hedges"
__email__ = "lester.hedges@gmail.com"

__all__ = ["Somd"]

from .._Utils import _try_import

import math as _math
import os as _os
_pygtail = _try_import("pygtail")
>>>>>>> 23956e82
import random as _random
import string as _string
import sys as _sys
import timeit as _timeit
import warnings as _warnings

from Sire import Base as _SireBase
from Sire import CAS as _SireCAS
from Sire import IO as _SireIO
from Sire import MM as _SireMM
from Sire import Mol as _SireMol

from .. import _isVerbose
from .._Exceptions import IncompatibleError as _IncompatibleError
from .._Exceptions import MissingSoftwareError as _MissingSoftwareError
from .._SireWrappers import Molecule as _Molecule
from .._SireWrappers import System as _System

<<<<<<< HEAD
from .. import _Utils
from .. import Trajectory as _Trajectory
from .. import Protocol as _Protocol
from .. import IO as _IO
=======
from .. import IO as _IO
from .. import Protocol as _Protocol
from .. import Trajectory as _Trajectory
from .. import _Utils
>>>>>>> 23956e82

from . import _process

__author__ = "Lester Hedges"
__email__ = "lester.hedges@gmail.com"

__all__ = ["Somd"]

from .._Utils import _try_import

import os as _os
_pygtail = _try_import("pygtail")

class Somd(_process.Process):
    """A class for running simulations using SOMD."""

    # Dictionary of platforms and their OpenMM keyword.
    _platforms = {"CPU": "CPU",
                  "CUDA": "CUDA",
                  "OPENCL": "OpenCL"}

    def __init__(self, system, protocol, exe=None, name="somd",
                 platform="CPU", work_dir=None, seed=None, extra_options=None,
                 extra_lines=None, property_map={}):
        """Constructor.

           Parameters
           ----------

           system : :class:`System <BioSimSpace._SireWrappers.System>`
               The molecular system.

           protocol : :class:`Protocol <BioSimSpace.Protocol>`
               The protocol for the SOMD process.

           exe : str
               The full path to the SOMD executable.

           name : str
               The name of the process.

           platform : str
               The platform for the simulation: "CPU", "CUDA", or "OPENCL".

           work_dir :
               The working directory for the process.

           seed : int
               A random number seed. Note that SOMD only uses a seed for
               FreeEnergy protocols. The seed should only be used for debugging
               purposes since SOMD uses the same seed for each Monte Carlo
               cycle.

           extra_options : dict
               A dictionary containing extra options. Overrides the ones generated from the protocol.

           extra_lines : list
               A list of extra lines to be put at the end of the script.

           property_map : dict
               A dictionary that maps system "properties" to their user defined
               values. This allows the user to refer to properties with their
               own naming scheme, e.g. { "charge" : "my-charge" }
        """

        # Call the base class constructor.
        super().__init__(system, protocol, name, work_dir,
                         seed, extra_options, extra_lines, property_map)

        # Set the package name.
        self._package_name = "SOMD"

        # This process can generate trajectory data.
        self._has_trajectory = True

        if not isinstance(platform, str):
            raise TypeError("'platform' must be of type 'str'.")
        else:
            # Strip all whitespace and convert to upper case.
            platform = platform.replace(" ", "").upper()

            # Check for platform support.
            if platform not in self._platforms:
                raise ValueError("Supported platforms are: %s" %
                                 self._platforms.keys())
            else:
                self._platform = self._platforms[platform]

        # If the path to the executable wasn't specified, then use the bundled SOMD
        # executable.
        if exe is None:
            # Generate the name of the SOMD exe.
            if _sys.platform != "win32":
                somd_path = _SireBase.getBinDir()
                somd_suffix = ""
            else:
                somd_path = _os.path.join(_os.path.normpath(
                    _SireBase.getShareDir()), "scripts")
                somd_interpreter = _os.path.join(_os.path.normpath(
                    _SireBase.getBinDir()), "sire_python.exe")
                somd_suffix = ".py"
            if isinstance(self._protocol, _Protocol._FreeEnergyMixin):
                somd_exe = "somd-freenrg"
            else:
                somd_exe = "somd"
            somd_exe = _os.path.join(somd_path, somd_exe) + somd_suffix
            if not _os.path.isfile(somd_exe):
                raise _MissingSoftwareError(
                    "'Cannot find SOMD executable in expected location: '%s'" % somd_exe)
            if _sys.platform != "win32":
                self._exe = somd_exe
            else:
                self._exe = somd_interpreter
                self._script = somd_exe
        else:
            # Make sure executable exists.
            if _os.path.isfile(exe):
                self._exe = exe
            else:
                raise IOError("SOMD executable doesn't exist: '%s'" % exe)

        # The names of the input files.
        self._rst_file = "%s/%s.rst7" % (self._work_dir, name)
        self._top_file = "%s/%s.prm7" % (self._work_dir, name)

        # The name of the trajectory file.
        self._traj_file = "%s/traj000000001.dcd" % self._work_dir

        # The name of the restart file.
        self._restart_file = "%s/latest.pdb" % self._work_dir

        # Set the path for the SOMD configuration file.
        self._config_file = "%s/%s.cfg" % (self._work_dir, name)

        # Set the path for the perturbation file.
        self._pert_file = "%s/%s.pert" % (self._work_dir, name)

        # Set the path for the gradient file and create the gradient list.
        self._gradient_file = "%s/gradients.dat" % self._work_dir
        self._gradients = []

        # Create the list of input files.
        self._input_files = [self._config_file, self._rst_file, self._top_file]

        # Initialise the number of moves per cycle.
        self._num_moves = 10000

        # Initialise the buffering frequency.
        self._buffer_freq = 0

        # Initialise the molecule index mapping. SOMD re-orders molecules on
        # startup so we need to re-map to the original system.
        self._mapping = {}

        # Now set up the working directory for the process.
        self._setup()

    def __str__(self):
        """Return a human readable string representation of the object."""
        return "<BioSimSpace.Process.%s: system=%s, protocol=%s, exe='%s', name='%s', platform='%s', work_dir='%s' seed=%s>" \
            % (self.__class__.__name__, str(self._system), self._protocol.__repr__(),
               self._exe + ("%s " % self._script if self._script else ""),
               self._name, self._platform, self._work_dir, self._seed)

    def __repr__(self):
        """Return a string showing how to instantiate the object."""
        return "BioSimSpace.Process.%s(%s, %s, exe='%s', name='%s', platform='%s', work_dir='%s', seed=%s)" \
            % (self.__class__.__name__, str(self._system), self._protocol.__repr__(),
               self._exe + ("%s " % self._script if self._script else ""),
               self._name, self._platform, self._work_dir, self._seed)

    def _setup(self):
        """Setup the input files and working directory ready for simulation."""

        # Create the input files...

        # First create a copy of the system.
        system = self._system.copy()

        # If the we are performing a free energy simulation, then check that
        # the system contains a single perturbable molecule. If so, then create
        # and write a perturbation file to the work directory.
        if isinstance(self._protocol, _Protocol._FreeEnergyMixin):
            if system.nPerturbableMolecules() == 1:
                # Extract the perturbable molecule.
                pert_mol = system.getPerturbableMolecules()[0]

                # Write the perturbation file and get the molecule corresponding
                # to the lambda = 0 state.
                pert_mol = _to_pert_file(pert_mol, self._pert_file, property_map=self._property_map,
                                         perturbation_type=self._protocol.getPerturbationType())

                self._input_files.append(self._pert_file)

                # Remove the perturbable molecule.
                system.updateMolecules(pert_mol)

            else:
                raise ValueError("'BioSimSpace.Protocol.FreeEnergy' requires a single "
                                 "perturbable molecule. The system has %d."
                                 % system.nPerturbableMolecules())

        # If this is a different protocol and the system still contains a
        # perturbable molecule, then we'll warn the user and simulate the
        # lambda = 0 state.
        else:
            system = self._checkPerturbable(system)

        # Convert the water model topology so that it matches the AMBER naming convention.
        system._set_water_topology("AMBER", self._property_map)

        # RST file (coordinates).
        try:
            rst = _SireIO.AmberRst7(system._sire_object, self._property_map)
            rst.writeToFile(self._rst_file)
        except Exception as e:
            msg = "Failed to write system to 'RST7' format."
            if _isVerbose():
                raise IOError(msg) from e
            else:
                raise IOError(msg) from None

        # PRM file (topology).
        try:
            prm = _SireIO.AmberPrm(system._sire_object, self._property_map)
            prm.writeToFile(self._top_file)
        except Exception as e:
            msg = "Failed to write system to 'PRM7' format."
            if _isVerbose():
                raise IOError(msg) from e
            else:
                raise IOError(msg) from None

        # Warn the user if the simulation is seeded and not running a FreeEnergy
        # protocol.
        if self._is_seeded:
            if not isinstance(self._protocol, _Protocol.FreeEnergy):
                _warnings.warn(
                    "Debug seeding is only supported for FreeEnergy protocols. Ignoring!")
                self._is_seeded = False
            else:
                _warnings.warn("Seeding should only be used for debugging purposes. "
                               "Sampling will be invalid.")
                if self._seed == 0:
                    _warnings.warn("SOMD will disable seeding when seed is 0!")

        # Generate the SOMD configuration file.
        # Skip if the user has passed a custom config.
        if isinstance(self._protocol, _Protocol.Custom):
            self.setConfig(self._protocol.getConfig())
        else:
            self._generate_config()
        self.writeConfig(self._config_file)

        # Generate the dictionary of command-line arguments.
        self._generate_args()

        # Return the list of input files.
        return self._input_files

    def _generate_config(self):
        """Generate SOMD configuration file strings."""

        # Clear the existing configuration list.
        self._config = []

        config_options = {}
        if not isinstance(self._protocol, _Protocol.Minimisation):
            # Set the random number seed.
            if self._is_seeded:
                seed = self._seed
            else:
                seed = -1
            config_options["random seed"] = seed

        if self._platform == "CUDA" or self._platform == "OPENCL":
            # Work out the GPU device ID. (Default to 0.)
            gpu_id = 0
            if self._platform == "CUDA" and "CUDA_VISIBLE_DEVICES" in _os.environ:
                try:
                    # Get the ID of the first available device.
                    gpu_id = int(_os.environ.get(
                        "CUDA_VISIBLE_DEVICES").split(",")[0])
                except:
                    pass
            # GPU device ID.
            config_options["gpu"] = gpu_id

        if not isinstance(self._protocol, (_Protocol.Minimisation, _Protocol.Equilibration, _Protocol.Production)):
            raise _IncompatibleError(
                "Unsupported protocol: '%s'" % self._protocol.__class__.__name__)

        # Set the configuration.
        config = _Protocol.ConfigFactory(self._system, self._protocol)
        self.addToConfig(config.generateSomdConfig(extra_options={**config_options, **self._extra_options},
                                                   extra_lines=self._extra_lines))

        # Flag that this isn't a custom protocol.
        self._protocol._setCustomised(False)

    def _generate_args(self):
        """Generate the dictionary of command-line arguments."""

        # Clear the existing arguments.
        self.clearArgs()

        # Add the default arguments.
        # Coordinate restart file.
        self.setArg("-c", "%s.rst7" % self._name)
        # Topology file.
        self.setArg("-t", "%s.prm7" % self._name)
        if isinstance(self._protocol, _Protocol._FreeEnergyMixin):
            # Perturbation file.
            self.setArg("-m", "%s.pert" % self._name)
        # Config file.
        self.setArg("-C", "%s.cfg" % self._name)
        # Simulation platform.
        self.setArg("-p", self._platform)

    def start(self):
        """Start the SOMD process.

           Returns
           -------

           process : :class:`Process.Somd <BioSimSpace.Process.Somd>`
               A handle to the running process.
        """

        # The process is currently queued.
        if self.isQueued():
            return

        # Process is already running.
        if self._process is not None:
            if self._process.isRunning():
                return

        # Clear any existing output.
        self._clear_output()

        # Run the process in the working directory.
        with _Utils.cd(self._work_dir):

            # Create the arguments string list.
            args = self.getArgStringList()

            # Write the command-line process to a README.txt file.
            with open("README.txt", "w") as f:

                # Set the command-line string.
                self._command = "%s " % self._exe + self.getArgString()

                # Write the command to file.
                f.write("# SOMD was run with the following command:\n")
                f.write("%s\n" % self._command)

            # Start the timer.
            self._timer = _timeit.default_timer()

            # Start the simulation.
            self._process = _SireBase.Process.run(self._exe, args,
                                                  "%s.out" % self._name, "%s.out" % self._name)

            # SOMD uses the stdout stream for all output.
            with open(_os.path.basename(self._stderr_file), "w") as f:
                f.write("All output has been redirected to the stdout stream!\n")

        return self

    def getSystem(self, block="AUTO"):
        """Get the latest molecular system.

           Parameters
           ----------

           block : bool
               Whether to block until the process has finished running.

           Returns
           -------

           system : :class:`System <BioSimSpace._SireWrappers.System>`
               The latest molecular system.
        """

        # Wait for the process to finish.
        if block is True:
            self.wait()
        elif block == "AUTO" and self._is_blocked:
            self.wait()

        # Warn the user if the process has exited with an error.
        if self.isError():
            _warnings.warn("The process exited with an error!")

        # Try to grab the latest coordinates from the binary restart file.
        try:
            # Do we need to get coordinates for the lambda=1 state.
            if "is_lambda1" in self._property_map:
                is_lambda1 = True
            else:
                is_lambda1 = False

            new_system = _IO.readMolecules(self._restart_file)

            # Since SOMD requires specific residue and water naming we copy the
            # coordinates back into the original system.
            old_system = self._system.copy()

            # Update the coordinates and velocities and return a mapping between
            # the molecule indices in the two systems.
            sire_system, mapping = _SireIO.updateCoordinatesAndVelocities(
                old_system._sire_object,
                new_system._sire_object,
                self._mapping,
                is_lambda1,
                self._property_map,
                self._property_map)

            # Update the underlying Sire object.
            old_system._sire_object = sire_system

            # Store the mapping between the MolIdx in both systems so we don't
            # need to recompute it next time.
            self._mapping = mapping

            # Update the box information in the original system.
            if "space" in new_system._sire_object.propertyKeys():
                box = new_system._sire_object.property("space")
                old_system._sire_object.setProperty(
                    self._property_map.get("space", "space"), box)

            return old_system

        except:
            return None

    def getCurrentSystem(self):
        """Get the latest molecular system.

           Returns
           -------

           system : :class:`System <BioSimSpace._SireWrappers.System>`
               The latest molecular system.
        """
        return self.getSystem(block=False)

    def getTrajectory(self, block="AUTO"):
        """Return a trajectory object.

           Parameters
           ----------

           block : bool
               Whether to block until the process has finished running.

           Returns
           -------

           trajectory : :class:`Trajectory <BioSimSpace.Trajectory.trajectory>`
               The latest trajectory object.
        """

        # Wait for the process to finish.
        if block is True:
            self.wait()
        elif block == "AUTO" and self._is_blocked:
            self.wait()

        # Warn the user if the process has exited with an error.
        if self.isError():
            _warnings.warn("The process exited with an error!")

        try:
            return _Trajectory.Trajectory(process=self)

        except:
            return None

    def getFrame(self, index):
        """Return a specific trajectory frame.

           Parameters
           ----------

           index : int
               The index of the frame.

           Returns
           -------

           frame : :class:`System <BioSimSpace._SireWrappers.System>`
               The System object of the corresponding frame.
        """

        if not type(index) is int:
            raise TypeError("'index' must be of type 'int'")

        max_index = int((self._protocol.getRunTime() / self._protocol.getTimeStep())
                        / self._protocol.getRestartInterval()) - 1

        if index < 0 or index > max_index:
            raise ValueError(f"'index' must be in range [0, {max_index}].")

        try:
            # Do we need to get coordinates for the lambda=1 state.
            if "is_lambda1" in self._property_map:
                is_lambda1 = True
            else:
                is_lambda1 = False

            new_system = _Trajectory.getFrame(self._traj_file,
                                              self._top_file,
                                              index)

            # Copy the new coordinates back into the original system.
            old_system = self._system.copy()

            # Update the coordinates and velocities and return a mapping between
            # the molecule numbers in the two systems.
            sire_system, mapping = _SireIO.updateCoordinatesAndVelocities(
                old_system._sire_object,
                new_system._sire_object,
                self._mapping,
                is_lambda1,
                self._property_map,
                self._property_map)

            # Update the underlying Sire object.
            old_system._sire_object = sire_system

            # Store the mapping between the MolIdx in both systems so we don't
            # need to recompute it next time.
            self._mapping = mapping

            # Update the box information in the original system.
            if "space" in new_system._sire_object.propertyKeys():
                box = new_system._sire_object.property("space")
                old_system._sire_object.setProperty(
                    self._property_map.get("space", "space"), box)

            return old_system

        except:
            return None

    def getTime(self, time_series=False, block="AUTO"):
        """Get the time (in nanoseconds).

           Parameters
           ----------

           time_series : bool
               Whether to return a list of time series records.

           block : bool
               Whether to block until the process has finished running.

           Returns
           -------

           time : :class:`Time <BioSimSpace.Types.Time>`
               The current simulation time in nanoseconds.
        """

        # Warn the user if the process has exited with an error.
        if self.isError():
            _warnings.warn("The process exited with an error!")

        # No time records for minimisation protocols.
        if isinstance(self._protocol, _Protocol.Minimisation):
            return None

        # Get the number of trajectory frames.
        num_frames = self.getTrajectory(block=block).nFrames()

        if num_frames == 0:
            return None

        try:
            # Create the list of time records.
            times = [(self._protocol.getRestartInterval(
            ) * self._protocol.getTimeStep().to_default_unit()) * x for x in range(1, num_frames + 1)]
        except:
            return None

        if time_series:
            return times
        else:
            return times[-1]

    def getCurrentTime(self, time_series=False):
        """Get the current time (in nanoseconds).

           Parameters
           ----------

           time_series : bool
               Whether to return a list of time series records.

           Returns
           -------

           time : :class:`Time <BioSimSpace.Types.Time>`
               The current simulation time in nanoseconds.
        """
        return self.getTime(time_series, block=False)

    def getGradient(self, time_series=False, block="AUTO"):
        """Get the free energy gradient.

           Parameters
           ----------

           time_series : bool
               Whether to return a list of time series records.

           block : bool
               Whether to block until the process has finished running.

           Returns
           -------

           gradient : float
               The free energy gradient.
        """

        # Wait for the process to finish.
        if block is True:
            self.wait()
        elif block == "AUTO" and self._is_blocked:
            self.wait()

        # Warn the user if the process has exited with an error.
        if self.isError():
            _warnings.warn("The process exited with an error!")

        # No gradient file.
        if not _os.path.isfile(self._gradient_file):
            return None

        # Append any new lines to the gradients list.
        for line in _pygtail.Pygtail(self._gradient_file):
            # Ignore comments.
            if line[0] != "#":
                self._gradients.append(float(line.rstrip().split()[-1]))

        if len(self._gradients) == 0:
            return None

        if time_series:
            return self._gradients
        else:
            return self._gradients[-1]

    def getCurrentGradient(self, time_series=False):
        """Get the current free energy gradient.

           Parameters
           ----------

           time_series : bool
               Whether to return a list of time series records.

           Returns
           -------

           gradient : float
               The current free energy gradient.
        """
        return self.getGradient(time_series, block=False)

    def _clear_output(self):
        """Reset stdout and stderr."""

        # Call the base class method.
        super()._clear_output()

        # Delete any restart and trajectory files in the working directory.

        file = "%s/sim_restart.s3" % self._work_dir
        if _os.path.isfile(file):
            _os.remove(file)

        file = "%s/SYSTEM.s3" % self._work_dir
        if _os.path.isfile(file):
            _os.remove(file)

        files = _IO.glob("%s/traj*.dcd" % self._work_dir)
        for file in files:
            if _os.path.isfile(file):
                _os.remove(file)

        # Additional files for free energy simulations.
        if isinstance(self._protocol, _Protocol._FreeEnergyMixin):

            file = "%s/gradients.dat" % self._work_dir
            if _os.path.isfile(file):
                _os.remove(file)

            file = "%s/simfile.dat" % self._work_dir
            if _os.path.isfile(file):
                _os.remove(file)


def _to_pert_file(molecule, filename="MORPH.pert", zero_dummy_dihedrals=False,
                  zero_dummy_impropers=False, print_all_atoms=False, property_map={},
                  perturbation_type="full"):
    """Write a perturbation file for a perturbable molecule.

        Parameters
        ----------

        molecule : :class:`System <BioSimSpace._SireWrappers.Molecule>`
            The perturbable molecule.

        filename : str
            The name of the perturbation file.

        zero_dummy_dihedrals : bool
            Whether to zero the barrier height for dihedrals involving
            dummy atoms.

        zero_dummy_impropers : bool
            Whether to zero the barrier height for impropers involving
            dummy atoms.

        print_all_atoms : bool
            Whether to print all atom records to the pert file, not just
            the atoms that are perturbed.

        property_map : dict
            A dictionary that maps system "properties" to their user defined
            values. This allows the user to refer to properties with their
            own naming scheme, e.g. { "charge" : "my-charge" }

        perturbation_type : str
            The type of perturbation to perform. Options are:
            "full" : A full perturbation of all terms (default option).
            "discharge_soft" : Perturb all discharging soft atom charge terms (i.e. value->0.0).
            "vanish_soft" : Perturb all vanishing soft atom LJ terms (i.e. value->0.0).
            "flip" : Perturb all hard atom terms as well as bonds/angles.
            "grow_soft" : Perturb all growing soft atom LJ terms (i.e. 0.0->value).
            "charge_soft" : Perturb all charging soft atom LJ terms (i.e. 0.0->value).

        Returns
        -------

        molecule : :class:`System <BioSimSpace._SireWrappers.Molecule>`
            The molecule with properties corresponding to the lamda = 0 state.
    """
    if not isinstance(molecule, _Molecule):
        raise TypeError(
            "'molecule' must be of type 'BioSimSpace._SireWrappers.Molecule'")

    if not molecule._is_perturbable:
        raise _IncompatibleError(
            "'molecule' isn't perturbable. Cannot write perturbation file!")

    if not molecule._sire_object.property("forcefield0").isAmberStyle():
        raise _IncompatibleError(
            "Can only write perturbation files for AMBER style force fields.")

    if not isinstance(zero_dummy_dihedrals, bool):
        raise TypeError("'zero_dummy_dihedrals' must be of type 'bool'")

    if not isinstance(zero_dummy_impropers, bool):
        raise TypeError("'zero_dummy_impropers' must be of type 'bool'")

    if not isinstance(print_all_atoms, bool):
        raise TypeError("'print_all_atoms' must be of type 'bool'")

    if not isinstance(property_map, dict):
        raise TypeError("'property_map' must be of type 'dict'")

    if not isinstance(perturbation_type, str):
        raise TypeError("'perturbation_type' must be of type 'str'")

    # Convert to lower case and strip whitespace.
    perturbation_type = perturbation_type.lower().replace(" ", "")

    allowed_perturbation_types = ["full",
                                  "discharge_soft",
                                  "vanish_soft",
                                  "flip",
                                  "grow_soft",
                                  "charge_soft"]

    if perturbation_type not in allowed_perturbation_types:
        raise ValueError(
            f"'perturbation_type' must be one of: {allowed_perturbation_types}")

    # Seed the random number generator so that we get reproducible atom names.
    # This is helpful when debugging since we can directly compare pert files.
    _random.seed(42)

    # Extract and copy the Sire molecule.
    mol = molecule._sire_object.__deepcopy__()

    # First work out the indices of atoms that are perturbed.
    pert_idxs = []

    # Perturbed atoms change one of the following properties:
    # "ambertype", "LJ", or "charge".
    for atom in mol.atoms():
        if atom.property("ambertype0") != atom.property("ambertype1") or \
           atom.property("LJ0") != atom.property("LJ1") or \
           atom.property("charge0") != atom.property("charge1"):
            pert_idxs.append(atom.index())

    # The pert file uses atom names for identification purposes. This means
    # that the names must be unique. As such we need to count the number of
    # atoms with a particular name, then append an index to their name.

    # Loop over all atoms in the molecule and tally the occurrence of each
    # name.
    atom_names = {}
    for atom in mol.atoms():
        atom_names[atom.name()] = atom_names.get(atom.name(), 1) + 1

    # Create a set from the atoms names seen so far.
    names = set(atom_names.keys())

    # If there are duplicate names, then we need to rename the atoms.
    if sum(atom_names.values()) > len(names):

        # Make the molecule editable.
        edit_mol = mol.edit()

        # Create a dictionary to flag whether we've seen each atom name.
        is_seen = {name: False for name in names}

        # Tally counter for the number of dummy atoms.
        num_dummy = 1

        # Loop over all atoms.
        for atom in mol.atoms():
            # Store the original atom.
            name = atom.name()

            # If this is a dummy atom, then rename it as "DU##", where ## is a
            # two-digit number padded with a leading zero.
            if atom.property("element0") == _SireMol.Element("X"):
                # Create the new atom name.
                new_name = "DU%02d" % num_dummy

                # Convert to an AtomName and rename the atom.
                new_name = _SireMol.AtomName(new_name)
                edit_mol = edit_mol.atom(
                    atom.index()).rename(new_name).molecule()

                # Update the number of dummy atoms that have been named.
                num_dummy += 1

                # Since ligands typically have less than 100 atoms, the following
                # exception shouldn't be triggered. We can't support perturbations
                # with 100 or more dummy atoms in the lambda = 0 state because of
                # AMBER fixed width atom naming restrictions (4 character width).
                # We could give dummies a unique name in the same way that non-dummy
                # atoms are handled (see else) block below, but instead we'll raise
                # an exception.
                if num_dummy == 100:
                    raise RuntimeError(
                        "Dummy atom naming limit exceeded! (100 atoms)")

                # Append to the list of seen names.
                names.add(new_name)

            else:
                # There is more than one atom with this name, and this is the second
                # time we've come across it.
                if atom_names[name] > 1 and is_seen[name]:
                    # Create the base of the new name.
                    new_name = name.value()

                    # Create a random suffix.
                    suffix = _random_suffix(new_name)

                    # Zero the number of attempted renamings.
                    num_attempts = 0

                    # If this name already exists, keep trying until we get a unique name.
                    while new_name + suffix in names:
                        suffix = _random_suffix(new_name)
                        num_attempts += 1

                        # Abort if we've tried more than 100 times.
                        if num_attempts == 100:
                            raise RuntimeError("Error while writing SOMD pert file. "
                                               "Unable to generate a unique suffix for "
                                               "atom name: '%s'" % new_name)

                    # Append the suffix to the name and store in the set of seen names.
                    new_name = new_name + suffix
                    names.add(new_name)

                    # Convert to an AtomName and rename the atom.
                    new_name = _SireMol.AtomName(new_name)
                    edit_mol = edit_mol.atom(
                        atom.index()).rename(new_name).molecule()

                # Record that we've seen this atom name.
                is_seen[name] = True

        # Store the updated molecule.
        mol = edit_mol.commit()

    # Now write the perturbation file.

    with open(filename, "w") as file:
        # Get the info object for the molecule.
        info = mol.info()

        # Write the version header.
        file.write("version 1\n")

        # Start molecule record.
        file.write("molecule LIG\n")

        if print_all_atoms:
            raise NotImplementedError(
                "print_all_atoms is not allowed during dev of multistep protocol.")

        # 1) Atoms.

        def atom_sorting_criteria(atom):
            LJ0 = atom.property("LJ0")
            LJ1 = atom.property("LJ1")
            return (atom.name().value(),
                    atom.property("ambertype0"),
                    atom.property("ambertype1"),
                    LJ0.sigma().value(),
                    LJ1.sigma().value(),
                    LJ0.epsilon().value(),
                    LJ1.epsilon().value(),
                    atom.property("charge0").value(),
                    atom.property("charge1").value())

        if perturbation_type == "full":
            if print_all_atoms:
                for atom in sorted(mol.atoms(), key=lambda atom: atom_sorting_criteria(atom)):
                    # Start atom record.
                    file.write("    atom\n")

                    # Get the initial/final Lennard-Jones properties.
                    LJ0 = atom.property("LJ0")
                    LJ1 = atom.property("LJ1")

                    # Atom data.
                    file.write("        name           %s\n" %
                               atom.name().value())
                    file.write("        initial_type   %s\n" %
                               atom.property("ambertype0"))
                    file.write("        final_type     %s\n" %
                               atom.property("ambertype1"))
                    file.write("        initial_LJ     %.5f %.5f\n" %
                               (LJ0.sigma().value(), LJ0.epsilon().value()))
                    file.write("        final_LJ       %.5f %.5f\n" %
                               (LJ1.sigma().value(), LJ1.epsilon().value()))
                    file.write("        initial_charge %.5f\n" %
                               atom.property("charge0").value())
                    file.write("        final_charge   %.5f\n" %
                               atom.property("charge1").value())

                    # End atom record.
                    file.write("    endatom\n")

            # Only print records for the atoms that are perturbed.
            else:
                for idx in sorted(pert_idxs, key=lambda idx: atom_sorting_criteria(mol.atom(idx))):
                    # Get the perturbed atom.
                    atom = mol.atom(idx)

                    # Start atom record.
                    file.write("    atom\n")

                    # Get the initial/final Lennard-Jones properties.
                    LJ0 = atom.property("LJ0")
                    LJ1 = atom.property("LJ1")

                    # Atom data.
                    file.write("        name           %s\n" %
                               atom.name().value())
                    file.write("        initial_type   %s\n" %
                               atom.property("ambertype0"))
                    file.write("        final_type     %s\n" %
                               atom.property("ambertype1"))
                    file.write("        initial_LJ     %.5f %.5f\n" %
                               (LJ0.sigma().value(), LJ0.epsilon().value()))
                    file.write("        final_LJ       %.5f %.5f\n" %
                               (LJ1.sigma().value(), LJ1.epsilon().value()))
                    file.write("        initial_charge %.5f\n" %
                               atom.property("charge0").value())
                    file.write("        final_charge   %.5f\n" %
                               atom.property("charge1").value())

                    # End atom record.
                    file.write("    endatom\n")
        else:
            # Given multistep protocol:
            if print_all_atoms:
                raise NotImplementedError(
                    "print_all_atoms in multistep approach is not yet implemented.")

            for idx in sorted(pert_idxs, key=lambda idx: atom_sorting_criteria(mol.atom(idx))):
                # Get the perturbed atom.
                atom = mol.atom(idx)
                # Start atom record.
                file.write("    atom\n")

                # Get the initial/final Lennard-Jones properties.
                LJ0 = atom.property("LJ0")
                LJ1 = atom.property("LJ1")

                # Atom data.
                # Get the atom types:
                atom_type0 = atom.property("ambertype0")
                atom_type1 = atom.property("ambertype1")

                # Set LJ/charge based on requested perturbed term.
                if perturbation_type == "discharge_soft":
                    if (atom.property("element0") == _SireMol.Element("X") or
                            atom.property("element1") == _SireMol.Element("X")):

                        # If perturbing TO dummy:
                        if atom.property("element1") == _SireMol.Element("X"):

                            atom_type1 = atom_type0

                            # In this step, only remove charges from soft-core perturbations.
                            LJ0_value = LJ1_value = LJ0.sigma().value(), LJ0.epsilon().value()

                            charge0_value = atom.property("charge0").value()
                            charge1_value = -0.0

                        # If perturbing FROM dummy:
                        else:
                            # All terms have already been perturbed in "5_grow_soft".
                            atom_type1 = atom_type0
                            LJ0_value = LJ1_value = LJ0.sigma().value(), LJ0.epsilon().value()
                            charge0_value = charge1_value = atom.property(
                                "charge0").value()

                    else:
                        # If only hard atoms in perturbation, hold parameters.
                        atom_type1 = atom_type0
                        LJ0_value = LJ1_value = LJ0.sigma().value(), LJ0.epsilon().value()
                        charge0_value = charge1_value = atom.property(
                            "charge0").value()

                elif perturbation_type == "vanish_soft":
                    if (atom.property("element0") == _SireMol.Element("X") or
                            atom.property("element1") == _SireMol.Element("X")):

                        # If perturbing TO dummy:
                        if atom.property("element1") == _SireMol.Element("X"):
                            # allow atom types to change.
                            atom_type0 = atom_type0
                            atom_type1 = atom_type1

                            # In this step, only remove LJ from soft-core perturbations.
                            LJ0_value = LJ0.sigma().value(), LJ0.epsilon().value()
                            LJ1_value = (0.0, 0.0)

                            # soft discharge was previous step, so assume 0.0.
                            charge0_value = charge1_value = -0.0

                        # If perturbing FROM dummy:
                        else:

                            # All terms have already been perturbed in "5_grow_soft".
                            atom_type1 = atom_type0
                            LJ0_value = LJ1_value = LJ0.sigma().value(), LJ0.epsilon().value()
                            charge0_value = charge1_value = atom.property(
                                "charge0").value()

                    else:
                        # If only hard atoms in perturbation, hold parameters.
                        atom_type1 = atom_type0
                        LJ0_value = LJ1_value = LJ0.sigma().value(), LJ0.epsilon().value()
                        charge0_value = charge1_value = atom.property(
                            "charge0").value()

                elif perturbation_type == "flip":
                    if (atom.property("element0") == _SireMol.Element("X") or
                            atom.property("element1") == _SireMol.Element("X")):

                        # If perturbing TO dummy:
                        if atom.property("element1") == _SireMol.Element("X"):
                            # atom types have already been changed.
                            atom_type0 = atom_type1

                            # In previous steps, soft-core transformations were discharged and vanished.
                            LJ0_value = LJ1_value = (0.0, 0.0)
                            charge0_value = charge1_value = -0.0

                        # If perturbing FROM dummy:
                        else:
                            # All terms have already been perturbed in "5_grow_soft".
                            atom_type1 = atom_type0
                            LJ0_value = LJ1_value = LJ0.sigma().value(), LJ0.epsilon().value()
                            charge0_value = charge1_value = atom.property(
                                "charge0").value()

                    else:
                        # If only hard atoms in perturbation, change all parameters.
                        atom_type1 = atom_type1
                        atom_type0 = atom_type0
                        LJ0_value = LJ0.sigma().value(), LJ0.epsilon().value()
                        LJ1_value = LJ1.sigma().value(), LJ1.epsilon().value()
                        charge0_value = atom.property("charge0").value()
                        charge1_value = atom.property("charge1").value()

                elif perturbation_type == "grow_soft":
                    if (atom.property("element0") == _SireMol.Element("X") or
                            atom.property("element1") == _SireMol.Element("X")):

                        # If perturbing TO dummy:
                        if atom.property("element1") == _SireMol.Element("X"):
                            # atom types have already been changed.
                            atom_type0 = atom_type1

                            # In previous steps, soft-core transformations were discharged and vanished.
                            LJ0_value = LJ1_value = (0.0, 0.0)
                            charge0_value = charge1_value = -0.0

                        # If perturbing FROM dummy:
                        else:
                            # if perturbing FROM dummy, i.e. element0 is dummy, perturb.
                            # allow atom types to change.
                            atom_type0 = atom_type0
                            atom_type1 = atom_type1

                            # In this step, soft-core perturbations are grown from 0.
                            LJ0_value = LJ0.sigma().value(), LJ0.epsilon().value()
                            LJ1_value = LJ1.sigma().value(), LJ1.epsilon().value()
                            charge0_value = charge1_value = atom.property(
                                "charge0").value()

                    else:
                        # If only hard atoms in perturbation, parameters are already changed.
                        atom_type0 = atom_type1
                        LJ0_value = LJ1_value = LJ1.sigma().value(), LJ1.epsilon().value()
                        charge0_value = charge1_value = atom.property(
                            "charge1").value()

                elif perturbation_type == "charge_soft":
                    if (atom.property("element0") == _SireMol.Element("X") or
                            atom.property("element1") == _SireMol.Element("X")):

                        # If perturbing TO dummy:
                        if atom.property("element1") == _SireMol.Element("X"):
                            # atom types have already been changed.
                            atom_type0 = atom_type1

                            # In previous steps, soft-core transformations were discharged and vanished.
                            LJ0_value = LJ1_value = (0.0, 0.0)
                            charge0_value = charge1_value = -0.0

                        # If perturbing FROM dummy:
                        else:
                            # if perturbing FROM dummy, i.e. element0 is dummy, perturb.
                            # atom types is already changed:
                            atom_type0 = atom_type1

                            # In this step, soft-core perturbations are charged from 0.
                            LJ0_value = LJ1_value = LJ1.sigma().value(), LJ1.epsilon().value()
                            charge0_value = atom.property("charge0").value()
                            charge1_value = atom.property("charge1").value()

                    else:
                        # If only hard atoms in perturbation, parameters are already changed.
                        atom_type0 = atom_type1
                        LJ0_value = LJ1_value = LJ1.sigma().value(), LJ1.epsilon().value()
                        charge0_value = charge1_value = atom.property(
                            "charge1").value()

                # Write atom data.
                file.write("        name           %s\n" % atom.name().value())
                file.write("        initial_type   %s\n" % atom_type0)
                file.write("        final_type     %s\n" % atom_type1)
                file.write("        initial_LJ     %.5f %.5f\n" % (LJ0_value))
                file.write("        final_LJ       %.5f %.5f\n" % (LJ1_value))
                file.write("        initial_charge %.5f\n" % charge0_value)
                file.write("        final_charge   %.5f\n" % charge1_value)

                # End atom record.
                file.write("    endatom\n")

        # 2) Bonds.

        # Extract the bonds at lambda = 0 and 1.
        bonds0 = mol.property("bond0").potentials()
        bonds1 = mol.property("bond1").potentials()

        # Dictionaries to store the BondIDs at lambda = 0 and 1.
        bonds0_idx = {}
        bonds1_idx = {}

        # Loop over all bonds at lambda = 0.
        for idx, bond in enumerate(bonds0):
            # Get the AtomIdx for the atoms in the bond.
            idx0 = info.atomIdx(bond.atom0())
            idx1 = info.atomIdx(bond.atom1())

            # Create the BondID.
            bond_id = _SireMol.BondID(idx0, idx1)

            # Add to the list of ids.
            bonds0_idx[bond_id] = idx

        # Loop over all bonds at lambda = 1.
        for idx, bond in enumerate(bonds1):
            # Get the AtomIdx for the atoms in the bond.
            idx0 = info.atomIdx(bond.atom0())
            idx1 = info.atomIdx(bond.atom1())

            # Create the BondID.
            bond_id = _SireMol.BondID(idx0, idx1)

            # Add to the list of ids.
            if bond_id.mirror() in bonds0_idx:
                bonds1_idx[bond_id.mirror()] = idx
            else:
                bonds1_idx[bond_id] = idx

        # Now work out the BondIDs that are unique at lambda = 0 and 1
        # as well as those that are shared.
        bonds0_unique_idx = {}
        bonds1_unique_idx = {}
        bonds_shared_idx = {}

        # lambda = 0.
        for idx in bonds0_idx.keys():
            if idx not in bonds1_idx.keys():
                bonds0_unique_idx[idx] = bonds0_idx[idx]
            else:
                bonds_shared_idx[idx] = (bonds0_idx[idx], bonds1_idx[idx])

        # lambda = 1.
        for idx in bonds1_idx.keys():
            if idx not in bonds0_idx.keys():
                bonds1_unique_idx[idx] = bonds1_idx[idx]
            elif idx not in bonds_shared_idx.keys():
                bonds_shared_idx[idx] = (bonds0_idx[idx], bonds1_idx[idx])

        # First create records for the bonds that are unique to lambda = 0 and 1.

        def sort_bonds(bonds, idx):
            # Get the bond potential.
            bond = bonds[idx]

            # Get the AtomIdx for the atoms in the bond.
            idx0 = info.atomIdx(bond.atom0())
            idx1 = info.atomIdx(bond.atom1())

            return (mol.atom(idx0).name().value(),
                    mol.atom(idx1).name().value())

        # lambda = 0.
        for idx in sorted(bonds0_unique_idx.values(),
                          key=lambda idx: sort_bonds(bonds0, idx)):
            # Get the bond potential.
            bond = bonds0[idx]

            # Get the AtomIdx for the atoms in the bond.
            idx0 = info.atomIdx(bond.atom0())
            idx1 = info.atomIdx(bond.atom1())

            # Cast the function as an AmberBond.
            amber_bond = _SireMM.AmberBond(
                bond.function(), _SireCAS.Symbol("r"))

            # Start bond record.
            file.write("    bond\n")

            # Bond data.
            file.write("        atom0          %s\n" %
                       mol.atom(idx0).name().value())
            file.write("        atom1          %s\n" %
                       mol.atom(idx1).name().value())
            file.write("        initial_force  %.5f\n" % amber_bond.k())
            file.write("        initial_equil  %.5f\n" % amber_bond.r0())
            file.write("        final_force    %.5f\n" % 0.0)
            file.write("        final_equil    %.5f\n" % amber_bond.r0())

            # End bond record.
            file.write("    endbond\n")

        # lambda = 1.
        for idx in sorted(bonds1_unique_idx.values(),
                          key=lambda idx: sort_bonds(bonds1, idx)):
            # Get the bond potential.
            bond = bonds1[idx]

            # Get the AtomIdx for the atoms in the bond.
            idx0 = info.atomIdx(bond.atom0())
            idx1 = info.atomIdx(bond.atom1())

            # Cast the function as an AmberBond.
            amber_bond = _SireMM.AmberBond(
                bond.function(), _SireCAS.Symbol("r"))

            # Start bond record.
            file.write("    bond\n")
            if perturbation_type in ["discharge_soft", "vanish_soft"]:
                # Bond data is unchanged.
                file.write("        atom0          %s\n" %
                           mol.atom(idx0).name().value())
                file.write("        atom1          %s\n" %
                           mol.atom(idx1).name().value())
                file.write("        initial_force  %.5f\n" % 0.0)
                file.write("        initial_equil  %.5f\n" % amber_bond.r0())
                file.write("        final_force    %.5f\n" % 0.0)
                file.write("        final_equil    %.5f\n" % amber_bond.r0())

            elif perturbation_type in ["flip", "full"]:
                # Bonds are perturbed.
                file.write("        atom0          %s\n" %
                           mol.atom(idx0).name().value())
                file.write("        atom1          %s\n" %
                           mol.atom(idx1).name().value())
                file.write("        initial_force  %.5f\n" % 0.0)
                file.write("        initial_equil  %.5f\n" % amber_bond.r0())
                file.write("        final_force    %.5f\n" % amber_bond.k())
                file.write("        final_equil    %.5f\n" % amber_bond.r0())

            elif perturbation_type in ["grow_soft", "charge_soft"]:
                # Bond data has already been changed, assume endpoints.
                file.write("        atom0          %s\n" %
                           mol.atom(idx0).name().value())
                file.write("        atom1          %s\n" %
                           mol.atom(idx1).name().value())
                file.write("        initial_force  %.5f\n" % amber_bond.k())
                file.write("        initial_equil  %.5f\n" % amber_bond.r0())
                file.write("        final_force    %.5f\n" % amber_bond.k())
                file.write("        final_equil    %.5f\n" % amber_bond.r0())

            # End bond record.
            file.write("    endbond\n")

        # Now add records for the shared bonds.
        for idx0, idx1 in sorted(bonds_shared_idx.values(),
                                 key=lambda idx_pair: sort_bonds(bonds0, idx_pair[0])):
            # Get the bond potentials.
            bond0 = bonds0[idx0]
            bond1 = bonds1[idx1]

            # Get the AtomIdx for the atoms in the bond.
            idx0 = info.atomIdx(bond0.atom0())
            idx1 = info.atomIdx(bond0.atom1())

            # Check that an atom in the bond is perturbed.
            if _has_pert_atom([idx0, idx1], pert_idxs):

                # Cast the bonds as AmberBonds.
                amber_bond0 = _SireMM.AmberBond(
                    bond0.function(), _SireCAS.Symbol("r"))
                amber_bond1 = _SireMM.AmberBond(
                    bond1.function(), _SireCAS.Symbol("r"))

                # Check whether a dummy atoms are present in the lambda = 0
                # and lambda = 1 states.
                initial_dummy = _has_dummy(mol, [idx0, idx1])
                final_dummy = _has_dummy(mol, [idx0, idx1], True)

                # Cannot have a bond with a dummy in both states.
                if initial_dummy and final_dummy:
                    raise _IncompatibleError("Dummy atoms are present in both the initial "
                                             "and final bond?")

                # Set the bond parameters of the dummy state to those of the non-dummy end state.
                if initial_dummy or final_dummy:
                    has_dummy = True
                    if initial_dummy:
                        amber_bond0 = amber_bond1
                    else:
                        amber_bond1 = amber_bond0
                else:
                    has_dummy = False

                # Only write record if the bond parameters change.
                if has_dummy or amber_bond0 != amber_bond1:

                    # Start bond record.
                    file.write("    bond\n")

                    if perturbation_type in ["discharge_soft", "vanish_soft"]:
                        # Bonds are not perturbed.
                        file.write("        atom0          %s\n" %
                                   mol.atom(idx0).name().value())
                        file.write("        atom1          %s\n" %
                                   mol.atom(idx1).name().value())
                        file.write("        initial_force  %.5f\n" %
                                   amber_bond0.k())
                        file.write("        initial_equil  %.5f\n" %
                                   amber_bond0.r0())
                        file.write("        final_force    %.5f\n" %
                                   amber_bond0.k())
                        file.write("        final_equil    %.5f\n" %
                                   amber_bond0.r0())

                    elif perturbation_type in ["flip", "full"]:
                        # Bonds are perturbed.
                        file.write("        atom0          %s\n" %
                                   mol.atom(idx0).name().value())
                        file.write("        atom1          %s\n" %
                                   mol.atom(idx1).name().value())
                        file.write("        initial_force  %.5f\n" %
                                   amber_bond0.k())
                        file.write("        initial_equil  %.5f\n" %
                                   amber_bond0.r0())
                        file.write("        final_force    %.5f\n" %
                                   amber_bond1.k())
                        file.write("        final_equil    %.5f\n" %
                                   amber_bond1.r0())

                    elif perturbation_type in ["grow_soft", "charge_soft"]:
                        # Bonds are already perturbed.
                        file.write("        atom0          %s\n" %
                                   mol.atom(idx0).name().value())
                        file.write("        atom1          %s\n" %
                                   mol.atom(idx1).name().value())
                        file.write("        initial_force  %.5f\n" %
                                   amber_bond1.k())
                        file.write("        initial_equil  %.5f\n" %
                                   amber_bond1.r0())
                        file.write("        final_force    %.5f\n" %
                                   amber_bond1.k())
                        file.write("        final_equil    %.5f\n" %
                                   amber_bond1.r0())

                    # End bond record.
                    file.write("    endbond\n")

        # 3) Angles.

        # Extract the angles at lambda = 0 and 1.
        angles0 = mol.property("angle0").potentials()
        angles1 = mol.property("angle1").potentials()

        # Dictionaries to store the AngleIDs at lambda = 0 and 1.
        angles0_idx = {}
        angles1_idx = {}

        # Loop over all angles at lambda = 0.
        for idx, angle in enumerate(angles0):
            # Get the AtomIdx for the atoms in the angle.
            idx0 = info.atomIdx(angle.atom0())
            idx1 = info.atomIdx(angle.atom1())
            idx2 = info.atomIdx(angle.atom2())

            # Create the AngleID.
            angle_id = _SireMol.AngleID(idx0, idx1, idx2)

            # Add to the list of ids.
            angles0_idx[angle_id] = idx

        # Loop over all angles at lambda = 1.
        for idx, angle in enumerate(angles1):
            # Get the AtomIdx for the atoms in the angle.
            idx0 = info.atomIdx(angle.atom0())
            idx1 = info.atomIdx(angle.atom1())
            idx2 = info.atomIdx(angle.atom2())

            # Create the AngleID.
            angle_id = _SireMol.AngleID(idx0, idx1, idx2)

            # Add to the list of ids.
            if angle_id.mirror() in angles0_idx:
                angles1_idx[angle_id.mirror()] = idx
            else:
                angles1_idx[angle_id] = idx

        # Now work out the AngleIDs that are unique at lambda = 0 and 1
        # as well as those that are shared.
        angles0_unique_idx = {}
        angles1_unique_idx = {}
        angles_shared_idx = {}

        # lambda = 0.
        for idx in angles0_idx.keys():
            if idx not in angles1_idx.keys():
                angles0_unique_idx[idx] = angles0_idx[idx]
            else:
                angles_shared_idx[idx] = (angles0_idx[idx], angles1_idx[idx])

        # lambda = 1.
        for idx in angles1_idx.keys():
            if idx not in angles0_idx.keys():
                angles1_unique_idx[idx] = angles1_idx[idx]
            elif idx not in angles_shared_idx.keys():
                angles_shared_idx[idx] = (angles0_idx[idx], angles1_idx[idx])

        # First create records for the angles that are unique to lambda = 0 and 1.

        def sort_angles(angles, idx):
            # Get the angle potential.
            angle = angles[idx]

            # Get the AtomIdx for the atoms in the angle.
            idx0 = info.atomIdx(angle.atom0())
            idx1 = info.atomIdx(angle.atom1())
            idx2 = info.atomIdx(angle.atom2())

            return (mol.atom(idx1).name().value(),
                    mol.atom(idx0).name().value(),
                    mol.atom(idx2).name().value())

        # lambda = 0.
        for idx in sorted(angles0_unique_idx.values(),
                          key=lambda idx: sort_angles(angles0, idx)):
            # Get the angle potential.
            angle = angles0[idx]

            # Get the AtomIdx for the atoms in the angle.
            idx0 = info.atomIdx(angle.atom0())
            idx1 = info.atomIdx(angle.atom1())
            idx2 = info.atomIdx(angle.atom2())

            # Cast the function as an AmberAngle.
            amber_angle = _SireMM.AmberAngle(
                angle.function(), _SireCAS.Symbol("theta"))

            # Start angle record.
            file.write("    angle\n")

            if perturbation_type in ["full", "flip"]:
                # Angle data.
                file.write("        atom0          %s\n" %
                           mol.atom(idx0).name().value())
                file.write("        atom1          %s\n" %
                           mol.atom(idx1).name().value())
                file.write("        atom2          %s\n" %
                           mol.atom(idx2).name().value())
                file.write("        initial_force  %.5f\n" % amber_angle.k())
                file.write("        initial_equil  %.5f\n" %
                           amber_angle.theta0())
                file.write("        final_force    %.5f\n" % 0.0)
                file.write("        final_equil    %.5f\n" %
                           amber_angle.theta0())

            elif perturbation_type in ["discharge_soft", "vanish_soft"]:
                # Angle data, unperturbed.
                file.write("        atom0          %s\n" %
                           mol.atom(idx0).name().value())
                file.write("        atom1          %s\n" %
                           mol.atom(idx1).name().value())
                file.write("        atom2          %s\n" %
                           mol.atom(idx2).name().value())
                file.write("        initial_force  %.5f\n" % amber_angle.k())
                file.write("        initial_equil  %.5f\n" %
                           amber_angle.theta0())
                file.write("        final_force    %.5f\n" % amber_angle.k())
                file.write("        final_equil    %.5f\n" %
                           amber_angle.theta0())

            elif perturbation_type in ["grow_soft", "charge_soft"]:
                # Angle data, already perturbed.
                file.write("        atom0          %s\n" %
                           mol.atom(idx0).name().value())
                file.write("        atom1          %s\n" %
                           mol.atom(idx1).name().value())
                file.write("        atom2          %s\n" %
                           mol.atom(idx2).name().value())
                file.write("        initial_force  %.5f\n" % 0.0)
                file.write("        initial_equil  %.5f\n" %
                           amber_angle.theta0())
                file.write("        final_force    %.5f\n" % 0.0)
                file.write("        final_equil    %.5f\n" %
                           amber_angle.theta0())

            # End angle record.
            file.write("    endangle\n")

        # lambda = 1.
        for idx in sorted(angles1_unique_idx.values(),
                          key=lambda idx: sort_angles(angles1, idx)):
            # Get the angle potential.
            angle = angles1[idx]

            # Get the AtomIdx for the atoms in the angle.
            idx0 = info.atomIdx(angle.atom0())
            idx1 = info.atomIdx(angle.atom1())
            idx2 = info.atomIdx(angle.atom2())

            # Cast the function as an AmberAngle.
            amber_angle = _SireMM.AmberAngle(
                angle.function(), _SireCAS.Symbol("theta"))

            # Start angle record.
            file.write("    angle\n")

            if perturbation_type in ["full", "flip"]:
                # Angle data.
                file.write("        atom0          %s\n" %
                           mol.atom(idx0).name().value())
                file.write("        atom1          %s\n" %
                           mol.atom(idx1).name().value())
                file.write("        atom2          %s\n" %
                           mol.atom(idx2).name().value())
                file.write("        initial_force  %.5f\n" % 0.0)
                file.write("        initial_equil  %.5f\n" %
                           amber_angle.theta0())
                file.write("        final_force    %.5f\n" % amber_angle.k())
                file.write("        final_equil    %.5f\n" %
                           amber_angle.theta0())

            elif perturbation_type in ["discharge_soft", "vanish_soft"]:
                # Angle data, unperturbed.
                file.write("        atom0          %s\n" %
                           mol.atom(idx0).name().value())
                file.write("        atom1          %s\n" %
                           mol.atom(idx1).name().value())
                file.write("        atom2          %s\n" %
                           mol.atom(idx2).name().value())
                file.write("        initial_force  %.5f\n" % 0.0)
                file.write("        initial_equil  %.5f\n" %
                           amber_angle.theta0())
                file.write("        final_force    %.5f\n" % 0.0)
                file.write("        final_equil    %.5f\n" %
                           amber_angle.theta0())

            elif perturbation_type in ["grow_soft", "charge_soft"]:
                # Angle data, already perturbed.
                file.write("        atom0          %s\n" %
                           mol.atom(idx0).name().value())
                file.write("        atom1          %s\n" %
                           mol.atom(idx1).name().value())
                file.write("        atom2          %s\n" %
                           mol.atom(idx2).name().value())
                file.write("        initial_force  %.5f\n" % amber_angle.k())
                file.write("        initial_equil  %.5f\n" %
                           amber_angle.theta0())
                file.write("        final_force    %.5f\n" % amber_angle.k())
                file.write("        final_equil    %.5f\n" %
                           amber_angle.theta0())

            # End angle record.
            file.write("    endangle\n")

        # Now add records for the shared angles.
        for idx0, idx1 in sorted(angles_shared_idx.values(),
                                 key=lambda idx_pair: sort_angles(angles0, idx_pair[0])):
            # Get the angle potentials.
            angle0 = angles0[idx0]
            angle1 = angles1[idx1]

            # Get the AtomIdx for the atoms in the angle.
            idx0 = info.atomIdx(angle0.atom0())
            idx1 = info.atomIdx(angle0.atom1())
            idx2 = info.atomIdx(angle0.atom2())

            # Check that an atom in the angle is perturbed.
            if _has_pert_atom([idx0, idx1, idx2], pert_idxs):

                # Cast the functions as AmberAngles.
                amber_angle0 = _SireMM.AmberAngle(
                    angle0.function(), _SireCAS.Symbol("theta"))
                amber_angle1 = _SireMM.AmberAngle(
                    angle1.function(), _SireCAS.Symbol("theta"))

                # Check whether a dummy atoms are present in the lambda = 0
                # and lambda = 1 states.
                initial_dummy = _has_dummy(mol, [idx0, idx1, idx2])
                final_dummy = _has_dummy(mol, [idx0, idx1, idx2], True)

                # Set the angle parameters of the dummy state to those of the non-dummy end state.
                if initial_dummy and final_dummy:
                    has_dummy = True
                    amber_angle0 = _SireMM.AmberAngle()
                    amber_angle1 = _SireMM.AmberAngle()
                elif initial_dummy or final_dummy:
                    has_dummy = True
                    if initial_dummy:
                        amber_angle0 = amber_angle1
                    else:
                        amber_angle1 = amber_angle0
                else:
                    has_dummy = False

                # Only write record if the angle parameters change.
                if has_dummy or amber_angle0 != amber_angle1:

                    # Start angle record.
                    file.write("    angle\n")

                    if perturbation_type in ["full", "flip"]:
                        # Angle data.
                        file.write("        atom0          %s\n" %
                                   mol.atom(idx0).name().value())
                        file.write("        atom1          %s\n" %
                                   mol.atom(idx1).name().value())
                        file.write("        atom2          %s\n" %
                                   mol.atom(idx2).name().value())
                        file.write("        initial_force  %.5f\n" %
                                   amber_angle0.k())
                        file.write("        initial_equil  %.5f\n" %
                                   amber_angle0.theta0())
                        file.write("        final_force    %.5f\n" %
                                   amber_angle1.k())
                        file.write("        final_equil    %.5f\n" %
                                   amber_angle1.theta0())

                    elif perturbation_type in ["discharge_soft", "vanish_soft"]:
                        # Angle data, unperturbed.
                        file.write("        atom0          %s\n" %
                                   mol.atom(idx0).name().value())
                        file.write("        atom1          %s\n" %
                                   mol.atom(idx1).name().value())
                        file.write("        atom2          %s\n" %
                                   mol.atom(idx2).name().value())
                        file.write("        initial_force  %.5f\n" %
                                   amber_angle0.k())
                        file.write("        initial_equil  %.5f\n" %
                                   amber_angle0.theta0())
                        file.write("        final_force    %.5f\n" %
                                   amber_angle0.k())
                        file.write("        final_equil    %.5f\n" %
                                   amber_angle0.theta0())

                    elif perturbation_type in ["grow_soft", "charge_soft"]:
                        # Angle data, already perturbed.
                        file.write("        atom0          %s\n" %
                                   mol.atom(idx0).name().value())
                        file.write("        atom1          %s\n" %
                                   mol.atom(idx1).name().value())
                        file.write("        atom2          %s\n" %
                                   mol.atom(idx2).name().value())
                        file.write("        initial_force  %.5f\n" %
                                   amber_angle1.k())
                        file.write("        initial_equil  %.5f\n" %
                                   amber_angle1.theta0())
                        file.write("        final_force    %.5f\n" %
                                   amber_angle1.k())
                        file.write("        final_equil    %.5f\n" %
                                   amber_angle1.theta0())

                    # End angle record.
                    file.write("    endangle\n")

        # 4) Dihedrals.

        # Extract the dihedrals at lambda = 0 and 1.
        dihedrals0 = mol.property("dihedral0").potentials()
        dihedrals1 = mol.property("dihedral1").potentials()

        # Dictionaries to store the DihedralIDs at lambda = 0 and 1.
        dihedrals0_idx = {}
        dihedrals1_idx = {}

        # Loop over all dihedrals at lambda = 0.
        for idx, dihedral in enumerate(dihedrals0):
            # Get the AtomIdx for the atoms in the dihedral.
            idx0 = info.atomIdx(dihedral.atom0())
            idx1 = info.atomIdx(dihedral.atom1())
            idx2 = info.atomIdx(dihedral.atom2())
            idx3 = info.atomIdx(dihedral.atom3())

            # Create the DihedralID.
            dihedral_id = _SireMol.DihedralID(idx0, idx1, idx2, idx3)

            # Add to the list of ids.
            dihedrals0_idx[dihedral_id] = idx

        # Loop over all dihedrals at lambda = 1.
        for idx, dihedral in enumerate(dihedrals1):
            # Get the AtomIdx for the atoms in the dihedral.
            idx0 = info.atomIdx(dihedral.atom0())
            idx1 = info.atomIdx(dihedral.atom1())
            idx2 = info.atomIdx(dihedral.atom2())
            idx3 = info.atomIdx(dihedral.atom3())

            # Create the DihedralID.
            dihedral_id = _SireMol.DihedralID(idx0, idx1, idx2, idx3)

            # Add to the list of ids.
            if dihedral_id.mirror() in dihedrals0_idx:
                dihedrals1_idx[dihedral_id.mirror()] = idx
            else:
                dihedrals1_idx[dihedral_id] = idx

        # Now work out the DihedralIDs that are unique at lambda = 0 and 1
        # as well as those that are shared.
        dihedrals0_unique_idx = {}
        dihedrals1_unique_idx = {}
        dihedrals_shared_idx = {}

        # lambda = 0.
        for idx in dihedrals0_idx.keys():
            if idx not in dihedrals1_idx.keys():
                dihedrals0_unique_idx[idx] = dihedrals0_idx[idx]
            else:
                dihedrals_shared_idx[idx] = (
                    dihedrals0_idx[idx], dihedrals1_idx[idx])

        # lambda = 1.
        for idx in dihedrals1_idx.keys():
            if idx not in dihedrals0_idx.keys():
                dihedrals1_unique_idx[idx] = dihedrals1_idx[idx]
            elif idx not in dihedrals_shared_idx.keys():
                dihedrals_shared_idx[idx] = (
                    dihedrals0_idx[idx], dihedrals1_idx[idx])

        # First create records for the dihedrals that are unique to lambda = 0 and 1.

        def sort_dihedrals(dihedrals, idx):
            # Get the dihedral potential.
            dihedral = dihedrals[idx]

            # Get the AtomIdx for the atoms in the angle.
            idx0 = info.atomIdx(dihedral.atom0())
            idx1 = info.atomIdx(dihedral.atom1())
            idx2 = info.atomIdx(dihedral.atom2())
            idx3 = info.atomIdx(dihedral.atom3())

            return (mol.atom(idx1).name().value(),
                    mol.atom(idx2).name().value(),
                    mol.atom(idx0).name().value(),
                    mol.atom(idx3).name().value())

        # lambda = 0.
        for idx in sorted(dihedrals0_unique_idx.values(),
                          key=lambda idx: sort_dihedrals(dihedrals0, idx)):
            # Get the dihedral potential.
            dihedral = dihedrals0[idx]

            # Get the AtomIdx for the atoms in the dihedral.
            idx0 = info.atomIdx(dihedral.atom0())
            idx1 = info.atomIdx(dihedral.atom1())
            idx2 = info.atomIdx(dihedral.atom2())
            idx3 = info.atomIdx(dihedral.atom3())

            # Cast the function as an AmberDihedral.
            amber_dihedral = _SireMM.AmberDihedral(
                dihedral.function(), _SireCAS.Symbol("phi"))

            # Start dihedral record.
            file.write("    dihedral\n")

            # Dihedral data.
            file.write("        atom0          %s\n" %
                       mol.atom(idx0).name().value())
            file.write("        atom1          %s\n" %
                       mol.atom(idx1).name().value())
            file.write("        atom2          %s\n" %
                       mol.atom(idx2).name().value())
            file.write("        atom3          %s\n" %
                       mol.atom(idx3).name().value())
            file.write("        initial_form  ")
            amber_dihedral_terms_sorted = sorted(
                amber_dihedral.terms(), key=lambda t: (t.k(), t.periodicity(), t.phase()))
            for term in amber_dihedral_terms_sorted:
                if perturbation_type in ["discharge_soft", "vanish_soft", "flip", "full"]:
                    file.write(" %5.4f %.1f %7.6f" %
                               (term.k(), term.periodicity(), term.phase()))
                else:
                    file.write(" %5.4f %.1f %7.6f" %
                               (0.0, term.periodicity(), term.phase()))
            file.write("\n")
            file.write("        final_form    ")

            for term in amber_dihedral_terms_sorted:
                if perturbation_type in ["discharge_soft", "vanish_soft"]:
                    file.write(" %5.4f %.1f %7.6f" %
                               (term.k(), term.periodicity(), term.phase()))
                else:
                    file.write(" %5.4f %.1f %7.6f" %
                               (0.0, term.periodicity(), term.phase()))
            file.write("\n")

            # End dihedral record.
            file.write("    enddihedral\n")

        # lambda = 1.
        for idx in sorted(dihedrals1_unique_idx.values(),
                          key=lambda idx: sort_dihedrals(dihedrals1, idx)):
            # Get the dihedral potential.
            dihedral = dihedrals1[idx]

            # Get the AtomIdx for the atoms in the dihedral.
            idx0 = info.atomIdx(dihedral.atom0())
            idx1 = info.atomIdx(dihedral.atom1())
            idx2 = info.atomIdx(dihedral.atom2())
            idx3 = info.atomIdx(dihedral.atom3())

            # Cast the function as an AmberDihedral.
            amber_dihedral = _SireMM.AmberDihedral(
                dihedral.function(), _SireCAS.Symbol("phi"))

            # Start dihedral record.
            file.write("    dihedral\n")

            # Dihedral data.
            file.write("        atom0          %s\n" %
                       mol.atom(idx0).name().value())
            file.write("        atom1          %s\n" %
                       mol.atom(idx1).name().value())
            file.write("        atom2          %s\n" %
                       mol.atom(idx2).name().value())
            file.write("        atom3          %s\n" %
                       mol.atom(idx3).name().value())
            file.write("        initial_form  ")
            amber_dihedral_terms_sorted = sorted(
                amber_dihedral.terms(), key=lambda t: (t.k(), t.periodicity(), t.phase()))
            for term in amber_dihedral_terms_sorted:
                if perturbation_type in [
                    "discharge_soft",
                    "vanish_soft",
                    "flip",
                        "full"]:
                    file.write(" %5.4f %.1f %7.6f" %
                               (0.0, term.periodicity(), term.phase()))
                else:
                    file.write(" %5.4f %.1f %7.6f" %
                               (term.k(), term.periodicity(), term.phase()))

            file.write("\n")
            file.write("        final_form    ")
            for term in amber_dihedral_terms_sorted:
                if perturbation_type in [
                    "discharge_soft",
                        "vanish_soft"]:
                    file.write(" %5.4f %.1f %7.6f" %
                               (0.0, term.periodicity(), term.phase()))
                else:
                    file.write(" %5.4f %.1f %7.6f" %
                               (term.k(), term.periodicity(), term.phase()))
            file.write("\n")

            # End dihedral record.
            file.write("    enddihedral\n")

        # Now add records for the shared dihedrals.
        for idx0, idx1 in sorted(dihedrals_shared_idx.values(),
                                 key=lambda idx_pair: sort_dihedrals(dihedrals0, idx_pair[0])):

            # Get the dihedral potentials.
            dihedral0 = dihedrals0[idx0]
            dihedral1 = dihedrals1[idx1]

            # Get the AtomIdx for the atoms in the dihedral.
            idx0 = info.atomIdx(dihedral0.atom0())
            idx1 = info.atomIdx(dihedral0.atom1())
            idx2 = info.atomIdx(dihedral0.atom2())
            idx3 = info.atomIdx(dihedral0.atom3())

            # Check that an atom in the dihedral is perturbed.
            if _has_pert_atom([idx0, idx1, idx2, idx3], pert_idxs):

                # Cast the functions as AmberDihedrals.
                amber_dihedral0 = _SireMM.AmberDihedral(
                    dihedral0.function(), _SireCAS.Symbol("phi"))
                amber_dihedral1 = _SireMM.AmberDihedral(
                    dihedral1.function(), _SireCAS.Symbol("phi"))

                # Whether to zero the barrier height of the initial state dihedral.
                zero_k = False

                # Whether to force writing the dihedral to the perturbation file.
                force_write = False

                # Whether any atom in each end state is a dummy.
                has_dummy_initial = _has_dummy(mol, [idx0, idx1, idx2, idx3])
                has_dummy_final = _has_dummy(
                    mol, [idx0, idx1, idx2, idx3], True)

                # Whether all atoms in each state are dummies.
                all_dummy_initial = all(
                    _is_dummy(mol, [idx0, idx1, idx2, idx3]))
                all_dummy_final = all(
                    _is_dummy(mol, [idx0, idx1, idx2, idx3], True))

                # Dummies are present in both end states, use null potentials.
                if has_dummy_initial and has_dummy_final:
                    amber_dihedral0 = _SireMM.AmberDihedral()
                    amber_dihedral1 = _SireMM.AmberDihedral()

                # Dummies in the initial state.
                elif has_dummy_initial:
                    if all_dummy_initial and not zero_dummy_dihedrals:
                        # Use the potential at lambda = 1 and write to the pert file.
                        amber_dihedral0 = amber_dihedral1
                        force_write = True
                    else:
                        zero_k = True

                # Dummies in the final state.
                elif has_dummy_final:
                    if all_dummy_final and not zero_dummy_dihedrals:
                        # Use the potential at lambda = 0 and write to the pert file.
                        amber_dihedral1 = amber_dihedral0
                        force_write = True
                    else:
                        zero_k = True

                # Only write record if the dihedral parameters change.
                if zero_k or force_write or amber_dihedral0 != amber_dihedral1:

                    # Initialise a null dihedral.
                    null_dihedral = _SireMM.AmberDihedral()

                    # Don't write the dihedral record if both potentials are null.
                    if not (amber_dihedral0 == null_dihedral and amber_dihedral1 == null_dihedral):

                        # Start dihedral record.
                        file.write("    dihedral\n")

                        # Dihedral data.
                        file.write("        atom0          %s\n" %
                                   mol.atom(idx0).name().value())
                        file.write("        atom1          %s\n" %
                                   mol.atom(idx1).name().value())
                        file.write("        atom2          %s\n" %
                                   mol.atom(idx2).name().value())
                        file.write("        atom3          %s\n" %
                                   mol.atom(idx3).name().value())
                        file.write("        initial_form  ")

                        if perturbation_type in ["full", "flip"]:
                            # Do the full approach.
                            for term in sorted(amber_dihedral0.terms(),
                                               key=lambda t: (t.k(), t.periodicity(), t.phase())):
                                if zero_k and has_dummy_initial:
                                    k = 0.0
                                else:
                                    k = term.k()
                                file.write(" %5.4f %.1f %7.6f" %
                                           (k, term.periodicity(), term.phase()))
                            file.write("\n")
                            file.write("        final_form    ")
                            for term in sorted(amber_dihedral1.terms(),
                                               key=lambda t: (t.k(), t.periodicity(), t.phase())):
                                if zero_k and has_dummy_final:
                                    k = 0.0
                                else:
                                    k = term.k()
                                file.write(" %5.4f %.1f %7.6f" %
                                           (k, term.periodicity(), term.phase()))
                            file.write("\n")

                        elif perturbation_type in ["discharge_soft", "vanish_soft"]:
                            # Don't perturb dihedrals, i.e. change k1 to k0.
                            for term in sorted(amber_dihedral0.terms(),
                                               key=lambda t: (t.k(), t.periodicity(), t.phase())):
                                if zero_k and has_dummy_initial:
                                    k = 0.0
                                else:
                                    k = term.k()

                                file.write(" %5.4f %.1f %7.6f" %
                                           (k, term.periodicity(), term.phase()))

                            file.write("\n")
                            file.write("        final_form    ")

                            # Looping over amber_dihedral0 instead of amber_dihedral1!
                            for term in sorted(amber_dihedral0.terms(),
                                               key=lambda t: (t.k(), t.periodicity(), t.phase())):
                                if zero_k and has_dummy_initial:
                                    k = 0.0
                                else:
                                    k = term.k()

                                file.write(" %5.4f %.1f %7.6f" %
                                           (k, term.periodicity(), term.phase()))
                            file.write("\n")

                        else:
                            # Dihedrals are already perturbed, i.e. change k0 to k1.
                            for term in sorted(amber_dihedral1.terms(),
                                               key=lambda t: (t.k(), t.periodicity(), t.phase())):
                                # Both checks are for has_dummy_final.
                                if zero_k and has_dummy_final:
                                    k = 0.0
                                else:
                                    k = term.k()
                                file.write(" %5.4f %.1f %7.6f" %
                                           (k, term.periodicity(), term.phase()))
                            file.write("\n")
                            file.write("        final_form    ")
                            for term in sorted(amber_dihedral1.terms(),
                                               key=lambda t: (t.k(), t.periodicity(), t.phase())):
                                if zero_k and has_dummy_final:
                                    k = 0.0
                                else:
                                    k = term.k()
                                file.write(" %5.4f %.1f %7.6f" %
                                           (k, term.periodicity(), term.phase()))
                            file.write("\n")
                        # End dihedral record.
                        file.write("    enddihedral\n")

        # 5) Impropers.

        # Extract the impropers at lambda = 0 and 1.
        impropers0 = mol.property("improper0").potentials()
        impropers1 = mol.property("improper1").potentials()

        # Dictionaries to store the ImproperIDs at lambda = 0 and 1.
        impropers0_idx = {}
        impropers1_idx = {}

        # Loop over all impropers at lambda = 0.
        for idx, improper in enumerate(impropers0):
            # Get the AtomIdx for the atoms in the improper.
            idx0 = info.atomIdx(improper.atom0())
            idx1 = info.atomIdx(improper.atom1())
            idx2 = info.atomIdx(improper.atom2())
            idx3 = info.atomIdx(improper.atom3())

            # Create the ImproperID.
            improper_id = _SireMol.ImproperID(idx0, idx1, idx2, idx3)

            # Add to the list of ids.
            impropers0_idx[improper_id] = idx

        # Loop over all impropers at lambda = 1.
        for idx, improper in enumerate(impropers1):
            # Get the AtomIdx for the atoms in the improper.
            idx0 = info.atomIdx(improper.atom0())
            idx1 = info.atomIdx(improper.atom1())
            idx2 = info.atomIdx(improper.atom2())
            idx3 = info.atomIdx(improper.atom3())

            # Create the ImproperID.
            improper_id = _SireMol.ImproperID(idx0, idx1, idx2, idx3)

            # Add to the list of ids.
            # You cannot mirror an improper!
            impropers1_idx[improper_id] = idx

        # Now work out the ImproperIDs that are unique at lambda = 0 and 1
        # as well as those that are shared. Note that the ordering of
        # impropers is inconsistent between molecular topology formats so
        # we test all permutations of atom ordering to find matches. This
        # is achieved using the ImproperID.equivalent() method.
        impropers0_unique_idx = {}
        impropers1_unique_idx = {}
        impropers_shared_idx = {}

        # lambda = 0.
        for idx0 in impropers0_idx.keys():
            for idx1 in impropers1_idx.keys():
                if idx0.equivalent(idx1):
                    impropers_shared_idx[idx0] = (
                        impropers0_idx[idx0], impropers1_idx[idx1])
                    break
            else:
                impropers0_unique_idx[idx0] = impropers0_idx[idx0]

        # lambda = 1.
        for idx1 in impropers1_idx.keys():
            for idx0 in impropers0_idx.keys():
                if idx1.equivalent(idx0):
                    # Don't store duplicates.
                    if not idx0 in impropers_shared_idx.keys():
                        impropers_shared_idx[idx1] = (
                            impropers0_idx[idx0], impropers1_idx[idx1])
                    break
            else:
                impropers1_unique_idx[idx1] = impropers1_idx[idx1]

        # First create records for the impropers that are unique to lambda = 0 and 1.

        # lambda = 0.
        for idx in sorted(impropers0_unique_idx.values(),
                          key=lambda idx: sort_dihedrals(impropers0, idx)):
            # Get the improper potential.
            improper = impropers0[idx]

            # Get the AtomIdx for the atoms in the improper.
            idx0 = info.atomIdx(improper.atom0())
            idx1 = info.atomIdx(improper.atom1())
            idx2 = info.atomIdx(improper.atom2())
            idx3 = info.atomIdx(improper.atom3())

            # Cast the function as an AmberDihedral.
            amber_dihedral = _SireMM.AmberDihedral(
                improper.function(), _SireCAS.Symbol("phi"))

            # Start improper record.
            file.write("    improper\n")

            # Dihedral data.
            file.write("        atom0          %s\n" %
                       mol.atom(idx0).name().value())
            file.write("        atom1          %s\n" %
                       mol.atom(idx1).name().value())
            file.write("        atom2          %s\n" %
                       mol.atom(idx2).name().value())
            file.write("        atom3          %s\n" %
                       mol.atom(idx3).name().value())
            file.write("        initial_form  ")
            amber_dihedral_terms_sorted = sorted(
                amber_dihedral.terms(), key=lambda t: (t.k(), t.periodicity(), t.phase()))
            for term in amber_dihedral_terms_sorted:
                if perturbation_type in [
                    "discharge_soft",
                    "vanish_soft",
                    "flip",
                        "full"]:
                    file.write(" %5.4f %.1f %7.6f" %
                               (term.k(), term.periodicity(), term.phase()))
                else:
                    file.write(" %5.4f %.1f %7.6f" %
                               (0.0, term.periodicity(), term.phase()))

            file.write("\n")
            file.write("        final_form    ")
            for term in amber_dihedral_terms_sorted:
                if perturbation_type in [
                    "discharge_soft",
                        "vanish_soft"]:
                    file.write(" %5.4f %.1f %7.6f" %
                               (term.k(), term.periodicity(), term.phase()))
                else:
                    file.write(" %5.4f %.1f %7.6f" %
                               (0.0, term.periodicity(), term.phase()))
            file.write("\n")

            # End improper record.
            file.write("    endimproper\n")

        # lambda = 1.
        for idx in sorted(impropers1_unique_idx.values(),
                          key=lambda idx: sort_dihedrals(impropers1, idx)):
            # Get the improper potential.
            improper = impropers1[idx]

            # Get the AtomIdx for the atoms in the dihedral.
            idx0 = info.atomIdx(improper.atom0())
            idx1 = info.atomIdx(improper.atom1())
            idx2 = info.atomIdx(improper.atom2())
            idx3 = info.atomIdx(improper.atom3())

            # Cast the function as an AmberDihedral.
            amber_dihedral = _SireMM.AmberDihedral(
                improper.function(), _SireCAS.Symbol("phi"))

            # Start improper record.
            file.write("    improper\n")

            # Improper data.
            file.write("        atom0          %s\n" %
                       mol.atom(idx0).name().value())
            file.write("        atom1          %s\n" %
                       mol.atom(idx1).name().value())
            file.write("        atom2          %s\n" %
                       mol.atom(idx2).name().value())
            file.write("        atom3          %s\n" %
                       mol.atom(idx3).name().value())
            file.write("        initial_form  ")
            amber_dihedral_terms_sorted = sorted(
                amber_dihedral.terms(), key=lambda t: (t.k(), t.periodicity(), t.phase()))
            for term in amber_dihedral_terms_sorted:
                if perturbation_type in [
                    "discharge_soft",
                    "vanish_soft",
                    "flip",
                        "full"]:
                    file.write(" %5.4f %.1f %7.6f" %
                               (0.0, term.periodicity(), term.phase()))
                else:
                    file.write(" %5.4f %.1f %7.6f" %
                               (term.k(), term.periodicity(), term.phase()))

            file.write("\n")
            file.write("        final_form    ")
            for term in amber_dihedral_terms_sorted:
                if perturbation_type in [
                    "discharge_soft",
                        "vanish_soft"]:
                    file.write(" %5.4f %.1f %7.6f" %
                               (0.0, term.periodicity(), term.phase()))
                else:
                    file.write(" %5.4f %.1f %7.6f" %
                               (term.k(), term.periodicity(), term.phase()))
            file.write("\n")

            # End improper record.
            file.write("    endimproper\n")

        # Now add records for the shared impropers.
        for idx0, idx1 in sorted(impropers_shared_idx.values(),
                                 key=lambda idx_pair: sort_dihedrals(impropers0, idx_pair[0])):
            # Get the improper potentials.
            improper0 = impropers0[idx0]
            improper1 = impropers1[idx1]

            # Get the AtomIdx for the atoms in the improper.
            idx0 = info.atomIdx(improper0.atom0())
            idx1 = info.atomIdx(improper0.atom1())
            idx2 = info.atomIdx(improper0.atom2())
            idx3 = info.atomIdx(improper0.atom3())

            # Check that an atom in the improper is perturbed.
            if _has_pert_atom([idx0, idx1, idx2, idx3], pert_idxs):

                # Cast the functions as AmberDihedrals.
                amber_dihedral0 = _SireMM.AmberDihedral(
                    improper0.function(), _SireCAS.Symbol("phi"))
                amber_dihedral1 = _SireMM.AmberDihedral(
                    improper1.function(), _SireCAS.Symbol("phi"))

                # Whether to zero the barrier height of the initial/final improper.
                zero_k = False

                # Whether to force writing the improper to the perturbation file.
                force_write = False

                # Whether any atom in each end state is a dummy.
                has_dummy_initial = _has_dummy(mol, [idx0, idx1, idx2, idx3])
                has_dummy_final = _has_dummy(
                    mol, [idx0, idx1, idx2, idx3], True)

                # Whether all atoms in each state are dummies.
                all_dummy_initial = all(
                    _is_dummy(mol, [idx0, idx1, idx2, idx3]))
                all_dummy_final = all(
                    _is_dummy(mol, [idx0, idx1, idx2, idx3], True))

                # Dummies are present in both end states, use null potentials.
                if has_dummy_initial and has_dummy_final:
                    amber_dihedral0 = _SireMM.AmberDihedral()
                    amber_dihedral1 = _SireMM.AmberDihedral()

                # Dummies in the initial state.
                elif has_dummy_initial:
                    if all_dummy_initial and not zero_dummy_impropers:
                        # Use the potential at lambda = 1 and write to the pert file.
                        amber_dihedral0 = amber_dihedral1
                        force_write = True
                    else:
                        zero_k = True

                # Dummies in the final state.
                elif has_dummy_final:
                    if all_dummy_final and not zero_dummy_impropers:
                        # Use the potential at lambda = 0 and write to the pert file.
                        amber_dihedral1 = amber_dihedral0
                        force_write = True
                    else:
                        zero_k = True

                # Only write record if the improper parameters change.
                if zero_k or force_write or amber_dihedral0 != amber_dihedral1:

                    # Initialise a null dihedral.
                    null_dihedral = _SireMM.AmberDihedral()

                    # Don't write the improper record if both potentials are null.
                    if not (amber_dihedral0 == null_dihedral and amber_dihedral1 == null_dihedral):

                        # Start improper record.
                        file.write("    improper\n")

                        # Improper data.
                        file.write("        atom0          %s\n" %
                                   mol.atom(idx0).name().value())
                        file.write("        atom1          %s\n" %
                                   mol.atom(idx1).name().value())
                        file.write("        atom2          %s\n" %
                                   mol.atom(idx2).name().value())
                        file.write("        atom3          %s\n" %
                                   mol.atom(idx3).name().value())
                        file.write("        initial_form  ")

                        if perturbation_type in ["full", "flip"]:
                            # Do the full approach.
                            for term in sorted(amber_dihedral0.terms(),
                                               key=lambda t: (t.k(), t.periodicity(), t.phase())):
                                if zero_k and has_dummy_initial:
                                    k = 0.0
                                else:
                                    k = term.k()
                                file.write(" %5.4f %.1f %7.6f" %
                                           (k, term.periodicity(), term.phase()))
                            file.write("\n")
                            file.write("        final_form    ")
                            for term in sorted(amber_dihedral1.terms(),
                                               key=lambda t: (t.k(), t.periodicity(), t.phase())):
                                if zero_k and has_dummy_final:
                                    k = 0.0
                                else:
                                    k = term.k()
                                file.write(" %5.4f %.1f %7.6f" %
                                           (k, term.periodicity(), term.phase()))
                            file.write("\n")

                        elif perturbation_type in ["discharge_soft", "vanish_soft"]:
                            # Don't perturb dihedrals, i.e. change k1 to k0.
                            for term in sorted(amber_dihedral0.terms(),
                                               key=lambda t: (t.k(), t.periodicity(), t.phase())):
                                if zero_k and has_dummy_initial:
                                    k = 0.0
                                else:
                                    k = term.k()

                                file.write(" %5.4f %.1f %7.6f" %
                                           (k, term.periodicity(), term.phase()))

                            file.write("\n")
                            file.write("        final_form    ")
                            # looping over amber_dihedral0 instead of amber_dihedral1!
                            for term in sorted(amber_dihedral0.terms(),
                                               key=lambda t: (t.k(), t.periodicity(), t.phase())):
                                if zero_k and has_dummy_initial:
                                    k = 0.0
                                else:
                                    k = term.k()

                                file.write(" %5.4f %.1f %7.6f" %
                                           (k, term.periodicity(), term.phase()))
                            file.write("\n")

                        else:
                            # Dihedrals are already perturbed, i.e. change k0 to k1.
                            for term in sorted(amber_dihedral1.terms(),
                                               key=lambda t: (t.k(), t.periodicity(), t.phase())):
                                # Both checks are for has_dummy_final.
                                if zero_k and has_dummy_final:
                                    k = 0.0
                                else:
                                    k = term.k()
                                file.write(" %5.4f %.1f %7.6f" %
                                           (k, term.periodicity(), term.phase()))
                            file.write("\n")
                            file.write("        final_form    ")
                            for term in sorted(amber_dihedral1.terms(),
                                               key=lambda t: (t.k(), t.periodicity(), t.phase())):
                                if zero_k and has_dummy_final:
                                    k = 0.0
                                else:
                                    k = term.k()
                                file.write(" %5.4f %.1f %7.6f" %
                                           (k, term.periodicity(), term.phase()))
                            file.write("\n")

                        # End improper record.
                        file.write("    endimproper\n")

        # End molecule record.
        file.write("endmolecule\n")

    # Finally, convert the molecule to the lambda = 0 state.

    # Make the molecule editable.
    mol = mol.edit()

    # Remove the perturbable molecule flag.
    mol = mol.removeProperty("is_perturbable").molecule()

    # Special handling for the mass and element properties. Perturbed atoms
    # take the mass and atomic number from the maximum of both states,
    # not the lambda = 0 state.
    if mol.hasProperty("mass0") and mol.hasProperty("element0"):
        # See if the mass or element properties exists in the user map.
        new_mass_prop = property_map.get("mass", "mass")
        new_element_prop = property_map.get("element", "element")

        for idx in range(0, mol.nAtoms()):
            # Convert to an AtomIdx.
            idx = _SireMol.AtomIdx(idx)

            # Extract the elements of the end states.
            element0 = mol.atom(idx).property("element0")
            element1 = mol.atom(idx).property("element1")

            # The end states are different elements.
            if element0 != element1:
                # Extract the mass of the end states.
                mass0 = mol.atom(idx).property("mass0")
                mass1 = mol.atom(idx).property("mass1")

                # Choose the heaviest mass.
                if mass0.value() > mass1.value():
                    mass = mass0
                else:
                    mass = mass1

                # Choose the element with the most protons.
                if element0.nProtons() > element1.nProtons():
                    element = element0
                else:
                    element = element1

                # Set the updated properties.
                mol = mol.atom(idx).setProperty(new_mass_prop, mass).molecule()
                mol = mol.atom(idx).setProperty(
                    new_element_prop, element).molecule()

            else:
                # Use the properties at lambda = 0.
                mass = mol.atom(idx).property("mass0")
                mol = mol.atom(idx).setProperty(new_mass_prop, mass).molecule()
                mol = mol.atom(idx).setProperty(
                    new_element_prop, element0).molecule()

        # Delete redundant properties.
        mol = mol.removeProperty("mass0").molecule()
        mol = mol.removeProperty("mass1").molecule()
        mol = mol.removeProperty("element0").molecule()
        mol = mol.removeProperty("element1").molecule()

    # Rename all properties in the molecule: "prop0" --> "prop".
    # Delete all properties named "prop0" and "prop1".
    for prop in mol.propertyKeys():
        if prop[-1] == "0" and prop != "mass0" and prop != "element0":
            # See if this property exists in the user map.
            new_prop = property_map.get(prop[:-1], prop[:-1])

            # Copy the property using the updated name.
            mol = mol.setProperty(new_prop, mol.property(prop)).molecule()

            # Delete redundant properties.
            mol = mol.removeProperty(prop).molecule()
            mol = mol.removeProperty(prop[:-1] + "1").molecule()

    # Return the updated molecule.
    return _Molecule(mol.commit())


def _has_pert_atom(idxs, pert_idxs):
    """Internal function to check whether a potential contains perturbed atoms.

       Parameters
       ----------

       idxs : [AtomIdx]
           A list of atom indices involved in the potential.

       pert_idxs : [AtomIdx]
           A list of atom indices that are perturbed.

       Returns
       -------

       has_pert_atom : bool
           Whether the potential includes a perturbed atom.
    """

    for idx in idxs:
        if idx in pert_idxs:
            return True

    return False


def _has_dummy(mol, idxs, is_lambda1=False):
    """Internal function to check whether any atom is a dummy.

       Parameters
       ----------

       mol : Sire.Mol.Molecule
           The molecule.

       idxs : [AtomIdx]
           A list of atom indices.

       is_lambda1 : bool
           Whether to check the lambda = 1 state.

       Returns
       -------

       has_dummy : bool
           Whether a dummy atom is present.
    """

    # Set the element property associated with the end state.
    if is_lambda1:
        prop = "element1"
    else:
        prop = "element0"

    dummy = _SireMol.Element(0)

    # Check whether an of the atoms is a dummy.
    for idx in idxs:
        if mol.atom(idx).property(prop) == dummy:
            return True

    return False


def _is_dummy(mol, idxs, is_lambda1=False):
    """Internal function to return whether each atom is a dummy.

       Parameters
       ----------

       mol : Sire.Mol.Molecule
           The molecule.

       idxs : [AtomIdx]
           A list of atom indices.

       is_lambda1 : bool
           Whether to check the lambda = 1 state.

       Returns
       -------

       is_dummy : [bool]
           Whether each atom is a dummy.
    """

    # Set the element property associated with the end state.
    if is_lambda1:
        prop = "element1"
    else:
        prop = "element0"

    # Store a dummy element.
    dummy = _SireMol.Element(0)

    # Initialise a list to store the state of each atom.
    is_dummy = []

    # Check whether each of the atoms is a dummy.
    for idx in idxs:
        is_dummy.append(mol.atom(idx).property(prop) == dummy)

    return is_dummy


def _random_suffix(basename, size=4, chars=_string.ascii_uppercase + _string.digits):
    """Internal helper function to generate a random atom name suffix to avoid
       naming clashes.

       Adapted from:
       https://stackoverflow.com/questions/2257441/random-string-generation-with-upper-case-letters-and-digits-in-python

       Parameters
       ----------

       basename : str
           The base string to which a suffix will be appended.

       size : int
           The maximum width of the string, i.e. len(basename + suffix).

       chars : str
           The set of characters to include in the suffix.

       Returns
       -------

       suffix : str
           The randomly generated suffix.
    """
    basename_size = len(basename)
    if basename_size >= size:
        raise ValueError("Cannot generate suffix for basename '%s'. " % basename
                         + "AMBER atom names can only be 4 characters wide.")
    return "".join(_random.choice(chars) for _ in range(size-basename_size))<|MERGE_RESOLUTION|>--- conflicted
+++ resolved
@@ -23,8 +23,6 @@
 Functionality for running simulations with SOMD.
 """
 
-<<<<<<< HEAD
-=======
 __author__ = "Lester Hedges"
 __email__ = "lester.hedges@gmail.com"
 
@@ -32,10 +30,8 @@
 
 from .._Utils import _try_import
 
-import math as _math
 import os as _os
 _pygtail = _try_import("pygtail")
->>>>>>> 23956e82
 import random as _random
 import string as _string
 import sys as _sys
@@ -54,29 +50,14 @@
 from .._SireWrappers import Molecule as _Molecule
 from .._SireWrappers import System as _System
 
-<<<<<<< HEAD
-from .. import _Utils
-from .. import Trajectory as _Trajectory
-from .. import Protocol as _Protocol
-from .. import IO as _IO
-=======
 from .. import IO as _IO
 from .. import Protocol as _Protocol
 from .. import Trajectory as _Trajectory
 from .. import _Utils
->>>>>>> 23956e82
 
 from . import _process
 
-__author__ = "Lester Hedges"
-__email__ = "lester.hedges@gmail.com"
-
 __all__ = ["Somd"]
-
-from .._Utils import _try_import
-
-import os as _os
-_pygtail = _try_import("pygtail")
 
 class Somd(_process.Process):
     """A class for running simulations using SOMD."""
