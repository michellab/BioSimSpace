--- conflicted
+++ resolved
@@ -44,11 +44,6 @@
 
 from .._Utils import _try_import
 
-<<<<<<< HEAD
-import os as _os
-
-_pygtail = _try_import("pygtail")
-=======
 _pygtail = _try_import("pygtail")
 
 import glob as _glob
@@ -59,7 +54,6 @@
 import sys as _sys
 import timeit as _timeit
 import warnings as _warnings
->>>>>>> e26d2d08
 
 from sire.legacy import Base as _SireBase
 from sire.legacy import CAS as _SireCAS
@@ -67,9 +61,6 @@
 from sire.legacy import MM as _SireMM
 from sire.legacy import Mol as _SireMol
 
-<<<<<<< HEAD
-__all__ = ["Somd"]
-=======
 from .. import _isVerbose
 from .._Config import Somd as _SomdConfig
 from .._Exceptions import IncompatibleError as _IncompatibleError
@@ -84,7 +75,6 @@
 from .. import _Utils
 
 from . import _process
->>>>>>> e26d2d08
 
 
 class Somd(_process.Process):
@@ -102,13 +92,8 @@
         platform="CPU",
         work_dir=None,
         seed=None,
-<<<<<<< HEAD
-        extra_options=None,
-        extra_lines=None,
-=======
         extra_options={},
         extra_lines=[],
->>>>>>> e26d2d08
         property_map={},
     ):
         """
@@ -141,23 +126,6 @@
             purposes since SOMD uses the same seed for each Monte Carlo
             cycle.
 
-<<<<<<< HEAD
-           extra_options : dict
-               A dictionary containing extra options. Overrides the ones generated from the protocol.
-
-           extra_lines : list
-               A list of extra lines to be put at the end of the script.
-
-           property_map : dict
-               A dictionary that maps system "properties" to their user defined
-               values. This allows the user to refer to properties with their
-               own naming scheme, e.g. { "charge" : "my-charge" }
-        """
-
-        # Call the base class constructor.
-        super().__init__(system, protocol, name, work_dir,
-                         seed, extra_options, extra_lines, property_map)
-=======
         extra_options : dict
             A dictionary containing extra options. Overrides the defaults generated
             by the protocol.
@@ -215,7 +183,6 @@
 
                 # If we get this far, convert to a regular protocol.
                 self._protocol = protocol._to_regular_protocol()
->>>>>>> e26d2d08
 
         # Set the package name.
         self._package_name = "SOMD"
@@ -449,19 +416,6 @@
     def _generate_config(self):
         """Generate SOMD configuration file strings."""
 
-<<<<<<< HEAD
-        # Clear the existing configuration list.
-        self._config = []
-
-        config_options = {}
-        if not isinstance(self._protocol, _Protocol.Minimisation):
-            # Set the random number seed.
-            if self._is_seeded:
-                seed = self._seed
-            else:
-                seed = -1
-            config_options["random seed"] = seed
-=======
         # Check whether the system contains periodic box information.
         # For now, well not attempt to generate a box if the system property
         # is missing. If no box is present, we'll assume a non-periodic simulation.
@@ -470,7 +424,6 @@
         else:
             _warnings.warn("No simulation box found. Assuming gas phase simulation.")
             has_box = False
->>>>>>> e26d2d08
 
         config_options = {}
         if isinstance(self._protocol, _Protocol.FreeEnergy):
@@ -487,20 +440,7 @@
                     gpu_id = int(_os.environ.get("CUDA_VISIBLE_DEVICES").split(",")[0])
                 except:
                     pass
-<<<<<<< HEAD
-            # GPU device ID.
-            # config_options["gpu"] = gpu_id
-
-        if not isinstance(self._protocol, (_Protocol.Minimisation, _Protocol.Equilibration, _Protocol.Production)):
-            raise _IncompatibleError(
-                "Unsupported protocol: '%s'" % self._protocol.__class__.__name__)
-
-        # Set the configuration.
-        config = _Protocol.ConfigFactory(_System(self._renumbered_system), self._protocol)
-        self.addToConfig(config.generateSomdConfig(extra_options={**config_options, **self._extra_options},
-                                                   extra_lines=self._extra_lines))
-=======
-            config_options["gpu"] = gpu_id  # GPU device ID.
+            # config_options["gpu"] = gpu_id  # GPU device ID. creates issues with slurm when set?
 
         # Create and set the configuration.
         somd_config = _SomdConfig(_System(self._renumbered_system), self._protocol)
@@ -510,7 +450,6 @@
                 extra_lines=self._extra_lines,
             )
         )
->>>>>>> e26d2d08
 
         # Flag that this isn't a custom protocol.
         self._protocol._setCustomised(False)
@@ -940,12 +879,7 @@
                 _os.remove(file)
 
         # Additional files for free energy simulations.
-<<<<<<< HEAD
-        if isinstance(self._protocol, _Protocol._FreeEnergyMixin):
-
-=======
         if isinstance(self._protocol, _Protocol.FreeEnergy):
->>>>>>> e26d2d08
             file = "%s/gradients.dat" % self._work_dir
             if _os.path.isfile(file):
                 _os.remove(file)
@@ -1315,15 +1249,9 @@
 
                 # Set LJ/charge based on requested perturbed term.
                 if perturbation_type == "discharge_soft":
-<<<<<<< HEAD
-                    if (atom.property("element0") == _SireMol.Element("X") or
-                            atom.property("element1") == _SireMol.Element("X")):
-
-=======
                     if atom.property("element0") == _SireMol.Element(
                         "X"
                     ) or atom.property("element1") == _SireMol.Element("X"):
->>>>>>> e26d2d08
                         # If perturbing TO dummy:
                         if atom.property("element1") == _SireMol.Element("X"):
                             atom_type1 = atom_type0
