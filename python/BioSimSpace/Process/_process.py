--- conflicted
+++ resolved
@@ -66,18 +66,10 @@
 class Process:
     """Base class for running different biomolecular simulation processes."""
 
-<<<<<<< HEAD
     # TODO: Make the extra options valid for engines other than AMBER
     def __init__(self, system, protocol, name=None, work_dir=None, seed=None, extra_options=None,
                  extra_lines=None, property_map={}):
         """Constructor.
-=======
-    def __init__(
-        self, system, protocol, name=None, work_dir=None, seed=None, property_map={}
-    ):
-        """
-        Constructor.
->>>>>>> 8b7d476d
 
         Parameters
         ----------
@@ -97,7 +89,6 @@
         seed : int
             A random number seed.
 
-<<<<<<< HEAD
            extra_options : dict
                A dictionary containing extra options. Overrides the ones generated from the protocol.
 
@@ -108,12 +99,6 @@
                A dictionary that maps system "properties" to their user defined
                values. This allows the user to refer to properties with their
                own naming scheme, e.g. { "charge" : "my-charge" }
-=======
-        property_map : dict
-            A dictionary that maps system "properties" to their user defined
-            values. This allows the user to refer to properties with their
-            own naming scheme, e.g. { "charge" : "my-charge" }
->>>>>>> 8b7d476d
         """
 
         # Don't allow user to create an instance of this base class.
