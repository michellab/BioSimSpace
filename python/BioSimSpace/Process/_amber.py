######################################################################
# BioSimSpace: Making biomolecular simulation a breeze!
#
# Copyright: 2017-2023
#
# Authors: Lester Hedges <lester.hedges@gmail.com>
#
# BioSimSpace is free software: you can redistribute it and/or modify
# it under the terms of the GNU General Public License as published by
# the Free Software Foundation, either version 3 of the License, or
# (at your option) any later version.
#
# BioSimSpace is distributed in the hope that it will be useful,
# but WITHOUT ANY WARRANTY; without even the implied warranty of
# MERCHANTABILITY or FITNESS FOR A PARTICULAR PURPOSE. See the
# GNU General Public License for more details.
#
# You should have received a copy of the GNU General Public License
# along with BioSimSpace. If not, see <http://www.gnu.org/licenses/>.
#####################################################################

"""Functionality for running simulations using AMBER."""

__author__ = "Lester Hedges"
__email__ = "lester.hedges@gmail.com"

__all__ = ["Amber"]

from .._Utils import _try_import, _have_imported

_watchdog = _try_import("watchdog")

if _have_imported(_watchdog):
    from watchdog.events import (
        PatternMatchingEventHandler as _PatternMatchingEventHandler,
    )
    from watchdog.observers import Observer as _Observer
else:
    _PatternMatchingEventHandler = _watchdog
    _Observer = _watchdog

import os as _os
import re as _re
import shutil as _shutil
import time as _time
import shutil as _shutil
import timeit as _timeit
import warnings as _warnings

from sire.legacy import Base as _SireBase
from sire.legacy import IO as _SireIO
from sire.legacy import Mol as _SireMol

from .. import _amber_home, _isVerbose
from .._Exceptions import IncompatibleError as _IncompatibleError
from .._Exceptions import MissingSoftwareError as _MissingSoftwareError
from .._SireWrappers import System as _System
from ..Types._type import Type as _Type
from ..Align._merge import _squash

from .. import Protocol as _Protocol
from .. import Trajectory as _Trajectory
from .. import Units as _Units
from .. import _Utils

from . import _process

from ._plumed import Plumed as _Plumed


class _Watcher:
    """
    A class to watch for changes to the AMBER energy info file. An event handler
    is used trigger updates to the energy dictionary each time the file is modified.
    """

    def __init__(self, proc):
        """
        Constructor.

        Parameters
        ----------

        proc : :class:`Process.Amber <BioSimSpace.Process.Amber>`
            The Amber Process object.
        """

        self._process = proc
        self._observer = _Observer()

    def start(self):
        """Start the file watcher."""

        # Setup the event handler and observer.
        event_handler = _Handler(self._process)
        self._observer.schedule(event_handler, self._process._work_dir)
        self._observer.daemon = True
        self._observer.start()


if _have_imported(_watchdog):

    class _Handler(_PatternMatchingEventHandler):
        """An event handler to trigger updates to the energy dictionary each time
        the log file is changed.
        """

        def __init__(self, proc):
            """
            Constructor.

            Parameters
            ----------

            proc : :class:`Process.Amber <BioSimSpace.Process.Amber>`
                The Amber Process object.
            """
            self._process = proc

            super(_Handler, self).__init__(
                case_sensitive=False,
                ignore_directories=True,
                ignore_patterns=[],
                patterns=["*.nrg"],
            )

        def on_any_event(self, event):
            """
            Update the dictionary when the file is modified.

            Parameters
            ----------

            event : str
                The file system event.
            """

            # N.B.
            #
            # Since the watchdog package is cross-platform it doesn't support
            # detection of "close-write" operations, so multiple "modified" events
            # can be triggered while the log file is being written. As such, we
            # check whether the file has been updated by seeing if the NSTEP record
            # is different to the most recent entry in the dictionary.
            # So far, no issues have been found with processing partially written
            # files, i.e. duplicate or missing records.

            if event.event_type == "modified":
                # If this is the first time the file has been modified since the
                # process started, then wipe the dictionary and flag that the file
                # is now being watched.
                if not self._process._is_watching:
                    self._process._stdout_dict = _process._MultiDict()
                    self._process._is_watching = True

                # Make sure the file exists.
                if _os.path.isfile(self._process._nrg_file):
                    # Now update the dictionary with any new records.
                    self._process._update_energy_dict()

else:
    _Handler = _watchdog


class Amber(_process.Process):
    """A class for running simulations using AMBER."""

<<<<<<< HEAD
    def __init__(self, system, protocol, exe=None, name="amber",
            work_dir=None, seed=None, extra_options=None, extra_lines=None,
            property_map={}):
        """Constructor.
=======
    def __init__(
        self,
        system,
        protocol,
        exe=None,
        name="amber",
        work_dir=None,
        seed=None,
        property_map={},
    ):
        """
        Constructor.
>>>>>>> 8b7d476d

        Parameters
        ----------

        system : :class:`System <BioSimSpace._SireWrappers.System>`
            The molecular system.

        protocol : :class:`Protocol <BioSimSpace.Protocol>`
            The protocol for the AMBER process.

        exe : str
            The full path to the AMBER executable.

        name : str
            The name of the process.

        work_dir :
            The working directory for the process.

        seed : int
            A random number seed.

<<<<<<< HEAD
           extra_options : dict
               A dictionary containing extra options. Overrides the ones generated from the protocol.

           extra_lines : list
               A list of extra lines to be put at the end of the script.

           property_map : dict
               A dictionary that maps system "properties" to their user defined
               values. This allows the user to refer to properties with their
               own naming scheme, e.g. { "charge" : "my-charge" }
=======
        property_map : dict
            A dictionary that maps system "properties" to their user defined
            values. This allows the user to refer to properties with their
            own naming scheme, e.g. { "charge" : "my-charge" }
>>>>>>> 8b7d476d
        """

        # Call the base class constructor.
        super().__init__(system, protocol, name, work_dir, seed, extra_options, extra_lines,
                         property_map)

        # Set the package name.
        self._package_name = "AMBER"

        # This process can generate trajectory data.
        self._has_trajectory = True

        # If the path to the executable wasn't specified, then search
        # for it in $PATH. For now, we'll just search for 'sander', which
        # is available free as part of AmberTools. In future, we will
        # look for all possible executables in order of preference: pmemd.cuda,
        # pmemd, sander, etc., as well as their variants, e.g. pmemd.MPI.
        if exe is None:
            # Search AMBERHOME, if set.
            if _amber_home is not None:
                exe = "%s/bin/sander" % _amber_home
                if _os.path.isfile(exe):
                    self._exe = exe
                else:
                    raise _MissingSoftwareError(
                        "'BioSimSpace.Process.Amber' is not supported. "
                        "Please install AMBER (http://ambermd.org)."
                    )
        else:
            # Make sure executable exists.
            if _os.path.isfile(exe):
                self._exe = exe
            else:
                raise IOError("AMBER executable doesn't exist: '%s'" % exe)

        # Initialise the energy dictionary and header.
        self._stdout_dict = _process._MultiDict()

        # Create the name of the energy output file and wipe the
        # contents of any existing file.
        self._nrg_file = "%s/%s.nrg" % (self._work_dir, name)
        open(self._nrg_file, "w").close()

        # Initialise the energy watcher.
        self._watcher = None
        self._is_watching = False

        # The names of the input files.
        self._rst_file = "%s/%s.rst7" % (self._work_dir, name)
        self._top_file = "%s/%s.prm7" % (self._work_dir, name)

        # The name of the trajectory file.
        self._traj_file = "%s/%s.nc" % (self._work_dir, name)

        # Set the path for the AMBER configuration file.
        self._config_file = "%s/%s.cfg" % (self._work_dir, name)

        # Create the list of input files.
        self._input_files = [self._config_file, self._rst_file, self._top_file]

        # Now set up the working directory for the process.
        self._setup()

    def _setup(self):
        """Setup the input files and working directory ready for simulation."""

        # Create the input files...

        # Create a copy of the system.
        system = self._system.copy()

        # Convert the water model topology so that it matches the AMBER naming convention.
        system._set_water_topology("AMBER", self._property_map)

        # Check for perturbable molecules and convert to the chosen end state.
        if isinstance(self._protocol, _Protocol._FreeEnergyMixin):
            # Represent the perturbed system in an AMBER-friendly format.
            system = _squash(system)
        else:
            system = self._checkPerturbable(system)

        # RST file (coordinates).
        try:
            rst = _SireIO.AmberRst7(system._sire_object, self._property_map)
            rst.writeToFile(self._rst_file)
        except Exception as e:
            msg = "Failed to write system to 'RST7' format."
            if _isVerbose():
                raise IOError(msg) from e
            else:
                raise IOError(msg) from None

        # PRM file (topology).
        try:
            prm = _SireIO.AmberPrm(system._sire_object, self._property_map)
            prm.writeToFile(self._top_file)

        except Exception as e:
            msg = "Failed to write system to 'PRM7' format."
            if _isVerbose():
                raise IOError(msg) from e
            else:
                raise IOError(msg) from None

        # Generate the AMBER configuration file.
        # Skip if the user has passed a custom config.
        if isinstance(self._protocol, _Protocol.Custom):
            self.setConfig(self._protocol.getConfig())
        else:
            self._generate_config()
        self.writeConfig(self._config_file)

        # Generate the dictionary of command-line arguments.
        self._generate_args()

        # Return the list of input files.
        return self._input_files

    def _generate_config(self):
        """Generate AMBER configuration file strings."""

        # Clear the existing configuration list.
        self._config = []

<<<<<<< HEAD
        config_options = {}
        if not isinstance(self._protocol, (_Protocol.Minimisation, _Protocol.Equilibration, _Protocol.Steering,
                                           _Protocol.Metadynamics, _Protocol.Production)):
            raise _IncompatibleError("Unsupported protocol: '%s'" % self._protocol.__class__.__name__)
=======
        prop = self._property_map.get("space", "space")

        # Check whether the system contains periodic box information.
        # For now, we'll not attempt to generate a box if the system property
        # is missing. If no box is present, we'll assume a non-periodic simulation.
        if prop in self._system._sire_object.propertyKeys():
            has_box = True
        else:
            _warnings.warn("No simulation box found. Assuming gas phase simulation.")
            has_box = False

        # Work out whether we're generating a config for PMEMD.
        if "pmemd" in self._exe.lower():
            is_pmemd = True
        else:
            is_pmemd = False

        # While the configuration parameters below share a lot of overlap,
        # we choose the keep them separate so that the user can modify options
        # for a given protocol in a single place.

        # Add configuration variables for a minimisation simulation.
        if isinstance(self._protocol, _Protocol.Minimisation):

            # Work out the number of steepest descent cycles.
            # This is 1000 or 10% of the number of steps, whichever is larger.
            num_steps = self._protocol.getSteps()
            if num_steps <= 1000:
                num_steep = num_steps
            else:
                num_steep = _math.ceil(num_steps / 10)
                if num_steep < 1000:
                    num_steep = 1000

            self.addToConfig("Minimisation")
            self.addToConfig(" &cntrl")
            self.addToConfig("  imin=1,")  # Minimisation simulation.
            self.addToConfig("  ntx=1,")  # Only read coordinates from file.
            self.addToConfig("  ntxo=1,")  # Output coordinates in ASCII.
            self.addToConfig("  ntpr=100,")  # Output energies every 100 steps.
            self.addToConfig("  irest=0,")  # Don't restart.
            self.addToConfig("  maxcyc=%d," % num_steps)  # Set the number of steps.
            self.addToConfig(
                "  ncyc=%d," % num_steep
            )  # Set the number of steepest descent steps.
            if not has_box or not self._has_water:
                self.addToConfig("  ntb=0,")  # No periodic box.
                self.addToConfig("  cut=999.,")  # Non-bonded cut-off.
                if is_pmemd:
                    self.addToConfig("  igb=6,")  # Use vacuum generalised Born model.
            else:
                self.addToConfig("  cut=8.0,")  # Non-bonded cut-off.
            self.addToConfig(" /")

        # Add configuration variables for an equilibration simulation.
        elif isinstance(self._protocol, _Protocol.Equilibration):

            # Work out the number of integration steps.
            steps = _math.ceil(
                self._protocol.getRunTime() / self._protocol.getTimeStep()
            )

            # Get the report and restart intervals.
            report_interval = self._protocol.getReportInterval()
            restart_interval = self._protocol.getRestartInterval()

            # Cap the intervals at the total number of steps.
            if report_interval > steps:
                report_interval = steps
            if restart_interval > steps:
                restart_interval = steps
>>>>>>> 8b7d476d

        if not isinstance(self._protocol, _Protocol.Minimisation):
            # Set the random number seed.
            if self._is_seeded:
                seed = self._seed
            else:
                seed = -1
            config_options["ig"] = seed

<<<<<<< HEAD
        if isinstance(self._protocol, _Protocol.Metadynamics):
            config_options["plumed"] = 1
            config_options["plumedfile"] = "plumed.dat"
=======
            # Convert the timestep to picoseconds.
            timestep = self._protocol.getTimeStep().picoseconds().value()

            self.addToConfig("Equilibration.")
            self.addToConfig(" &cntrl")
            self.addToConfig("  ig=%d," % seed)  # Random number seed.
            self.addToConfig("  ntx=1,")  # Only read coordinates from file.
            self.addToConfig("  ntxo=1,")  # Output coordinates in ASCII.
            self.addToConfig(
                "  ntpr=%d," % report_interval
            )  # Interval between reporting energies.
            self.addToConfig(
                "  ntwr=%d," % restart_interval
            )  # Interval between saving restart files.
            self.addToConfig(
                "  ntwx=%d," % restart_interval
            )  # Trajectory sampling frequency.
            self.addToConfig("  irest=0,")  # Don't restart.
            self.addToConfig("  dt=%.3f," % timestep)  # Time step.
            self.addToConfig("  nstlim=%d," % steps)  # Number of integration steps.
            self.addToConfig("  ntc=2,")  # Enable SHAKE.
            self.addToConfig(
                "  ntf=2,"
            )  # Don't calculate forces for constrained bonds.
            self.addToConfig("  ntt=3,")  # Langevin dynamics.
            self.addToConfig("  gamma_ln=2,")  # Collision frequency (ps).
            if not has_box or not self._has_water:
                self.addToConfig("  ntb=0,")  # No periodic box.
                self.addToConfig("  cut=999.,")  # Non-bonded cut-off.
                if is_pmemd:
                    self.addToConfig("  igb=6,")  # Use vacuum generalised Born model.
            else:
                self.addToConfig("  cut=8.0,")  # Non-bonded cut-off.

            # Constant pressure control.
            if self._protocol.getPressure() is not None:
                # Don't use barostat for vacuum simulations.
                if has_box and self._has_water:
                    self.addToConfig("  ntp=1,")  # Isotropic pressure scaling.
                    self.addToConfig(
                        "  pres0=%.5f,"  # Pressure in bar.
                        % self._protocol.getPressure().bar().value()
                    )
                else:
                    _warnings.warn(
                        "Cannot use a barostat for a vacuum or non-periodic simulation"
                    )

            # Restrain the backbone.
            restraint = self._protocol.getRestraint()
            if restraint is not None:
                # Get the indices of the atoms that are restrained.
                if isinstance(restraint, str):
                    atom_idxs = self._system.getRestraintAtoms(restraint)
                else:
                    atom_idxs = restraint

                # Don't add restraints if there are no atoms to restrain.
                if len(atom_idxs) > 0:
                    # Generate the restraint mask based on atom indices.
                    restraint_mask = self._create_restraint_mask(atom_idxs)

                    # The restraintmask cannot be more than 256 characters.
                    if len(restraint_mask) > 256:

                        # AMBER has a limit on the length of the restraintmask
                        # so it's easy to overflow if we are matching by index
                        # on a large protein. As such, handle "backbone" and
                        # "heavy" restraints using a non-interoperable name mask.
                        if isinstance(restraint, str):
                            if restraint == "backbone":
                                restraint_mask = "@CA,C,O,N"
                            elif restraint == "heavy":
                                restraint_mask = "!:WAT & !@H"
                            elif restraint == "all":
                                restraint_mask = "!:WAT"

                        # We can't do anything about a custom restraint, since we don't
                        # know anything about the atoms.
                        else:
                            raise ValueError(
                                "AMBER atom 'restraintmask' exceeds 256 character limit!"
                            )

                    # Get the force constant value. The default is the same
                    # units as AMBER, i.e. kcal_per_mol/angstrom**2
                    force_constant = self._protocol.getForceConstant().value()

                    self.addToConfig("  ntr=1,")
                    self.addToConfig(f"  restraint_wt={force_constant},")
                    self.addToConfig(f"  restraintmask='{restraint_mask}',")

            # Heating/cooling protocol.
            if not self._protocol.isConstantTemp():
                self.addToConfig(
                    "  tempi=%.2f,"
                    % self._protocol.getStartTemperature().kelvin().value()
                )
                self.addToConfig(
                    "  temp0=%.2f,"
                    % self._protocol.getEndTemperature().kelvin().value()
                )
                self.addToConfig("  nmropt=1,")
                self.addToConfig(" /")
                self.addToConfig(
                    "&wt TYPE='TEMP0', istep1=0, istep2=%d, value1=%.2f, value2=%.2f /"
                    % (
                        steps,
                        self._protocol.getStartTemperature().kelvin().value(),
                        self._protocol.getEndTemperature().kelvin().value(),
                    )
                )
                self.addToConfig("&wt TYPE='END' /")

            # Constant temperature equilibration.
            else:
                self.addToConfig(
                    "  temp0=%.2f,"
                    % self._protocol.getStartTemperature().kelvin().value()
                )
                self.addToConfig(" /")

        # Add configuration variables for a production simulation.
        elif isinstance(self._protocol, _Protocol.Production):

            # Work out the number of integration steps.
            steps = _math.ceil(
                self._protocol.getRunTime() / self._protocol.getTimeStep()
            )

            # Get the report and restart intervals.
            report_interval = self._protocol.getReportInterval()
            restart_interval = self._protocol.getRestartInterval()

            # Cap the intervals at the total number of steps.
            if report_interval > steps:
                report_interval = steps
            if restart_interval > steps:
                restart_interval = steps

            # Set the random number seed.
            if self._seed is None:
                seed = -1
            else:
                seed = self._seed

            # Convert the timestep to picoseconds.
            timestep = self._protocol.getTimeStep().picoseconds().value()

            self.addToConfig("Production.")
            self.addToConfig(" &cntrl")
            self.addToConfig("  ig=%d," % seed)  # Random number seed.
            if self._protocol.isRestart():
                self.addToConfig("  ntx=5,")  # Read coordinates and velocities.
            else:
                self.addToConfig("  ntx=1,")  # Only read coordinates.
            self.addToConfig("  ntxo=1,")  # Output coordinates in ASCII.
            self.addToConfig(
                "  ntpr=%d," % report_interval
            )  # Interval between reporting energies.
            self.addToConfig(
                "  ntwr=%d," % restart_interval
            )  # Interval between saving restart files.
            self.addToConfig(
                "  ntwx=%d," % restart_interval
            )  # Trajectory sampling frequency.
            if self._protocol.isRestart():
                self.addToConfig("  irest=1,")  # Restart using previous velocities.
            else:
                self.addToConfig("  irest=0,")  # Don't restart.
            self.addToConfig("  dt=%.3f," % timestep)  # Time step.
            self.addToConfig("  nstlim=%d," % steps)  # Number of integration steps.
            self.addToConfig("  ntc=2,")  # Enable SHAKE.
            self.addToConfig(
                "  ntf=2,"
            )  # Don't calculate forces for constrained bonds.
            self.addToConfig("  ntt=3,")  # Langevin dynamics.
            self.addToConfig("  gamma_ln=2,")  # Collision frequency (ps).
            if not has_box or not self._has_water:
                self.addToConfig("  ntb=0,")  # No periodic box.
                self.addToConfig("  cut=999.,")  # Non-bonded cut-off.
                if is_pmemd:
                    self.addToConfig("  igb=6,")  # Use vacuum generalised Born model.
            else:
                self.addToConfig("  cut=8.0,")  # Non-bonded cut-off.
            if not self._protocol.isRestart():
                self.addToConfig(
                    "  tempi=%.2f,"  # Initial temperature.
                    % self._protocol.getTemperature().kelvin().value()
                )
            self.addToConfig(
                "  temp0=%.2f,"  # Target temperature.
                % self._protocol.getTemperature().kelvin().value()
            )

            # Constant pressure control.
            if self._protocol.getPressure() is not None:
                # Don't use barostat for vacuum simulations.
                if has_box and self._has_water:
                    self.addToConfig("  ntp=1,")  # Isotropic pressure scaling.
                    self.addToConfig(
                        "  pres0=%.5f,"  # Pressure in bar.
                        % self._protocol.getPressure().bar().value()
                    )
                else:
                    _warnings.warn(
                        "Cannot use a barostat for a vacuum or non-periodic simulation"
                    )

            self.addToConfig(" /")

        # Add configuration variables for a metadynamics simulation.
        elif isinstance(self._protocol, _Protocol.Metadynamics):

            # Work out the number of integration steps.
            steps = _math.ceil(
                self._protocol.getRunTime() / self._protocol.getTimeStep()
            )

            # Get the report and restart intervals.
            report_interval = self._protocol.getReportInterval()
            restart_interval = self._protocol.getRestartInterval()

            # Cap the intervals at the total number of steps.
            if report_interval > steps:
                report_interval = steps
            if restart_interval > steps:
                restart_interval = steps

            # Set the random number seed.
            if self._seed is None:
                seed = -1
            else:
                seed = self._seed

            # Convert the timestep to picoseconds.
            timestep = self._protocol.getTimeStep().picoseconds().value()

            self.addToConfig("Production.")
            self.addToConfig(" &cntrl")
            self.addToConfig("  ig=%d," % seed)  # Random number seed.
            self.addToConfig("  ntx=1,")  # Only read coordinates.
            self.addToConfig("  ntxo=1,")  # Output coordinates in ASCII.
            self.addToConfig(
                "  ntpr=%d," % report_interval
            )  # Interval between reporting energies.
            self.addToConfig(
                "  ntwr=%d," % restart_interval
            )  # Interval between saving restart files.
            self.addToConfig(
                "  ntwx=%d," % restart_interval
            )  # Trajectory sampling frequency.
            self.addToConfig("  irest=0,")  # Don't restart.
            self.addToConfig("  dt=%.3f," % timestep)  # Time step.
            self.addToConfig("  nstlim=%d," % steps)  # Number of integration steps.
            self.addToConfig("  ntc=2,")  # Enable SHAKE.
            self.addToConfig(
                "  ntf=2,"
            )  # Don't calculate forces for constrained bonds.
            self.addToConfig("  ntt=3,")  # Langevin dynamics.
            self.addToConfig("  gamma_ln=2,")  # Collision frequency (ps).
            if not has_box or not self._has_water:
                self.addToConfig("  ntb=0,")  # No periodic box.
                self.addToConfig("  cut=999.,")  # Non-bonded cut-off.
                if is_pmemd:
                    self.addToConfig("  igb=6,")  # Use vacuum generalised Born model.
            else:
                self.addToConfig("  cut=8.0,")  # Non-bonded cut-off.
            self.addToConfig(
                "  tempi=%.2f,"  # Initial temperature.
                % self._protocol.getTemperature().kelvin().value()
            )
            self.addToConfig(
                "  temp0=%.2f,"  # Target temperature.
                % self._protocol.getTemperature().kelvin().value()
            )

            # Constant pressure control.
            if self._protocol.getPressure() is not None:
                # Don't use barostat for vacuum simulations.
                if has_box and self._has_water:
                    self.addToConfig("  ntp=1,")  # Isotropic pressure scaling.
                    self.addToConfig(
                        "  pres0=%.5f,"  # Pressure in bar.
                        % self._protocol.getPressure().bar().value()
                    )
                else:
                    _warnings.warn(
                        "Cannot use a barostat for a vacuum or non-periodic simulation"
                    )

            # Activate PLUMED and locate the plumed.dat file.
            self.addToConfig("  plumed=1,")
            self.addToConfig("  plumedfile='plumed.dat',")

            self.addToConfig(" /")
>>>>>>> 8b7d476d

            # Create the PLUMED input file and copy auxiliary files to the working directory.
            self._plumed = _Plumed(self._work_dir)
            plumed_config, auxiliary_files = self._plumed.createConfig(
                self._system, self._protocol, self._property_map
            )
            self._setPlumedConfig(plumed_config)
            if auxiliary_files is not None:
                for file in auxiliary_files:
                    file_name = _os.path.basename(file)
                    _shutil.copyfile(file, self._work_dir + f"/{file_name}")
            self._input_files.append(self._plumed_config_file)

            # Expose the PLUMED specific member functions.
            setattr(self, "getPlumedConfig", self._getPlumedConfig)
            setattr(self, "getPlumedConfigFile", self._getPlumedConfigFile)
            setattr(self, "setPlumedConfig", self._setPlumedConfig)
            setattr(self, "getFreeEnergy", self._getFreeEnergy)
            setattr(self, "getCollectiveVariable", self._getCollectiveVariable)
            setattr(self, "sampleConfigurations", self._sampleConfigurations)
            setattr(self, "getTime", self._getTime)

        elif isinstance(self._protocol, _Protocol.Steering):
            config_options["plumed"] = 1
            config_options["plumedfile"] = "plumed.dat"

            # Work out the number of integration steps.
            steps = _math.ceil(
                self._protocol.getRunTime() / self._protocol.getTimeStep()
            )

            # Get the report and restart intervals.
            report_interval = self._protocol.getReportInterval()
            restart_interval = self._protocol.getRestartInterval()

            # Cap the intervals at the total number of steps.
            if report_interval > steps:
                report_interval = steps
            if restart_interval > steps:
                restart_interval = steps

            # Set the random number seed.
            if self._seed is None:
                seed = -1
            else:
                seed = self._seed

            # Convert the timestep to picoseconds.
            timestep = self._protocol.getTimeStep().picoseconds().value()

            self.addToConfig("Production.")
            self.addToConfig(" &cntrl")
            self.addToConfig("  ig=%d," % seed)  # Random number seed.
            self.addToConfig("  ntx=1,")  # Only read coordinates.
            self.addToConfig("  ntxo=1,")  # Output coordinates in ASCII.
            self.addToConfig(
                "  ntpr=%d," % report_interval
            )  # Interval between reporting energies.
            self.addToConfig(
                "  ntwr=%d," % restart_interval
            )  # Interval between saving restart files.
            self.addToConfig(
                "  ntwx=%d," % restart_interval
            )  # Trajectory sampling frequency.
            self.addToConfig("  irest=0,")  # Don't restart.
            self.addToConfig("  dt=%.3f," % timestep)  # Time step.
            self.addToConfig("  nstlim=%d," % steps)  # Number of integration steps.
            self.addToConfig("  ntc=2,")  # Enable SHAKE.
            self.addToConfig(
                "  ntf=2,"
            )  # Don't calculate forces for constrained bonds.
            self.addToConfig("  ntt=3,")  # Langevin dynamics.
            self.addToConfig("  gamma_ln=2,")  # Collision frequency (ps).
            if not has_box or not self._has_water:
                self.addToConfig("  ntb=0,")  # No periodic box.
                self.addToConfig("  cut=999.,")  # Non-bonded cut-off.
                if is_pmemd:
                    self.addToConfig("  igb=6,")  # Use vacuum generalised Born model.
            else:
                self.addToConfig("  cut=8.0,")  # Non-bonded cut-off.
            self.addToConfig(
                "  tempi=%.2f,"  # Initial temperature.
                % self._protocol.getTemperature().kelvin().value()
            )
            self.addToConfig(
                "  temp0=%.2f,"  # Target temperature.
                % self._protocol.getTemperature().kelvin().value()
            )

            # Constant pressure control.
            if self._protocol.getPressure() is not None:
                # Don't use barostat for vacuum simulations.
                if has_box and self._has_water:
                    self.addToConfig("  ntp=1,")  # Isotropic pressure scaling.
                    self.addToConfig(
                        "  pres0=%.5f,"  # Pressure in bar.
                        % self._protocol.getPressure().bar().value()
                    )
                else:
                    _warnings.warn(
                        "Cannot use a barostat for a vacuum or non-periodic simulation"
                    )

            # Activate PLUMED and locate the plumed.dat file.
            self.addToConfig("  plumed=1,")
            self.addToConfig("  plumedfile='plumed.dat',")

            self.addToConfig(" /")

            # Create the PLUMED input file and copy auxiliary files to the working directory.
            self._plumed = _Plumed(self._work_dir)
            plumed_config, auxiliary_files = self._plumed.createConfig(
                self._system, self._protocol, self._property_map
            )
            self._setPlumedConfig(plumed_config)
            if auxiliary_files is not None:
                for file in auxiliary_files:
                    file_name = _os.path.basename(file)
                    _shutil.copyfile(file, self._work_dir + f"/{file_name}")
            self._input_files.append(self._plumed_config_file)

            # Expose the PLUMED specific member functions.
            setattr(self, "getPlumedConfig", self._getPlumedConfig)
            setattr(self, "getPlumedConfigFile", self._getPlumedConfigFile)
            setattr(self, "setPlumedConfig", self._setPlumedConfig)
            setattr(self, "getCollectiveVariable", self._getCollectiveVariable)
            setattr(self, "getTime", self._getTime)

<<<<<<< HEAD
        # Set the configuration.
        config = _Protocol.ConfigFactory(self._system, self._protocol)
        self.addToConfig(config.generateAmberConfig(extra_options={**config_options, **self._extra_options},
                                                    extra_lines=self._extra_lines))
=======
        else:
            raise _IncompatibleError(
                "Unsupported protocol: '%s'" % self._protocol.__class__.__name__
            )
>>>>>>> 8b7d476d

        # Flag that this isn't a custom protocol.
        self._protocol._setCustomised(False)

    def _generate_args(self):
        """Generate the dictionary of command-line arguments."""

        # Clear the existing arguments.
        self.clearArgs()

        # Add the default arguments.
        self.setArg("-O", True)  # Overwrite.
        self.setArg("-i", "%s.cfg" % self._name)  # Input file.
        self.setArg("-p", "%s.prm7" % self._name)  # Topology file.
        self.setArg("-c", "%s.rst7" % self._name)  # Coordinate file.
        self.setArg("-o", "%s.out" % self._name)  # Redirect stdout to file.
        self.setArg("-r", "%s.crd" % self._name)  # Restart file.
        self.setArg("-inf", "%s.nrg" % self._name)  # Energy info file.

        # Skip if the user has passed a custom protocol.
        if not isinstance(self._protocol, _Protocol.Custom):

            # Append a reference file if this a restrained equilibration.
            if isinstance(self._protocol, _Protocol.Equilibration):
                if self._protocol.getRestraint() is not None:
                    self.setArg("-ref", "%s.rst7" % self._name)

            # Append a trajectory file if this anything other than a minimisation.
            if not isinstance(self._protocol, _Protocol.Minimisation):
                self.setArg("-x", "%s.nc" % self._name)

    def start(self):
        """
        Start the AMBER process.

        Returns
        -------

        process : :class:`Process.Amber <BioSimSpace.Process.Amber>`
            The process object.
        """

        # The process is currently queued.
        if self.isQueued():
            return

        # Process is already running.
        if self._process is not None:
            if self._process.isRunning():
                return

        # Reset the watcher.
        self._is_watching = False

        # Run the process in the working directory.
        with _Utils.cd(self._work_dir):

            # Create the arguments string list.
            args = self.getArgStringList()

            # Write the command-line process to a README.txt file.
            with open("README.txt", "w") as file:

                # Set the command-line string.
                self._command = "%s " % self._exe + self.getArgString()

                # Write the command to file.
                file.write("# AMBER was run with the following command:\n")
                file.write("%s\n" % self._command)

            # Start the timer.
            self._timer = _timeit.default_timer()

            # Start the simulation. Pass a null string for the stdout file
            # since we've explicitly redirected AMBER output to file since
            # pmemd doesn't write to standard output.
            self._process = _SireBase.Process.run(
                self._exe, args, "", "%s.err" % self._name
            )

        # Watch the energy info file for changes.
        self._watcher = _Watcher(self)
        self._watcher.start()

        return self

    def getSystem(self, block="AUTO"):
        """
        Get the latest molecular system.

        Parameters
        ----------

        block : bool
            Whether to block until the process has finished running.

        Returns
        -------

        system : :class:`System <BioSimSpace._SireWrappers.System>`
            The latest molecular system.
        """

        # Wait for the process to finish.
        if block is True:
            self.wait()
        elif block == "AUTO" and self._is_blocked:
            self.wait()

        # Warn the user if the process has exited with an error.
        if self.isError():
            _warnings.warn("The process exited with an error!")

        # Create the name of the restart CRD file.
        restart = "%s/%s.crd" % (self._work_dir, self._name)

        # Check that the file exists.
        if _os.path.isfile(restart):
            # Do we need to get coordinates for the lambda=1 state.
            if "is_lambda1" in self._property_map:
                is_lambda1 = True
            else:
                is_lambda1 = False

            # Create a new molecular system from the restart file.
            new_system = _System(
                _SireIO.MoleculeParser.read(
                    [restart, self._top_file], self._property_map
                )
            )

            # Create a copy of the existing system object.
            old_system = self._system.copy()
<<<<<<< HEAD
            
            if isinstance(self._protocol, _Protocol._FreeEnergyMixin):
                # Read the coordinates into the squashed system.
                old_system_squashed = _squash(old_system)

                # Udpate the coordinates and velocities and return a mapping between
                # the molecule indices in the two systems.
                sire_system, mapping = _SireIO.updateCoordinatesAndVelocities(
                        old_system_squashed._sire_object,
                        new_system._sire_object,
                        self._mapping,
                        is_lambda1,
                        self._property_map,
                        self._property_map)

                # Update the underlying Sire object.
                old_system_squashed._sire_object = sire_system

                # Store the mapping between the MolIdx in both systems so we don't
                # need to recompute it next time.
                self._mapping = mapping

                # Even though the two molecules should have the same coordinates, they might be PBC wrapped differently.
                # Here we take the first common core atom and translate the second molecule.
                pertmol_idx, pertmol = next((i, molecule) for i, molecule in enumerate(old_system.getMolecules())
                                            if molecule._is_perturbable)
                pertatom_idx0, pertatom_idx1 = 0, 0
                for i, atom in enumerate(pertmol.getAtoms()):
                    is_dummy0 = "du" in atom._sire_object.property("ambertype0")
                    is_dummy1 = "du" in atom._sire_object.property("ambertype1")
                    if not is_dummy0 and not is_dummy1:
                        break
                    pertatom_idx0 += not is_dummy0
                    pertatom_idx1 += not is_dummy1
                old_system_squashed_pertatom0 = old_system_squashed[pertmol_idx].getAtoms()[pertatom_idx0]
                old_system_squashed_pertatom1 = old_system_squashed[pertmol_idx + 1].getAtoms()[pertatom_idx1]
                pertatom_coords0 = old_system_squashed_pertatom0._sire_object.property("coordinates")
                pertatom_coords1 = old_system_squashed_pertatom1._sire_object.property("coordinates")
                translation_vec = pertatom_coords1 - pertatom_coords0

                # Update the velocities.
                update_velocities = True
                for idx in range(0, old_system_squashed.nMolecules()):
                    # Extract the molecules from each system.
                    mol0 = old_system_squashed._sire_object.molecule(_SireMol.MolIdx(idx))
                    mol1 = new_system._sire_object.molecule(_SireMol.MolIdx(idx))

                    try:
                        # Update the velocities.
                        mol0 = mol0.edit().setProperty("velocity", mol1.property("velocity")).molecule().commit()
                    except:
                        # There are actually no velocities.
                        update_velocities = False
                        break

                    # Update the molecule.
                    old_system_squashed._sire_object.update(mol0)

                # Convert the squashed system coordinates into merged system coordinates.
                mol_idx = 0
                molecules = []
                for i, molecule in enumerate(old_system.getMolecules()):
                    if not molecule._is_perturbable:
                        # Just copy the molecule.
                        molecules.append(old_system_squashed[mol_idx].copy())
                        mol_idx += 1
                    else:
                        # Extract the non-dummy atom coordinates and velocities from the squashed system.
                        idx0, idx1 = 0, 0
                        editor = molecule._sire_object.edit()
                        for j in range(0, molecule._sire_object.nAtoms()):
                            atom = editor.atom(_SireMol.AtomIdx(j))
                            coordinates = None
                            velocities = None
                            if "du" not in atom.property("ambertype0"):
                                new_atom = old_system_squashed[mol_idx].getAtoms()[idx0]
                                coordinates = new_atom._sire_object.property("coordinates")
                                if update_velocities:
                                    velocities = new_atom._sire_object.property("velocity")
                                idx0 += 1
                            if "du" not in atom.property("ambertype1"):
                                new_atom = old_system_squashed[mol_idx + 1].getAtoms()[idx1]
                                if coordinates is None:
                                    coordinates = new_atom._sire_object.property("coordinates") - translation_vec
                                if update_velocities and velocities is None:
                                    velocities = new_atom._sire_object.property("velocity")
                                idx1 += 1

                            # Set the properties
                            if velocities:
                                atom.setProperty("velocity0", velocities)
                                atom.setProperty("velocity1", velocities)
                            atom.setProperty("coordinates0", coordinates)
                            editor = atom.setProperty("coordinates1", coordinates).molecule()
                        molecule._sire_object = editor.commit()
                        molecules.append(molecule)
                        mol_idx += 2
                old_system = _System(molecules)
            else:
                # Update the coordinates and velocities and return a mapping between
                # the molecule indices in the two systems.
                sire_system, mapping = _SireIO.updateCoordinatesAndVelocities(
                        old_system._sire_object,
                        new_system._sire_object,
                        self._mapping,
                        is_lambda1,
                        self._property_map,
                        self._property_map)

                # Update the underlying Sire object.
                old_system._sire_object = sire_system

                # Store the mapping between the MolIdx in both systems so we don't
                # need to recompute it next time.
                self._mapping = mapping
=======

            # Update the coordinates and velocities and return a mapping between
            # the molecule indices in the two systems.
            sire_system, mapping = _SireIO.updateCoordinatesAndVelocities(
                old_system._sire_object,
                new_system._sire_object,
                self._mapping,
                is_lambda1,
                self._property_map,
                self._property_map,
            )

            # Update the underlying Sire object.
            old_system._sire_object = sire_system

            # Store the mapping between the MolIdx in both systems so we don't
            # need to recompute it next time.
            self._mapping = mapping

>>>>>>> 8b7d476d
            # Update the box information in the original system.
            if "space" in new_system._sire_object.propertyKeys():
                box = new_system._sire_object.property("space")
                old_system._sire_object.setProperty(
                    self._property_map.get("space", "space"), box
                )

            return old_system

        else:
            return None

    def getCurrentSystem(self):
        """
        Get the latest molecular system.

        Returns
        -------

        system : :class:`System <BioSimSpace._SireWrappers.System>`
            The latest molecular system.
        """
        return self.getSystem(block=False)

    def getTrajectory(self, block="AUTO"):
        """
        Return a trajectory object.

        Parameters
        ----------

        block : bool
            Whether to block until the process has finished running.

        Returns
        -------

        trajectory : :class:`Trajectory <BioSimSpace.Trajectory.Trajectory>`
            The latest trajectory object.
        """

        # Wait for the process to finish.
        if block is True:
            self.wait()
        elif block == "AUTO" and self._is_blocked:
            self.wait()

        # Warn the user if the process has exited with an error.
        if self.isError():
            _warnings.warn("The process exited with an error!")

        try:
            return _Trajectory.Trajectory(process=self)

        except:
            return None

    def getFrame(self, index):
        """
        Return a specific trajectory frame.

        Parameters
        ----------

        index : int
            The index of the frame.

        Returns
        -------

        frame : :class:`System <BioSimSpace._SireWrappers.System>`
            The System object of the corresponding frame.
        """

        if not type(index) is int:
            raise TypeError("'index' must be of type 'int'")

        max_index = int(
            (self._protocol.getRunTime() / self._protocol.getTimeStep())
            / self._protocol.getRestartInterval()
        )

        if index < 0 or index > max_index:
            raise ValueError(f"'index' must be in range [0, {max_index}].")

        try:
            # Do we need to get coordinates for the lambda=1 state.
            if "is_lambda1" in self._property_map:
                is_lambda1 = True
            else:
                is_lambda1 = False

            # Get the latest trajectory frame.
            new_system = _Trajectory.getFrame(self._traj_file, self._top_file, index)

            # Create a copy of the existing system object.
            old_system = self._system.copy()

            # Update the coordinates and velocities and return a mapping between
            # the molecule indices in the two systems.
            sire_system, mapping = _SireIO.updateCoordinatesAndVelocities(
                old_system._sire_object,
                new_system._sire_object,
                self._mapping,
                is_lambda1,
                self._property_map,
                self._property_map,
            )

            # Update the underlying Sire object.
            old_system._sire_object = sire_system

            # Store the mapping between the MolIdx in both systems so we don't
            # need to recompute it next time.
            self._mapping = mapping

            # Update the box information in the original system.
            if "space" in new_system._sire_object.propertyKeys():
                box = new_system._sire_object.property("space")
                old_system._sire_object.setProperty(
                    self._property_map.get("space", "space"), box
                )

            return old_system

        except:
            return None

    def getRecord(self, record, time_series=False, unit=None, block="AUTO"):
        """
        Get a record from the stdout dictionary.

        Parameters
        ----------

        record : str
            The record key.

        time_series : bool
            Whether to return a list of time series records.

        unit : :class:`Unit <BioSimSpace.Units>`
            The unit to convert the record to.

        block : bool
            Whether to block until the process has finished running.

        Returns
        -------

        record : :class:`Type <BioSimSpace.Types>`
            The matching record.
        """

        # Wait for the process to finish.
        if block is True:
            self.wait()
        elif block == "AUTO" and self._is_blocked:
            self.wait()

        # Warn the user if the process has exited with an error.
        if self.isError():
            _warnings.warn("The process exited with an error!")

        return self._get_stdout_record(record.strip().upper(), time_series, unit)

    def getCurrentRecord(self, record, time_series=False, unit=None):
        """
        Get a current record from the stdout dictionary.

        Parameters
        ----------

        record : str
            The record key.

        time_series : bool
            Whether to return a list of time series records.

        unit : :class:`Unit <BioSimSpace.Units>`
            The unit to convert the record to.

        Returns
        -------

        record : :class:`Type <BioSimSpace.Types>`
            The matching record.
        """

        # Warn the user if the process has exited with an error.
        if self.isError():
            _warnings.warn("The process exited with an error!")

        return self._get_stdout_record(record.strip().upper(), time_series, unit)

    def getRecords(self, block="AUTO"):
        """
        Return the dictionary of stdout time-series records.

        Parameters
        ----------

        block : bool
            Whether to block until the process has finished running.

        Returns
        -------

        records : :class:`MultiDict <BioSimSpace.Process._process._MultiDict>`
           The dictionary of time-series records.
        """

        # Wait for the process to finish.
        if block is True:
            self.wait()
        elif block == "AUTO" and self._is_blocked:
            self.wait()

        # Warn the user if the process has exited with an error.
        if self.isError():
            _warnings.warn("The process exited with an error!")

        return self._stdout_dict.copy()

    def getCurrentRecords(self):
        """
        Return the current dictionary of stdout time-series records.

        Returns
        -------

        records : :class:`MultiDict <BioSimSpace.Process._process._MultiDict>`
           The dictionary of time-series records.
        """
        return self.getRecords(block=False)

    def getTime(self, time_series=False, block="AUTO"):
        """
        Get the simulation time.

        Parameters
        ----------

        time_series : bool
            Whether to return a list of time series records.

        block : bool
            Whether to block until the process has finished running.

        Returns
        -------

        time : :class:`Time <BioSimSpace.Types.Time>`
            The current simulation time in nanoseconds.
        """

        # No time records for minimisation protocols.
        if isinstance(self._protocol, _Protocol.Minimisation):
            return None

        # Get the list of time steps.
        time_steps = self.getRecord("TIME(PS)", time_series, None, block)

        # Convert from picoseconds to nanoseconds.
        if time_steps is not None:
            if time_series:
                return [
                    (x * _Units.Time.picosecond)._to_default_unit() for x in time_steps
                ]
            else:
                return (time_steps * _Units.Time.picosecond)._to_default_unit()

    def getCurrentTime(self, time_series=False):
        """
        Get the current simulation time.

        Parameters
        ----------

        time_series : bool
            Whether to return a list of time series records.

        Returns
        -------

        time : :class:`Time <BioSimSpace.Types.Time>`
            The current simulation time in nanoseconds.
        """
        return self.getTime(time_series, block=False)

    def getStep(self, time_series=False, block="AUTO"):
        """
        Get the number of integration steps.

        Parameters
        ----------

        time_series : bool
            Whether to return a list of time series records.

        block : bool
            Whether to block until the process has finished running.

        Returns
        -------

        step : int
            The current number of integration steps.
        """
        return self.getRecord("NSTEP", time_series, None, block)

    def getCurrentStep(self, time_series=False):
        """
        Get the current number of integration steps.

        Parameters
        ----------

        time_series : bool
            Whether to return a list of time series records.

        Returns
        -------

        step : int
            The current number of integration steps.
        """
        return self.getStep(time_series, block=False)

    def getBondEnergy(self, time_series=False, block="AUTO"):
        """
        Get the bond energy.

        Parameters
        ----------

        time_series : bool
            Whether to return a list of time series records.

        block : bool
            Whether to block until the process has finished running.

        Returns
        -------

        energy : :class:`Energy <BioSimSpace.Types.Energy>`
           The bond energy.
        """
        return self.getRecord("BOND", time_series, _Units.Energy.kcal_per_mol, block)

    def getCurrentBondEnergy(self, time_series=False):
        """
        Get the current bond energy.

        Parameters
        ----------

        time_series : bool
            Whether to return a list of time series records.

        Returns
        -------

        energy : :class:`Energy <BioSimSpace.Types.Energy>`
           The bond energy.
        """
        return self.getBondEnergy(time_series, block=False)

    def getAngleEnergy(self, time_series=False, block="AUTO"):
        """
        Get the angle energy.

        Parameters
        ----------

        time_series : bool
            Whether to return a list of time series records.

        block : bool
            Whether to block until the process has finished running.

        Returns
        -------

        energy : :class:`Energy <BioSimSpace.Types.Energy>`
           The angle energy.
        """
        return self.getRecord("ANGLE", time_series, _Units.Energy.kcal_per_mol, block)

    def getCurrentAngleEnergy(self, time_series=False):
        """
        Get the current angle energy.

        Parameters
        ----------

        time_series : bool
            Whether to return a list of time series records.

        Returns
        -------

        energy : :class:`Energy <BioSimSpace.Types.Energy>`
           The angle energy.
        """
        return self.getAngleEnergy(time_series, block=False)

    def getDihedralEnergy(self, time_series=False, block="AUTO"):
        """
        Get the total dihedral energy (proper + improper).

        Parameters
        ----------

        time_series : bool
            Whether to return a list of time series records.

        block : bool
            Whether to block until the process has finished running.

        Returns
        -------

        energy : :class:`Energy <BioSimSpace.Types.Energy>`
           The total dihedral energy.
        """
        return self.getRecord("DIHED", time_series, _Units.Energy.kcal_per_mol, block)

    def getCurrentDihedralEnergy(self, time_series=False):
        """
        Get the current total dihedral energy (proper + improper).

        Parameters
        ----------

        time_series : bool
            Whether to return a list of time series records.

        Returns
        -------

        energy : :class:`Energy <BioSimSpace.Types.Energy>`
           The total dihedral energy.
        """
        return self.getDihedralEnergy(time_series, block=False)

    def getElectrostaticEnergy(self, time_series=False, block="AUTO"):
        """
        Get the electrostatic energy.

        Parameters
        ----------

        time_series : bool
            Whether to return a list of time series records.

        block : bool
            Whether to block until the process has finished running.

        Returns
        -------

        energy : :class:`Energy <BioSimSpace.Types.Energy>`
           The electrostatic energy.
        """
        return self.getRecord("EELECT", time_series, _Units.Energy.kcal_per_mol, block)

    def getCurrentElectrostaticEnergy(self, time_series=False):
        """
        Get the current dihedral energy.

        Parameters
        ----------

        time_series : bool
            Whether to return a list of time series records.

        Returns
        -------

        energy : :class:`Energy <BioSimSpace.Types.Energy>`
           The electrostatic energy.
        """
        return self.getElectrostaticEnergy(time_series, block=False)

    def getElectrostaticEnergy14(self, time_series=False, block="AUTO"):
        """
        Get the electrostatic energy between atoms 1 and 4.

        Parameters
        ----------

        time_series : bool
            Whether to return a list of time series records.

        block : bool
            Whether to block until the process has finished running.

        Returns
        -------

        energy : :class:`Energy <BioSimSpace.Types.Energy>`
           The electrostatic energy between atoms 1 and 4.
        """
        return self.getRecord("1-4 EEL", time_series, _Units.Energy.kcal_per_mol, block)

    def getCurrentElectrostaticEnergy14(self, time_series=False):
        """
        Get the current electrostatic energy between atoms 1 and 4.

        Parameters
        ----------

        time_series : bool
            Whether to return a list of time series records.

        Returns
        -------

        energy : :class:`Energy <BioSimSpace.Types.Energy>`
           The electrostatic energy between atoms 1 and 4.
        """
        return self.getElectrostaticEnergy14(time_series, block=False)

    def getVanDerWaalsEnergy(self, time_series=False, block="AUTO"):
        """
        Get the Van der Vaals energy.

        Parameters
        ----------

        time_series : bool
            Whether to return a list of time series records.

        block : bool
            Whether to block until the process has finished running.

        Returns
        -------

        energy : :class:`Energy <BioSimSpace.Types.Energy>`
           The Van der Vaals energy.
        """
        return self.getRecord("VDWAALS", time_series, _Units.Energy.kcal_per_mol, block)

    def getCurrentVanDerWaalsEnergy(self, time_series=False):
        """
        Get the current Van der Vaals energy.

        Parameters
        ----------

        time_series : bool
            Whether to return a list of time series records.

        Returns
        -------

        energy : :class:`Energy <BioSimSpace.Types.Energy>`
           The Van der Vaals energy.
        """
        return self.getVanDerWaalsEnergy(time_series, block=False)

    def getHydrogenBondEnergy(self, time_series=False, block="AUTO"):
        """
        Get the hydrogen bond energy.

        Parameters
        ----------

        time_series : bool
            Whether to return a list of time series records.

        block : bool
            Whether to block until the process has finished running.

        Returns
        -------

        energy : :class:`Energy <BioSimSpace.Types.Energy>`
           The hydrogen bond energy.
        """
        return self.getRecord("EHBOND", time_series, _Units.Energy.kcal_per_mol, block)

    def getCurrentHydrogenBondEnergy(self, time_series=False):
        """
        Get the current hydrogen bond energy.

        Parameters
        ----------

        time_series : bool
            Whether to return a list of time series records.

        Returns
        -------

        energy : :class:`Energy <BioSimSpace.Types.Energy>`
           The hydrogen bond energy.
        """
        return self.getHydrogenBondEnergy(time_series, block=False)

    def getRestraintEnergy(self, time_series=False, block="AUTO"):
        """
        Get the restraint energy.

        Parameters
        ----------

        time_series : bool
            Whether to return a list of time series records.

        block : bool
            Whether to block until the process has finished running.

        Returns
        -------

        energy : :class:`Energy <BioSimSpace.Types.Energy>`
           The restraint energy.
        """
        return self.getRecord(
            "RESTRAINT", time_series, _Units.Energy.kcal_per_mol, block
        )

    def getCurrentRestraintEnergy(self, time_series=False):
        """
        Get the current restraint energy.

        Parameters
        ----------

        time_series : bool
            Whether to return a list of time series records.

        block : bool
            Whether to block until the process has finished running.

        Returns
        -------

        energy : :class:`Energy <BioSimSpace.Types.Energy>`
           The restraint energy.
        """
        return self.getRestraintEnergy(time_series, block=False)

    def getPotentialEnergy(self, time_series=False, block="AUTO"):
        """
        Get the potential energy.

        Parameters
        ----------

        time_series : bool
            Whether to return a list of time series records.

        block : bool
            Whether to block until the process has finished running.

        Returns
        -------

        energy : :class:`Energy <BioSimSpace.Types.Energy>`
           The potential energy.
        """
        return self.getRecord("EPTOT", time_series, _Units.Energy.kcal_per_mol, block)

    def getCurrentPotentialEnergy(self, time_series=False):
        """
        Get the current potential energy.

        Parameters
        ----------

        time_series : bool
            Whether to return a list of time series records.

        Returns
        -------

        energy : :class:`Energy <BioSimSpace.Types.Energy>`
           The potential energy.
        """
        return self.getPotentialEnergy(time_series, block=False)

    def getKineticEnergy(self, time_series=False, block="AUTO"):
        """
        Get the kinetic energy.

        Parameters
        ----------

        time_series : bool
            Whether to return a list of time series records.

        block : bool
            Whether to block until the process has finished running.

        Returns
        -------

        energy : :class:`Energy <BioSimSpace.Types.Energy>`
           The kinetic energy.
        """
        return self.getRecord("EKTOT", time_series, _Units.Energy.kcal_per_mol, block)

    def getCurrentKineticEnergy(self, time_series=False):
        """
        Get the current kinetic energy.

        Parameters
        ----------

        time_series : bool
            Whether to return a list of time series records.

        Returns
        -------

        energy : :class:`Energy <BioSimSpace.Types.Energy>`
           The kinetic energy.
        """
        return self.getKineticEnergy(time_series, block=False)

    def getNonBondedEnergy14(self, time_series=False, block="AUTO"):
        """
        Get the non-bonded energy between atoms 1 and 4.

        Parameters
        ----------

        time_series : bool
            Whether to return a list of time series records.

        block : bool
            Whether to block until the process has finished running.

        Returns
        -------

        energy : :class:`Energy <BioSimSpace.Types.Energy>`
           The non-bonded energy between atoms 1 and 4.
        """
        return self.getRecord("1-4 NB", time_series, _Units.Energy.kcal_per_mol, block)

    def getCurrentNonBondedEnergy14(self, time_series=False):
        """
        Get the current non-bonded energy between atoms 1 and 4.

        Parameters
        ----------

        time_series : bool
            Whether to return a list of time series records.

        Returns
        -------

        energy : :class:`Energy <BioSimSpace.Types.Energy>`
           The non-bonded energy between atoms 1 and 4.
        """
        return self.getNonBondedEnergy14(time_series, block=False)

    def getTotalEnergy(self, time_series=False, block="AUTO"):
        """
        Get the total energy.

        Parameters
        ----------

        time_series : bool
            Whether to return a list of time series records.

        block : bool
            Whether to block until the process has finished running.

        Returns
        -------

        energy : :class:`Energy <BioSimSpace.Types.Energy>`
           The total energy.
        """
        if isinstance(self._protocol, _Protocol.Minimisation):
            return self.getRecord(
                "ENERGY", time_series, _Units.Energy.kcal_per_mol, block
            )
        else:
            return self.getRecord(
                "ETOT", time_series, _Units.Energy.kcal_per_mol, block
            )

    def getCurrentTotalEnergy(self, time_series=False):
        """
        Get the current total energy.

        Parameters
        ----------

        time_series : bool
            Whether to return a list of time series records.

        Returns
        -------

        energy : :class:`Energy <BioSimSpace.Types.Energy>`
           The total energy.
        """
        return self.getTotalEnergy(time_series, block=False)

    def getCentreOfMassKineticEnergy(self, time_series=False, block="AUTO"):
        """
        Get the kinetic energy of the centre of mass in translation.

        Parameters
        ----------

        time_series : bool
            Whether to return a list of time series records.

        block : bool
            Whether to block until the process has finished running.

        Returns
        -------

        energy : :class:`Energy <BioSimSpace.Types.Energy>`
           The centre of mass kinetic energy.
        """
        return self.getRecord("EKCMT", time_series, _Units.Energy.kcal_per_mol, block)

    def getCurrentCentreOfMassKineticEnergy(self, time_series=False):
        """
        Get the current kinetic energy of the centre of mass in translation.

        Parameters
        ----------

        time_series : bool
            Whether to return a list of time series records.

        Returns
        -------

        energy : :class:`Energy <BioSimSpace.Types.Energy>`
           The centre of mass kinetic energy.
        """
        return self.getCentreOfMassKineticEnergy(time_series, block=False)

    def getVirial(self, time_series=False, block="AUTO"):
        """
        Get the virial.

        Parameters
        ----------

        time_series : bool
            Whether to return a list of time series records.

        block : bool
            Whether to block until the process has finished running.

        Returns
        -------

        virial : float
           The virial.
        """
        return self.getRecord("VIRIAL", time_series, block)

    def getCurrentVirial(self, time_series=False):
        """
        Get the current virial.

        Parameters
        ----------

        time_series : bool
            Whether to return a list of time series records.

        Returns
        -------

        virial : float
           The virial.
        """
        return self.getVirial(time_series, block=False)

    def getTemperature(self, time_series=False, block="AUTO"):
        """
        Get the temperature.

        Parameters
        ----------

        time_series : bool
            Whether to return a list of time series records.

        block : bool
            Whether to block until the process has finished running.

        Returns
        -------

        temperature : :class:`Temperature <BioSimSpace.Types.Temperature>`
           The temperature.
        """
        return self.getRecord("TEMP(K)", time_series, _Units.Temperature.kelvin, block)

    def getCurrentTemperature(self, time_series=False):
        """
        Get the current temperature.

        Parameters
        ----------

        time_series : bool
            Whether to return a list of time series records.

        Returns
        -------

        temperature : :class:`Temperature <BioSimSpace.Types.Temperature>`
           The temperature.
        """
        return self.getTemperature(time_series, block=False)

    def getPressure(self, time_series=False, block="AUTO"):
        """
        Get the pressure.

        Parameters
        ----------

        time_series : bool
            Whether to return a list of time series records.

        block : bool
            Whether to block until the process has finished running.

        Returns
        -------

        pressure : :class:`Pressure <BioSimSpace.Types.Pressure>`
           The pressure.
        """
        return self.getRecord("PRESS", time_series, _Units.Pressure.bar, block)

    def getCurrentPressure(self, time_series=False):
        """
        Get the current pressure.

        Parameters
        ----------

        time_series : bool
            Whether to return a list of time series records.

        Returns
        -------

        pressure : :class:`Pressure <BioSimSpace.Types.Pressure>`
           The pressure.
        """
        return self.getPressure(time_series, block=False)

    def getVolume(self, time_series=False, block="AUTO"):
        """
        Get the volume.

        Parameters
        ----------

        time_series : bool
            Whether to return a list of time series records.

        block : bool
            Whether to block until the process has finished running.

        Returns
        -------

        volume : :class:`Volume <BioSimSpace.Types.Volume>`
           The volume.
        """
        return self.getRecord("VOLUME", time_series, _Units.Volume.angstrom3, block)

    def getCurrentVolume(self, time_series=False):
        """
        Get the current volume.

        Parameters
        ----------

        time_series : bool
            Whether to return a list of time series records.

        Returns
        -------

        volume : :class:`Volume <BioSimSpace.Types.Volume>`
           The volume.
        """
        return self.getVolume(time_series, block=False)

    def getDensity(self, time_series=False, block="AUTO"):
        """
        Get the density.

        Parameters
        ----------

        time_series : bool
            Whether to return a list of time series records.

        block : bool
            Whether to block until the process has finished running.

        Returns
        -------

        density : float
           The density.
        """
        return self.getRecord("DENSITY", time_series, block)

    def getCurrentDensity(self, time_series=False):
        """
        Get the current density.

        Parameters
        ----------

        time_series : bool
            Whether to return a list of time series records.

        Returns
        -------

        density : float
           The density.
        """
        return self.getDensity(time_series, block=False)

    def _update_energy_dict(self):
        """Read the energy info file and update the dictionary."""

        # Return if the file doesn't exist, e.g. it could have been deleted.
        if not _os.path.isfile(self._nrg_file):
            return

        # Flag that this isn't a header line.
        is_header = False

        # Open the file for reading.
        with open(self._nrg_file, "r") as file:

            # Loop over all of the lines.
            for line in file:

                # Skip empty lines and summary reports.
                if len(line) > 0 and line[0] != "|":

                    # The output format is different for minimisation protocols.
                    if isinstance(self._protocol, _Protocol.Minimisation):

                        # No equals sign in the line.
                        if "=" not in line:

                            # Split the line using whitespace.
                            data = line.upper().split()

                            # If we find a header, jump to the top of the loop.
                            if len(data) > 0:
                                if data[0] == "NSTEP":
                                    is_header = True
                                    continue

                        # Process the header record.
                        if is_header:

                            # Split the line using whitespace.
                            data = line.upper().split()

                            # The file hasn't been updated.
                            if (
                                "NSTEP" in self._stdout_dict
                                and data[0] == self._stdout_dict["NSTEP"][-1]
                            ):
                                return

                            else:
                                # Add the timestep and energy records to the dictionary.
                                self._stdout_dict["NSTEP"] = data[0]
                                self._stdout_dict["ENERGY"] = data[1]

                                # Turn off the header flag now that the data has been recorded.
                                is_header = False

                    # All other protocols have output that is formatted as RECORD = VALUE.

                    # Use a regex search to split the line into record names and values.
                    records = _re.findall(
                        r"(\d*\-*\d*\s*[A-Z]+\(*[A-Z]*\)*)\s*=\s*(\-*\d+\.?\d*)",
                        line.upper(),
                    )

                    # Append each record to the dictionary.
                    for key, value in records:

                        # Strip whitespace from the record key.
                        key = key.strip()

                        # The file hasn't been updated.
                        if key == "NSTEP":
                            if (
                                "NSTEP" in self._stdout_dict
                                and value == self._stdout_dict["NSTEP"][-1]
                            ):
                                return
                            else:
                                self._stdout_dict[key] = value
                        else:
                            self._stdout_dict[key] = value

    def kill(self):
        """Kill the running process."""

        # Stop and join the watchdog observer.
        if self._watcher is not None:
            self._watcher._observer.stop()
            self._watcher._observer.join()

        # Kill the process.
        if not self._process is None and self._process.isRunning():
            self._process.kill()

    def wait(self, max_time=None):
        """
        Wait for the process to finish.

        Parameters
        ----------

        max_time : :class:`Time <BioSimSpace.Types.Time>`, int, float
            The maximum time to wait (in minutes).
        """

        # The process isn't running.
        if not self.isRunning():
            return

        if max_time is not None:
            # Convert int to float.
            if type(max_time) is int:
                max_time = float(max_time)

            # BioSimSpace.Types.Time
            if isinstance(max_time, _Type):
                max_time = max_time.minutes().value()

            # Float.
            elif isinstance(max_time, float):
                if max_time <= 0:
                    raise ValueError("'max_time' cannot be negative!")

            else:
                raise TypeError(
                    "'max_time' must be of type 'BioSimSpace.Types.Time' or 'float'."
                )

        # Loop until the process is finished.
        # For some reason we can't use Sire.Base.Process.wait() since it
        # doesn't work properly with the background threads used for the
        # watchdog observer.
        while self._process.isRunning():
            _time.sleep(1)

            # The maximum run time has been exceeded, kill the job.
            if max_time is not None:
                if self.runTime().value() > max_time:
                    self.kill()
                    return

        # Stop and join the watchdog observer.
        self._watcher._observer.stop()
        self._watcher._observer.join()

    def _get_stdout_record(self, key, time_series=False, unit=None):
        """
        Helper function to get a stdout record from the dictionary.

        Parameters
        ----------

        key : str
            The record key.

        time_series : bool
            Whether to return a time series of records.

        unit : :class:`Type <BioSimSpace.Types._type.Type>`
            The unit to convert the record to.

        Returns
        -------

        record :
            The matching stdout record.
        """

        # No data!
        if len(self._stdout_dict) == 0:
            return None

        if not isinstance(time_series, bool):
            _warnings.warn("Non-boolean time-series flag. Defaulting to False!")
            time_series = False

        # Validate the unit.
        if unit is not None:
            if not isinstance(unit, _Type):
                raise TypeError("'unit' must be of type 'BioSimSpace.Types'")

        # Return the list of dictionary values.
        if time_series:
            try:
                if key == "NSTEP":
                    return [int(x) for x in self._stdout_dict[key]]
                else:
                    if unit is None:
                        return [float(x) for x in self._stdout_dict[key]]
                    else:
                        return [
                            (float(x) * unit)._to_default_unit()
                            for x in self._stdout_dict[key]
                        ]

            except KeyError:
                return None

        # Return the most recent dictionary value.
        else:
            try:
                if key == "NSTEP":
                    return int(self._stdout_dict[key][-1])
                else:
                    if unit is None:
                        return float(self._stdout_dict[key][-1])
                    else:
                        return (
                            float(self._stdout_dict[key][-1]) * unit
                        )._to_default_unit()

            except KeyError:
<<<<<<< HEAD
                return None
=======
                return None

    def _create_restraint_mask(self, atom_idxs):
        """
        Internal helper function to create an AMBER restraint mask from a
        list of atom indices.

        Parameters
        ----------

        atom_idxs : [int]
            A list of atom indices.

        Returns
        -------

        restraint_mask : str
            The AMBER restraint mask.
        """

        if not isinstance(atom_idxs, (list, tuple)):
            raise TypeError("'atom_idxs' must be a list of 'int' types.")

        if not all(type(x) is int for x in atom_idxs):
            raise TypeError("'atom_idxs' must be a list of 'int' types.")

        # AMBER has a restriction on the number of characters in the restraint
        # mask (not documented) so we can't just use comma-separated atom
        # indices. Instead we loop through the indices and use hyphens to
        # separate contiguous blocks of indices, e.g. 1-23,34-47,...

        # Create a set to sort and ensure no duplicates, then convert back to a list.
        # This should already by done, but do so again in case the user is accessing
        # the method directly.
        atom_idxs = list(set(atom_idxs))
        atom_idxs.sort()

        # Handle single atom restraints differently.
        if len(atom_idxs) == 1:
            restraint_mask = f"@{atom_idxs[0]+1}"

        else:
            # Start the mask with the first atom index. (AMBER is 1 indexed.)
            restraint_mask = f"@{atom_idxs[0]+1}"

            # Store the current index.
            prev_idx = atom_idxs[0]

            # Store the lead index for this block.
            lead_idx = prev_idx

            # Loop over all other indices.
            for idx in atom_idxs[1:]:
                # There is a gap in the indices.
                if idx - prev_idx > 1:
                    if prev_idx != lead_idx:
                        restraint_mask += f"{prev_idx+1},{idx+1}"
                    else:
                        restraint_mask += f",{idx+1}"
                    lead_idx = idx
                else:
                    # This is the first index beyond the lead.
                    if idx - lead_idx == 1:
                        restraint_mask += "-"
                # Set the value of the previous index.
                prev_idx = idx

            # Add the final atom to the mask.
            if idx - atom_idxs[-2] == 1:
                restraint_mask += f"{idx+1}"
            else:
                if idx != lead_idx:
                    restraint_mask += f",{idx+1}"

        return restraint_mask
>>>>>>> 8b7d476d
<|MERGE_RESOLUTION|>--- conflicted
+++ resolved
@@ -165,12 +165,6 @@
 class Amber(_process.Process):
     """A class for running simulations using AMBER."""
 
-<<<<<<< HEAD
-    def __init__(self, system, protocol, exe=None, name="amber",
-            work_dir=None, seed=None, extra_options=None, extra_lines=None,
-            property_map={}):
-        """Constructor.
-=======
     def __init__(
         self,
         system,
@@ -179,11 +173,12 @@
         name="amber",
         work_dir=None,
         seed=None,
+        extra_options=None,
+        extra_lines=None,
         property_map={},
     ):
         """
         Constructor.
->>>>>>> 8b7d476d
 
         Parameters
         ----------
@@ -206,7 +201,6 @@
         seed : int
             A random number seed.
 
-<<<<<<< HEAD
            extra_options : dict
                A dictionary containing extra options. Overrides the ones generated from the protocol.
 
@@ -217,12 +211,6 @@
                A dictionary that maps system "properties" to their user defined
                values. This allows the user to refer to properties with their
                own naming scheme, e.g. { "charge" : "my-charge" }
-=======
-        property_map : dict
-            A dictionary that maps system "properties" to their user defined
-            values. This allows the user to refer to properties with their
-            own naming scheme, e.g. { "charge" : "my-charge" }
->>>>>>> 8b7d476d
         """
 
         # Call the base class constructor.
@@ -347,84 +335,10 @@
         # Clear the existing configuration list.
         self._config = []
 
-<<<<<<< HEAD
         config_options = {}
         if not isinstance(self._protocol, (_Protocol.Minimisation, _Protocol.Equilibration, _Protocol.Steering,
                                            _Protocol.Metadynamics, _Protocol.Production)):
             raise _IncompatibleError("Unsupported protocol: '%s'" % self._protocol.__class__.__name__)
-=======
-        prop = self._property_map.get("space", "space")
-
-        # Check whether the system contains periodic box information.
-        # For now, we'll not attempt to generate a box if the system property
-        # is missing. If no box is present, we'll assume a non-periodic simulation.
-        if prop in self._system._sire_object.propertyKeys():
-            has_box = True
-        else:
-            _warnings.warn("No simulation box found. Assuming gas phase simulation.")
-            has_box = False
-
-        # Work out whether we're generating a config for PMEMD.
-        if "pmemd" in self._exe.lower():
-            is_pmemd = True
-        else:
-            is_pmemd = False
-
-        # While the configuration parameters below share a lot of overlap,
-        # we choose the keep them separate so that the user can modify options
-        # for a given protocol in a single place.
-
-        # Add configuration variables for a minimisation simulation.
-        if isinstance(self._protocol, _Protocol.Minimisation):
-
-            # Work out the number of steepest descent cycles.
-            # This is 1000 or 10% of the number of steps, whichever is larger.
-            num_steps = self._protocol.getSteps()
-            if num_steps <= 1000:
-                num_steep = num_steps
-            else:
-                num_steep = _math.ceil(num_steps / 10)
-                if num_steep < 1000:
-                    num_steep = 1000
-
-            self.addToConfig("Minimisation")
-            self.addToConfig(" &cntrl")
-            self.addToConfig("  imin=1,")  # Minimisation simulation.
-            self.addToConfig("  ntx=1,")  # Only read coordinates from file.
-            self.addToConfig("  ntxo=1,")  # Output coordinates in ASCII.
-            self.addToConfig("  ntpr=100,")  # Output energies every 100 steps.
-            self.addToConfig("  irest=0,")  # Don't restart.
-            self.addToConfig("  maxcyc=%d," % num_steps)  # Set the number of steps.
-            self.addToConfig(
-                "  ncyc=%d," % num_steep
-            )  # Set the number of steepest descent steps.
-            if not has_box or not self._has_water:
-                self.addToConfig("  ntb=0,")  # No periodic box.
-                self.addToConfig("  cut=999.,")  # Non-bonded cut-off.
-                if is_pmemd:
-                    self.addToConfig("  igb=6,")  # Use vacuum generalised Born model.
-            else:
-                self.addToConfig("  cut=8.0,")  # Non-bonded cut-off.
-            self.addToConfig(" /")
-
-        # Add configuration variables for an equilibration simulation.
-        elif isinstance(self._protocol, _Protocol.Equilibration):
-
-            # Work out the number of integration steps.
-            steps = _math.ceil(
-                self._protocol.getRunTime() / self._protocol.getTimeStep()
-            )
-
-            # Get the report and restart intervals.
-            report_interval = self._protocol.getReportInterval()
-            restart_interval = self._protocol.getRestartInterval()
-
-            # Cap the intervals at the total number of steps.
-            if report_interval > steps:
-                report_interval = steps
-            if restart_interval > steps:
-                restart_interval = steps
->>>>>>> 8b7d476d
 
         if not isinstance(self._protocol, _Protocol.Minimisation):
             # Set the random number seed.
@@ -434,224 +348,34 @@
                 seed = -1
             config_options["ig"] = seed
 
-<<<<<<< HEAD
         if isinstance(self._protocol, _Protocol.Metadynamics):
             config_options["plumed"] = 1
             config_options["plumedfile"] = "plumed.dat"
-=======
-            # Convert the timestep to picoseconds.
-            timestep = self._protocol.getTimeStep().picoseconds().value()
-
-            self.addToConfig("Equilibration.")
-            self.addToConfig(" &cntrl")
-            self.addToConfig("  ig=%d," % seed)  # Random number seed.
-            self.addToConfig("  ntx=1,")  # Only read coordinates from file.
-            self.addToConfig("  ntxo=1,")  # Output coordinates in ASCII.
-            self.addToConfig(
-                "  ntpr=%d," % report_interval
-            )  # Interval between reporting energies.
-            self.addToConfig(
-                "  ntwr=%d," % restart_interval
-            )  # Interval between saving restart files.
-            self.addToConfig(
-                "  ntwx=%d," % restart_interval
-            )  # Trajectory sampling frequency.
-            self.addToConfig("  irest=0,")  # Don't restart.
-            self.addToConfig("  dt=%.3f," % timestep)  # Time step.
-            self.addToConfig("  nstlim=%d," % steps)  # Number of integration steps.
-            self.addToConfig("  ntc=2,")  # Enable SHAKE.
-            self.addToConfig(
-                "  ntf=2,"
-            )  # Don't calculate forces for constrained bonds.
-            self.addToConfig("  ntt=3,")  # Langevin dynamics.
-            self.addToConfig("  gamma_ln=2,")  # Collision frequency (ps).
-            if not has_box or not self._has_water:
-                self.addToConfig("  ntb=0,")  # No periodic box.
-                self.addToConfig("  cut=999.,")  # Non-bonded cut-off.
-                if is_pmemd:
-                    self.addToConfig("  igb=6,")  # Use vacuum generalised Born model.
-            else:
-                self.addToConfig("  cut=8.0,")  # Non-bonded cut-off.
-
-            # Constant pressure control.
-            if self._protocol.getPressure() is not None:
-                # Don't use barostat for vacuum simulations.
-                if has_box and self._has_water:
-                    self.addToConfig("  ntp=1,")  # Isotropic pressure scaling.
-                    self.addToConfig(
-                        "  pres0=%.5f,"  # Pressure in bar.
-                        % self._protocol.getPressure().bar().value()
-                    )
-                else:
-                    _warnings.warn(
-                        "Cannot use a barostat for a vacuum or non-periodic simulation"
-                    )
-
-            # Restrain the backbone.
-            restraint = self._protocol.getRestraint()
-            if restraint is not None:
-                # Get the indices of the atoms that are restrained.
-                if isinstance(restraint, str):
-                    atom_idxs = self._system.getRestraintAtoms(restraint)
-                else:
-                    atom_idxs = restraint
-
-                # Don't add restraints if there are no atoms to restrain.
-                if len(atom_idxs) > 0:
-                    # Generate the restraint mask based on atom indices.
-                    restraint_mask = self._create_restraint_mask(atom_idxs)
-
-                    # The restraintmask cannot be more than 256 characters.
-                    if len(restraint_mask) > 256:
-
-                        # AMBER has a limit on the length of the restraintmask
-                        # so it's easy to overflow if we are matching by index
-                        # on a large protein. As such, handle "backbone" and
-                        # "heavy" restraints using a non-interoperable name mask.
-                        if isinstance(restraint, str):
-                            if restraint == "backbone":
-                                restraint_mask = "@CA,C,O,N"
-                            elif restraint == "heavy":
-                                restraint_mask = "!:WAT & !@H"
-                            elif restraint == "all":
-                                restraint_mask = "!:WAT"
-
-                        # We can't do anything about a custom restraint, since we don't
-                        # know anything about the atoms.
-                        else:
-                            raise ValueError(
-                                "AMBER atom 'restraintmask' exceeds 256 character limit!"
-                            )
-
-                    # Get the force constant value. The default is the same
-                    # units as AMBER, i.e. kcal_per_mol/angstrom**2
-                    force_constant = self._protocol.getForceConstant().value()
-
-                    self.addToConfig("  ntr=1,")
-                    self.addToConfig(f"  restraint_wt={force_constant},")
-                    self.addToConfig(f"  restraintmask='{restraint_mask}',")
-
-            # Heating/cooling protocol.
-            if not self._protocol.isConstantTemp():
-                self.addToConfig(
-                    "  tempi=%.2f,"
-                    % self._protocol.getStartTemperature().kelvin().value()
-                )
-                self.addToConfig(
-                    "  temp0=%.2f,"
-                    % self._protocol.getEndTemperature().kelvin().value()
-                )
-                self.addToConfig("  nmropt=1,")
-                self.addToConfig(" /")
-                self.addToConfig(
-                    "&wt TYPE='TEMP0', istep1=0, istep2=%d, value1=%.2f, value2=%.2f /"
-                    % (
-                        steps,
-                        self._protocol.getStartTemperature().kelvin().value(),
-                        self._protocol.getEndTemperature().kelvin().value(),
-                    )
-                )
-                self.addToConfig("&wt TYPE='END' /")
-
-            # Constant temperature equilibration.
-            else:
-                self.addToConfig(
-                    "  temp0=%.2f,"
-                    % self._protocol.getStartTemperature().kelvin().value()
-                )
-                self.addToConfig(" /")
-
-        # Add configuration variables for a production simulation.
-        elif isinstance(self._protocol, _Protocol.Production):
-
-            # Work out the number of integration steps.
-            steps = _math.ceil(
-                self._protocol.getRunTime() / self._protocol.getTimeStep()
+
+            # Create the PLUMED input file and copy auxiliary files to the working directory.
+            self._plumed = _Plumed(self._work_dir)
+            plumed_config, auxiliary_files = self._plumed.createConfig(
+                self._system, self._protocol, self._property_map
             )
-
-            # Get the report and restart intervals.
-            report_interval = self._protocol.getReportInterval()
-            restart_interval = self._protocol.getRestartInterval()
-
-            # Cap the intervals at the total number of steps.
-            if report_interval > steps:
-                report_interval = steps
-            if restart_interval > steps:
-                restart_interval = steps
-
-            # Set the random number seed.
-            if self._seed is None:
-                seed = -1
-            else:
-                seed = self._seed
-
-            # Convert the timestep to picoseconds.
-            timestep = self._protocol.getTimeStep().picoseconds().value()
-
-            self.addToConfig("Production.")
-            self.addToConfig(" &cntrl")
-            self.addToConfig("  ig=%d," % seed)  # Random number seed.
-            if self._protocol.isRestart():
-                self.addToConfig("  ntx=5,")  # Read coordinates and velocities.
-            else:
-                self.addToConfig("  ntx=1,")  # Only read coordinates.
-            self.addToConfig("  ntxo=1,")  # Output coordinates in ASCII.
-            self.addToConfig(
-                "  ntpr=%d," % report_interval
-            )  # Interval between reporting energies.
-            self.addToConfig(
-                "  ntwr=%d," % restart_interval
-            )  # Interval between saving restart files.
-            self.addToConfig(
-                "  ntwx=%d," % restart_interval
-            )  # Trajectory sampling frequency.
-            if self._protocol.isRestart():
-                self.addToConfig("  irest=1,")  # Restart using previous velocities.
-            else:
-                self.addToConfig("  irest=0,")  # Don't restart.
-            self.addToConfig("  dt=%.3f," % timestep)  # Time step.
-            self.addToConfig("  nstlim=%d," % steps)  # Number of integration steps.
-            self.addToConfig("  ntc=2,")  # Enable SHAKE.
-            self.addToConfig(
-                "  ntf=2,"
-            )  # Don't calculate forces for constrained bonds.
-            self.addToConfig("  ntt=3,")  # Langevin dynamics.
-            self.addToConfig("  gamma_ln=2,")  # Collision frequency (ps).
-            if not has_box or not self._has_water:
-                self.addToConfig("  ntb=0,")  # No periodic box.
-                self.addToConfig("  cut=999.,")  # Non-bonded cut-off.
-                if is_pmemd:
-                    self.addToConfig("  igb=6,")  # Use vacuum generalised Born model.
-            else:
-                self.addToConfig("  cut=8.0,")  # Non-bonded cut-off.
-            if not self._protocol.isRestart():
-                self.addToConfig(
-                    "  tempi=%.2f,"  # Initial temperature.
-                    % self._protocol.getTemperature().kelvin().value()
-                )
-            self.addToConfig(
-                "  temp0=%.2f,"  # Target temperature.
-                % self._protocol.getTemperature().kelvin().value()
-            )
-
-            # Constant pressure control.
-            if self._protocol.getPressure() is not None:
-                # Don't use barostat for vacuum simulations.
-                if has_box and self._has_water:
-                    self.addToConfig("  ntp=1,")  # Isotropic pressure scaling.
-                    self.addToConfig(
-                        "  pres0=%.5f,"  # Pressure in bar.
-                        % self._protocol.getPressure().bar().value()
-                    )
-                else:
-                    _warnings.warn(
-                        "Cannot use a barostat for a vacuum or non-periodic simulation"
-                    )
-
-            self.addToConfig(" /")
-
-        # Add configuration variables for a metadynamics simulation.
-        elif isinstance(self._protocol, _Protocol.Metadynamics):
+            self._setPlumedConfig(plumed_config)
+            if auxiliary_files is not None:
+                for file in auxiliary_files:
+                    file_name = _os.path.basename(file)
+                    _shutil.copyfile(file, self._work_dir + f"/{file_name}")
+            self._input_files.append(self._plumed_config_file)
+
+            # Expose the PLUMED specific member functions.
+            setattr(self, "getPlumedConfig", self._getPlumedConfig)
+            setattr(self, "getPlumedConfigFile", self._getPlumedConfigFile)
+            setattr(self, "setPlumedConfig", self._setPlumedConfig)
+            setattr(self, "getFreeEnergy", self._getFreeEnergy)
+            setattr(self, "getCollectiveVariable", self._getCollectiveVariable)
+            setattr(self, "sampleConfigurations", self._sampleConfigurations)
+            setattr(self, "getTime", self._getTime)
+
+        elif isinstance(self._protocol, _Protocol.Steering):
+            config_options["plumed"] = 1
+            config_options["plumedfile"] = "plumed.dat"
 
             # Work out the number of integration steps.
             steps = _math.ceil(
@@ -735,7 +459,6 @@
             self.addToConfig("  plumedfile='plumed.dat',")
 
             self.addToConfig(" /")
->>>>>>> 8b7d476d
 
             # Create the PLUMED input file and copy auxiliary files to the working directory.
             self._plumed = _Plumed(self._work_dir)
@@ -753,128 +476,13 @@
             setattr(self, "getPlumedConfig", self._getPlumedConfig)
             setattr(self, "getPlumedConfigFile", self._getPlumedConfigFile)
             setattr(self, "setPlumedConfig", self._setPlumedConfig)
-            setattr(self, "getFreeEnergy", self._getFreeEnergy)
-            setattr(self, "getCollectiveVariable", self._getCollectiveVariable)
-            setattr(self, "sampleConfigurations", self._sampleConfigurations)
-            setattr(self, "getTime", self._getTime)
-
-        elif isinstance(self._protocol, _Protocol.Steering):
-            config_options["plumed"] = 1
-            config_options["plumedfile"] = "plumed.dat"
-
-            # Work out the number of integration steps.
-            steps = _math.ceil(
-                self._protocol.getRunTime() / self._protocol.getTimeStep()
-            )
-
-            # Get the report and restart intervals.
-            report_interval = self._protocol.getReportInterval()
-            restart_interval = self._protocol.getRestartInterval()
-
-            # Cap the intervals at the total number of steps.
-            if report_interval > steps:
-                report_interval = steps
-            if restart_interval > steps:
-                restart_interval = steps
-
-            # Set the random number seed.
-            if self._seed is None:
-                seed = -1
-            else:
-                seed = self._seed
-
-            # Convert the timestep to picoseconds.
-            timestep = self._protocol.getTimeStep().picoseconds().value()
-
-            self.addToConfig("Production.")
-            self.addToConfig(" &cntrl")
-            self.addToConfig("  ig=%d," % seed)  # Random number seed.
-            self.addToConfig("  ntx=1,")  # Only read coordinates.
-            self.addToConfig("  ntxo=1,")  # Output coordinates in ASCII.
-            self.addToConfig(
-                "  ntpr=%d," % report_interval
-            )  # Interval between reporting energies.
-            self.addToConfig(
-                "  ntwr=%d," % restart_interval
-            )  # Interval between saving restart files.
-            self.addToConfig(
-                "  ntwx=%d," % restart_interval
-            )  # Trajectory sampling frequency.
-            self.addToConfig("  irest=0,")  # Don't restart.
-            self.addToConfig("  dt=%.3f," % timestep)  # Time step.
-            self.addToConfig("  nstlim=%d," % steps)  # Number of integration steps.
-            self.addToConfig("  ntc=2,")  # Enable SHAKE.
-            self.addToConfig(
-                "  ntf=2,"
-            )  # Don't calculate forces for constrained bonds.
-            self.addToConfig("  ntt=3,")  # Langevin dynamics.
-            self.addToConfig("  gamma_ln=2,")  # Collision frequency (ps).
-            if not has_box or not self._has_water:
-                self.addToConfig("  ntb=0,")  # No periodic box.
-                self.addToConfig("  cut=999.,")  # Non-bonded cut-off.
-                if is_pmemd:
-                    self.addToConfig("  igb=6,")  # Use vacuum generalised Born model.
-            else:
-                self.addToConfig("  cut=8.0,")  # Non-bonded cut-off.
-            self.addToConfig(
-                "  tempi=%.2f,"  # Initial temperature.
-                % self._protocol.getTemperature().kelvin().value()
-            )
-            self.addToConfig(
-                "  temp0=%.2f,"  # Target temperature.
-                % self._protocol.getTemperature().kelvin().value()
-            )
-
-            # Constant pressure control.
-            if self._protocol.getPressure() is not None:
-                # Don't use barostat for vacuum simulations.
-                if has_box and self._has_water:
-                    self.addToConfig("  ntp=1,")  # Isotropic pressure scaling.
-                    self.addToConfig(
-                        "  pres0=%.5f,"  # Pressure in bar.
-                        % self._protocol.getPressure().bar().value()
-                    )
-                else:
-                    _warnings.warn(
-                        "Cannot use a barostat for a vacuum or non-periodic simulation"
-                    )
-
-            # Activate PLUMED and locate the plumed.dat file.
-            self.addToConfig("  plumed=1,")
-            self.addToConfig("  plumedfile='plumed.dat',")
-
-            self.addToConfig(" /")
-
-            # Create the PLUMED input file and copy auxiliary files to the working directory.
-            self._plumed = _Plumed(self._work_dir)
-            plumed_config, auxiliary_files = self._plumed.createConfig(
-                self._system, self._protocol, self._property_map
-            )
-            self._setPlumedConfig(plumed_config)
-            if auxiliary_files is not None:
-                for file in auxiliary_files:
-                    file_name = _os.path.basename(file)
-                    _shutil.copyfile(file, self._work_dir + f"/{file_name}")
-            self._input_files.append(self._plumed_config_file)
-
-            # Expose the PLUMED specific member functions.
-            setattr(self, "getPlumedConfig", self._getPlumedConfig)
-            setattr(self, "getPlumedConfigFile", self._getPlumedConfigFile)
-            setattr(self, "setPlumedConfig", self._setPlumedConfig)
             setattr(self, "getCollectiveVariable", self._getCollectiveVariable)
             setattr(self, "getTime", self._getTime)
 
-<<<<<<< HEAD
         # Set the configuration.
         config = _Protocol.ConfigFactory(self._system, self._protocol)
         self.addToConfig(config.generateAmberConfig(extra_options={**config_options, **self._extra_options},
                                                     extra_lines=self._extra_lines))
-=======
-        else:
-            raise _IncompatibleError(
-                "Unsupported protocol: '%s'" % self._protocol.__class__.__name__
-            )
->>>>>>> 8b7d476d
 
         # Flag that this isn't a custom protocol.
         self._protocol._setCustomised(False)
@@ -1008,7 +616,6 @@
 
             # Create a copy of the existing system object.
             old_system = self._system.copy()
-<<<<<<< HEAD
             
             if isinstance(self._protocol, _Protocol._FreeEnergyMixin):
                 # Read the coordinates into the squashed system.
@@ -1124,27 +731,6 @@
                 # Store the mapping between the MolIdx in both systems so we don't
                 # need to recompute it next time.
                 self._mapping = mapping
-=======
-
-            # Update the coordinates and velocities and return a mapping between
-            # the molecule indices in the two systems.
-            sire_system, mapping = _SireIO.updateCoordinatesAndVelocities(
-                old_system._sire_object,
-                new_system._sire_object,
-                self._mapping,
-                is_lambda1,
-                self._property_map,
-                self._property_map,
-            )
-
-            # Update the underlying Sire object.
-            old_system._sire_object = sire_system
-
-            # Store the mapping between the MolIdx in both systems so we don't
-            # need to recompute it next time.
-            self._mapping = mapping
-
->>>>>>> 8b7d476d
             # Update the box information in the original system.
             if "space" in new_system._sire_object.propertyKeys():
                 box = new_system._sire_object.property("space")
@@ -2399,82 +1985,4 @@
                         )._to_default_unit()
 
             except KeyError:
-<<<<<<< HEAD
-                return None
-=======
-                return None
-
-    def _create_restraint_mask(self, atom_idxs):
-        """
-        Internal helper function to create an AMBER restraint mask from a
-        list of atom indices.
-
-        Parameters
-        ----------
-
-        atom_idxs : [int]
-            A list of atom indices.
-
-        Returns
-        -------
-
-        restraint_mask : str
-            The AMBER restraint mask.
-        """
-
-        if not isinstance(atom_idxs, (list, tuple)):
-            raise TypeError("'atom_idxs' must be a list of 'int' types.")
-
-        if not all(type(x) is int for x in atom_idxs):
-            raise TypeError("'atom_idxs' must be a list of 'int' types.")
-
-        # AMBER has a restriction on the number of characters in the restraint
-        # mask (not documented) so we can't just use comma-separated atom
-        # indices. Instead we loop through the indices and use hyphens to
-        # separate contiguous blocks of indices, e.g. 1-23,34-47,...
-
-        # Create a set to sort and ensure no duplicates, then convert back to a list.
-        # This should already by done, but do so again in case the user is accessing
-        # the method directly.
-        atom_idxs = list(set(atom_idxs))
-        atom_idxs.sort()
-
-        # Handle single atom restraints differently.
-        if len(atom_idxs) == 1:
-            restraint_mask = f"@{atom_idxs[0]+1}"
-
-        else:
-            # Start the mask with the first atom index. (AMBER is 1 indexed.)
-            restraint_mask = f"@{atom_idxs[0]+1}"
-
-            # Store the current index.
-            prev_idx = atom_idxs[0]
-
-            # Store the lead index for this block.
-            lead_idx = prev_idx
-
-            # Loop over all other indices.
-            for idx in atom_idxs[1:]:
-                # There is a gap in the indices.
-                if idx - prev_idx > 1:
-                    if prev_idx != lead_idx:
-                        restraint_mask += f"{prev_idx+1},{idx+1}"
-                    else:
-                        restraint_mask += f",{idx+1}"
-                    lead_idx = idx
-                else:
-                    # This is the first index beyond the lead.
-                    if idx - lead_idx == 1:
-                        restraint_mask += "-"
-                # Set the value of the previous index.
-                prev_idx = idx
-
-            # Add the final atom to the mask.
-            if idx - atom_idxs[-2] == 1:
-                restraint_mask += f"{idx+1}"
-            else:
-                if idx != lead_idx:
-                    restraint_mask += f",{idx+1}"
-
-        return restraint_mask
->>>>>>> 8b7d476d
+                return None