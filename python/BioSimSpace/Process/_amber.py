######################################################################
# BioSimSpace: Making biomolecular simulation a breeze!
#
# Copyright: 2017-2023
#
# Authors: Lester Hedges <lester.hedges@gmail.com>
#
# BioSimSpace is free software: you can redistribute it and/or modify
# it under the terms of the GNU General Public License as published by
# the Free Software Foundation, either version 3 of the License, or
# (at your option) any later version.
#
# BioSimSpace is distributed in the hope that it will be useful,
# but WITHOUT ANY WARRANTY; without even the implied warranty of
# MERCHANTABILITY or FITNESS FOR A PARTICULAR PURPOSE. See the
# GNU General Public License for more details.
#
# You should have received a copy of the GNU General Public License
# along with BioSimSpace. If not, see <http://www.gnu.org/licenses/>.
#####################################################################

"""Functionality for running simulations using AMBER."""

__author__ = "Lester Hedges"
__email__ = "lester.hedges@gmail.com"

__all__ = ["Amber"]

from .._Utils import _try_import

_pygtail = _try_import("pygtail")

import os as _os
import re as _re
import shutil as _shutil
import time as _time
import shutil as _shutil
import tempfile as _tempfile
import timeit as _timeit
import warnings as _warnings

from sire.legacy import Base as _SireBase
from sire.legacy import IO as _SireIO
from sire.legacy import Mol as _SireMol

from .. import _amber_home, _isVerbose
from ..Align._squash import _squash, _unsquash
from .._Config import Amber as _AmberConfig
from .._Exceptions import IncompatibleError as _IncompatibleError
from .._Exceptions import MissingSoftwareError as _MissingSoftwareError
from ..Protocol._position_restraint_mixin import _PositionRestraintMixin
from .._SireWrappers import System as _System
from ..Types._type import Type as _Type

from .. import IO as _IO
from .. import Protocol as _Protocol
from .. import Trajectory as _Trajectory
from .. import Units as _Units
from .. import _Utils

from . import _process

from ._plumed import Plumed as _Plumed


class Amber(_process.Process):
    """A class for running simulations using AMBER."""

    def __init__(
        self,
        system,
        protocol,
        exe=None,
        name="amber",
        work_dir=None,
        seed=None,
        explicit_dummies=False,
        extra_options={},
        extra_lines=[],
        property_map={},
    ):
        """
        Constructor.

        Parameters
        ----------

        system : :class:`System <BioSimSpace._SireWrappers.System>`
            The molecular system.

        protocol : :class:`Protocol <BioSimSpace.Protocol>`
            The protocol for the AMBER process.

        exe : str
            The full path to the AMBER executable.

        name : str
            The name of the process.

        work_dir :
            The working directory for the process.

        seed : int
            A random number seed.
            
        explicit_dummies : bool
            Whether to keep the dummy atoms explicit at the endstates or remove them.
            
        extra_options : dict
            A dictionary containing extra options. Overrides the defaults generated
            by the protocol.

        extra_lines : [str]
            A list of extra lines to put at the end of the configuration file.

        property_map : dict
            A dictionary that maps system "properties" to their user defined
            values. This allows the user to refer to properties with their
            own naming scheme, e.g. { "charge" : "my-charge" }
        """

        # Call the base class constructor.
        super().__init__(
            system,
            protocol,
            name=name,
            work_dir=work_dir,
            seed=seed,
            extra_options=extra_options,
            extra_lines=extra_lines,
            property_map=property_map,
        )

        # Set the package name.
        self._package_name = "AMBER"

        # This process can generate trajectory data.
        self._has_trajectory = True

        # If the path to the executable wasn't specified, then search
        # for it in $PATH. For now, we'll just search for 'sander', which
        # is available free as part of AmberTools. In future, we will
        # look for all possible executables in order of preference: pmemd.cuda,
        # pmemd, sander, etc., as well as their variants, e.g. pmemd.MPI.
        if exe is None:
            # Search AMBERHOME, if set.
            if _amber_home is not None:
                exe = "%s/bin/sander" % _amber_home
                if _os.path.isfile(exe):
                    self._exe = exe
                else:
                    raise _MissingSoftwareError(
                        "'BioSimSpace.Process.Amber' is not supported. "
                        "Please install AMBER (http://ambermd.org)."
                    )
        else:
            # Make sure executable exists.
            if _os.path.isfile(exe):
                self._exe = exe
            else:
                raise IOError("AMBER executable doesn't exist: '%s'" % exe)

        # Initialise the energy dictionary and header.
        self._stdout_dict = _process._MultiDict()

        # Initialise log file parsing flags.
        self._has_results = False
        self._finished_results = False
        self._is_header = False

        # The names of the input files.
        self._rst_file = "%s/%s.rst7" % (self._work_dir, name)
        self._top_file = "%s/%s.prm7" % (self._work_dir, name)

        # The name of the trajectory file.
        self._traj_file = "%s/%s.nc" % (self._work_dir, name)

        # Set the path for the AMBER configuration file.
        self._config_file = "%s/%s.cfg" % (self._work_dir, name)

        # Create the list of input files.
        self._input_files = [self._config_file, self._rst_file, self._top_file]

        # Set whether the dummies are explicit
        self._explicit_dummies = explicit_dummies

        # Now set up the working directory for the process.
        self._setup()

    def _setup(self):
        """Setup the input files and working directory ready for simulation."""

        # Create the input files...
        self._squashed_system, self._mapping = self._write_system(
            self._system, coord_file=self._rst_file, topol_file=self._top_file
        )

        # Generate the AMBER configuration file.
        # Skip if the user has passed a custom config.
        if isinstance(self._protocol, _Protocol.Custom):
            self.setConfig(self._protocol.getConfig())
        else:
            self._generate_config()
        self.writeConfig(self._config_file)

        # Generate the dictionary of command-line arguments.
        self._generate_args()

        # Return the list of input files.
        return self._input_files

<<<<<<< HEAD
=======
        # Convert the water model topology so that it matches the AMBER naming convention.
        system._set_water_topology("AMBER", property_map=self._property_map)
>>>>>>> 5e61d49e

        # Check for perturbable molecules and convert to the chosen end state.
        if isinstance(self._protocol, _Protocol._FreeEnergyMixin):
            # Represent the perturbed system in an AMBER-friendly format.
            system = _squash(system)
        else:
            system = self._checkPerturbable(system)

        # RST file (coordinates).
        try:
            file = _os.path.splitext(self._rst_file)[0]
            _IO.saveMolecules(file, system, "rst7", property_map=self._property_map)
        except Exception as e:
            msg = "Failed to write system to 'RST7' format."
            if _isVerbose():
                raise IOError(msg) from e
            else:
                raise IOError(msg) from None

        # PRM file (topology).
        try:
            file = _os.path.splitext(self._top_file)[0]
            _IO.saveMolecules(
                file, system, "prm7", match_water=False, property_map=self._property_map
            )
        except Exception as e:
            msg = "Failed to write system to 'PRM7' format."
            if _isVerbose():
                raise IOError(msg) from e
            else:
                raise IOError(msg) from None

        # Generate the AMBER configuration file.
        # Skip if the user has passed a custom config.
        if isinstance(self._protocol, _Protocol.Custom):
            self.setConfig(self._protocol.getConfig())
        else:
            self._generate_config()
        self.writeConfig(self._config_file)

        # Generate the dictionary of command-line arguments.
        self._generate_args()

        # Return the list of input files.
        return self._input_files


    def _write_system(self, system, coord_file=None, topol_file=None, ref_file=None):
        """Validates an input system and makes some internal modifications to it,
        if needed, before writing it out to a coordinate and/or a topology file.

        Parameters
        ----------

        system : :class:`System <BioSimSpace._SireWrappers.System>`
            The molecular system.

        coord_file : str or None
            The coordinate file to which to write out the system.

        topol_file : str or None
            The topology file to which to write out the system.

        ref_file : str or None
            The coordinate file for the reference system used for position restraints.

        Returns
        -------

        system : BioSimSpace._SireWrappers.System
             The system used for writing out the topologies.

        mapping : dict(Sire.Mol.MolIdx, Sire.Mol.MolIdx)
             The corresponding molecule-to-molecule mapping.
        """
        # Create a copy of the system.
        system = system.copy()

        # Convert the water model topology so that it matches the AMBER naming convention.
        system._set_water_topology("AMBER", self._property_map)

        # Check for perturbable molecules and convert to the chosen end state.
        if isinstance(self._protocol, _Protocol._FreeEnergyMixin):
            # Represent the perturbed system in an AMBER-friendly format.
            system, mapping = _squash(system, explicit_dummies=self._explicit_dummies)
        else:
            system = self._checkPerturbable(system)
            mapping = {
                _SireMol.MolIdx(x): _SireMol.MolIdx(x)
                for x in range(0, system.nMolecules())
            }

        # RST file (coordinates).
        if coord_file is not None:
            try:
                file = _os.path.splitext(coord_file)[0]
                _IO.saveMolecules(file, system, "rst7", property_map=self._property_map)
            except Exception as e:
                msg = "Failed to write system to 'RST7' format."
                if _isVerbose():
                    raise IOError(msg) from e
                else:
                    raise IOError(msg) from None

        # RST file (reference for position restraints).
        if ref_file is not None:
            try:
                file = _os.path.splitext(ref_file)[0]
                _IO.saveMolecules(file, system, "rst7", property_map=self._property_map)
            except Exception as e:
                msg = "Failed to write system to 'RST7' format."
                if _isVerbose():
                    raise IOError(msg) from e
                else:
                    raise IOError(msg) from None

        # PRM file (topology).
        if topol_file is not None:
            try:
                file = _os.path.splitext(topol_file)[0]
                _IO.saveMolecules(file, system, "prm7", property_map=self._property_map)
            except Exception as e:
                msg = "Failed to write system to 'PRM7' format."
                if _isVerbose():
                    raise IOError(msg) from e
                else:
                    raise IOError(msg) from None

        return system, mapping


    def _generate_config(self):
        """Generate AMBER configuration file strings."""

        # Work out whether we're generating a config for PMEMD.
        if "pmemd" in self._exe.lower():
            is_pmemd = True
        else:
            is_pmemd = False

        extra_options = self._extra_options.copy()
        extra_lines = self._extra_lines.copy()

        # Set the random number seed.
        if self._seed is None:
            extra_options["ig"] = -1
        else:
            extra_options["ig"] = self._seed

        # Add configuration variables for a metadynamics simulation.
        if isinstance(self._protocol, (_Protocol.Metadynamics, _Protocol.Steering)):
            extra_options["plumed"] = 1
            extra_options["plumedfile"] = "'plumed.dat'"

            # Create the PLUMED input file and copy auxiliary files to the working directory.
            self._plumed = _Plumed(str(self._work_dir))
            plumed_config, auxiliary_files = self._plumed.createConfig(
                self._system, self._protocol, self._property_map
            )
            self._setPlumedConfig(plumed_config)
            if auxiliary_files is not None:
                for file in auxiliary_files:
                    file_name = _os.path.basename(file)
                    _shutil.copyfile(file, self._work_dir + f"/{file_name}")
            self._input_files.append(self._plumed_config_file)

            # Expose the PLUMED specific member functions.
            setattr(self, "getPlumedConfig", self._getPlumedConfig)
            setattr(self, "getPlumedConfigFile", self._getPlumedConfigFile)
            setattr(self, "setPlumedConfig", self._setPlumedConfig)
            setattr(self, "getFreeEnergy", self._getFreeEnergy)
            setattr(self, "getCollectiveVariable", self._getCollectiveVariable)
            setattr(self, "sampleConfigurations", self._sampleConfigurations)
            setattr(self, "getTime", self._getTime)

        # Instantiate the AMBER configuration generator.
        amber_config = _AmberConfig(self._system, self._protocol, explicit_dummies=self._explicit_dummies)

        # Create the configuration.
        self.setConfig(
            amber_config.createConfig(
                is_pmemd=is_pmemd, extra_options=extra_options, extra_lines=extra_lines
            )
        )

        # Flag that this isn't a custom protocol.
        if not self._extra_options and not self._extra_lines:
            self._protocol._setCustomised(False)

    def _generate_args(self):
        """Generate the dictionary of command-line arguments."""

        # Clear the existing arguments.
        self.clearArgs()

        # Add the default arguments.
        self.setArg("-O", True)  # Overwrite.
        self.setArg("-i", "%s.cfg" % self._name)  # Input file.
        self.setArg("-p", "%s.prm7" % self._name)  # Topology file.
        self.setArg("-c", "%s.rst7" % self._name)  # Coordinate file.
        self.setArg("-o", "%s.out" % self._name)  # Redirect stdout to file.
        self.setArg("-r", "%s.crd" % self._name)  # Restart file.
        self.setArg("-inf", "%s.nrg" % self._name)  # Energy info file.

        # Skip if the user has passed a custom protocol.
        if not isinstance(self._protocol, _Protocol.Custom):
            # Append a reference file if a position restraint is specified.
            if isinstance(self._protocol, _PositionRestraintMixin):
                if self._protocol.getRestraint() is not None:
                    self.setArg("-ref", "%s.rst7" % self._name)

            # Append a trajectory file if this anything other than a minimisation.
            if not isinstance(self._protocol, _Protocol.Minimisation):
                self.setArg("-x", "%s.nc" % self._name)

    def start(self):
        """
        Start the AMBER process.

        Returns
        -------

        process : :class:`Process.Amber <BioSimSpace.Process.Amber>`
            The process object.
        """

        # The process is currently queued.
        if self.isQueued():
            return

        # Process is already running.
        if self._process is not None:
            if self._process.isRunning():
                return

        # Run the process in the working directory.
        with _Utils.cd(self._work_dir):
            # Create the arguments string list.
            args = self.getArgStringList()

            # Write the command-line process to a README.txt file.
            with open("README.txt", "w") as file:
                # Set the command-line string.
                self._command = "%s " % self._exe + self.getArgString()

                # Write the command to file.
                file.write("# AMBER was run with the following command:\n")
                file.write("%s\n" % self._command)

            # Start the timer.
            self._timer = _timeit.default_timer()

            # Start the simulation. Pass a null string for the stdout file
            # since we've explicitly redirected AMBER output to file since
            # pmemd doesn't write to standard output.
            self._process = _SireBase.Process.run(
                self._exe, args, "", "%s.err" % self._name
            )

        return self

    def getSystem(self, block="AUTO"):
        """
        Get the latest molecular system.

        Parameters
        ----------

        block : bool
            Whether to block until the process has finished running.

        Returns
        -------

        system : :class:`System <BioSimSpace._SireWrappers.System>`
            The latest molecular system.
        """

        # Wait for the process to finish.
        if block is True:
            self.wait()
        elif block == "AUTO" and self._is_blocked:
            self.wait()

        # Warn the user if the process has exited with an error.
        if self.isError():
            _warnings.warn("The process exited with an error!")

        # Create the name of the restart CRD file.
        restart = "%s/%s.crd" % (self._work_dir, self._name)

        # Check that the file exists.
        if _os.path.isfile(restart):
            # Do we need to get coordinates for the lambda=1 state.
            if "is_lambda1" in self._property_map:
                is_lambda1 = True
            else:
                is_lambda1 = False

            # Copy the restart file to a temporary location. Sire streams from
            # binary files with the same path, so we need to ensure that a new
            # stream is created each time.
            with _tempfile.TemporaryDirectory() as tmp_dir:
                tmp_file = f"{tmp_dir}/{self._name}.crd"
                _shutil.copyfile(restart, tmp_file)

                # Create a new molecular system from the restart file.
                new_system = _System(
                    _SireIO.MoleculeParser.read(
                        [tmp_file, self._top_file], self._property_map
                    )
                )

            # Create a copy of the existing system object.
            old_system = self._system.copy()

            if isinstance(self._protocol, _Protocol._FreeEnergyMixin):
                # Udpate the coordinates and velocities and return a mapping between
                # the molecule indices in the two systems.
                mapping = {
                    _SireMol.MolIdx(x): _SireMol.MolIdx(x)
                    for x in range(0, self._squashed_system.nMolecules())
                }
                (
                    self._squashed_system._sire_object,
                    _,
                ) = _SireIO.updateCoordinatesAndVelocities(
                    self._squashed_system._sire_object,
                    new_system._sire_object,
                    mapping,
                    is_lambda1,
                    self._property_map,
                    self._property_map,
                )

                # Update the unsquashed system based on the updated squashed system.
                old_system = _unsquash(
                    old_system,
                    self._squashed_system,
                    self._mapping,
                    explicit_dummies=self._explicit_dummies,
                )
            else:
                # Update the coordinates and velocities and return a mapping between
                # the molecule indices in the two systems.
                sire_system, mapping = _SireIO.updateCoordinatesAndVelocities(
                    old_system._sire_object,
                    new_system._sire_object,
                    self._mapping,
                    is_lambda1,
                    self._property_map,
                    self._property_map,
                )

                # Update the underlying Sire object.
                old_system._sire_object = sire_system

                # Store the mapping between the MolIdx in both systems so we don't
                # need to recompute it next time.
                self._mapping = mapping
            # Update the box information in the original system.
            if "space" in new_system._sire_object.propertyKeys():
                box = new_system._sire_object.property("space")
                if box.isPeriodic():
                    old_system._sire_object.setProperty(
                        self._property_map.get("space", "space"), box
                    )

            return old_system

        else:
            return None

    def getCurrentSystem(self):
        """
        Get the latest molecular system.

        Returns
        -------

        system : :class:`System <BioSimSpace._SireWrappers.System>`
            The latest molecular system.
        """
        return self.getSystem(block=False)

    def getTrajectory(self, backend="AUTO", block="AUTO"):
        """
        Return a trajectory object.

        Parameters
        ----------

        backend : str
            The backend to use for trajectory parsing. To see supported backends,
            run BioSimSpace.Trajectory.backends(). Using "AUTO" will try each in
            sequence.

        block : bool
            Whether to block until the process has finished running.

        Returns
        -------

        trajectory : :class:`Trajectory <BioSimSpace.Trajectory.Trajectory>`
            The latest trajectory object.
        """

        if not isinstance(backend, str):
            raise TypeError("'backend' must be of type 'str'")

        if not isinstance(block, (bool, str)):
            raise TypeError("'block' must be of type 'bool' or 'str'")

        # Wait for the process to finish.
        if block is True:
            self.wait()
        elif block == "AUTO" and self._is_blocked:
            self.wait()

        # Warn the user if the process has exited with an error.
        if self.isError():
            _warnings.warn("The process exited with an error!")

        try:
            return _Trajectory.Trajectory(process=self, backend=backend)

        except:
            return None

    def getFrame(self, index):
        """
        Return a specific trajectory frame.

        Parameters
        ----------

        index : int
            The index of the frame.

        Returns
        -------

        frame : :class:`System <BioSimSpace._SireWrappers.System>`
            The System object of the corresponding frame.
        """

        if not type(index) is int:
            raise TypeError("'index' must be of type 'int'")

        max_index = int(
            (self._protocol.getRunTime() / self._protocol.getTimeStep())
            / self._protocol.getRestartInterval()
        )

        if index < 0 or index > max_index:
            raise ValueError(f"'index' must be in range [0, {max_index}].")

        try:
            # Do we need to get coordinates for the lambda=1 state.
            if "is_lambda1" in self._property_map:
                is_lambda1 = True
            else:
                is_lambda1 = False

            # Get the latest trajectory frame.
            new_system = _Trajectory.getFrame(self._traj_file, self._top_file, index)

            # Create a copy of the existing system object.
            old_system = self._system.copy()

            # Update the coordinates and velocities and return a mapping between
            # the molecule indices in the two systems.
            sire_system, mapping = _SireIO.updateCoordinatesAndVelocities(
                old_system._sire_object,
                new_system._sire_object,
                self._mapping,
                is_lambda1,
                self._property_map,
                self._property_map,
            )

            # Update the underlying Sire object.
            old_system._sire_object = sire_system

            # Store the mapping between the MolIdx in both systems so we don't
            # need to recompute it next time.
            self._mapping = mapping

            # Update the box information in the original system.
            if "space" in new_system._sire_object.propertyKeys():
                box = new_system._sire_object.property("space")
                old_system._sire_object.setProperty(
                    self._property_map.get("space", "space"), box
                )

            return old_system

        except:
            return None

    def getRecord(self, key, time_series=False, unit=None, block="AUTO"):
        """
        Get a record from the stdout dictionary.

        Parameters
        ----------

        key : str
            The record key.

        time_series : bool
            Whether to return a list of time series records.

        unit : :class:`Unit <BioSimSpace.Units>`
            The unit to convert the record to.

        block : bool
            Whether to block until the process has finished running.

        Returns
        -------

        record : :class:`Type <BioSimSpace.Types>`
            The matching record.
        """

        # Wait for the process to finish.
        if block is True:
            self.wait()
        elif block == "AUTO" and self._is_blocked:
            self.wait()

        # Warn the user if the process has exited with an error.
        if self.isError():
            _warnings.warn("The process exited with an error!")

        return self._get_stdout_record(
            key.strip().upper(), time_series=time_series, unit=unit
        )

    def getCurrentRecord(self, key, time_series=False, unit=None):
        """
        Get a current record from the stdout dictionary.

        Parameters
        ----------

        key : str
            The record key.

        time_series : bool
            Whether to return a list of time series records.

        unit : :class:`Unit <BioSimSpace.Units>`
            The unit to convert the record to.

        Returns
        -------

        record : :class:`Type <BioSimSpace.Types>`
            The matching record.
        """

        # Warn the user if the process has exited with an error.
        if self.isError():
            _warnings.warn("The process exited with an error!")

        return self._get_stdout_record(
            key.strip().upper(), time_series=time_series, unit=unit
        )

    def getRecords(self, block="AUTO"):
        """
        Return the dictionary of stdout time-series records.

        Parameters
        ----------

        block : bool
            Whether to block until the process has finished running.

        Returns
        -------

        records : :class:`MultiDict <BioSimSpace.Process._process._MultiDict>`
           The dictionary of time-series records.
        """

        # Wait for the process to finish.
        if block is True:
            self.wait()
        elif block == "AUTO" and self._is_blocked:
            self.wait()

        # Warn the user if the process has exited with an error.
        if self.isError():
            _warnings.warn("The process exited with an error!")

        self.stdout(0)
        return self._stdout_dict.copy()

    def getCurrentRecords(self):
        """
        Return the current dictionary of stdout time-series records.

        Returns
        -------

        records : :class:`MultiDict <BioSimSpace.Process._process._MultiDict>`
           The dictionary of time-series records.
        """
        return self.getRecords(block=False)

    def getTime(self, time_series=False, block="AUTO"):
        """
        Get the simulation time.

        Parameters
        ----------

        time_series : bool
            Whether to return a list of time series records.

        block : bool
            Whether to block until the process has finished running.

        Returns
        -------

        time : :class:`Time <BioSimSpace.Types.Time>`
            The current simulation time in nanoseconds.
        """

        # No time records for minimisation protocols.
        if isinstance(self._protocol, _Protocol.Minimisation):
            return None

        # Get the list of time steps.
        time_steps = self.getRecord("TIME(PS)", time_series=time_series, block=block)

        # Convert from picoseconds to nanoseconds.
        if time_steps is not None:
            if time_series:
                return [
                    (x * _Units.Time.picosecond)._to_default_unit() for x in time_steps
                ]
            else:
                return (time_steps * _Units.Time.picosecond)._to_default_unit()

    def getCurrentTime(self, time_series=False):
        """
        Get the current simulation time.

        Parameters
        ----------

        time_series : bool
            Whether to return a list of time series records.

        Returns
        -------

        time : :class:`Time <BioSimSpace.Types.Time>`
            The current simulation time in nanoseconds.
        """
        return self.getTime(time_series, block=False)

    def getStep(self, time_series=False, block="AUTO"):
        """
        Get the number of integration steps.

        Parameters
        ----------

        time_series : bool
            Whether to return a list of time series records.

        block : bool
            Whether to block until the process has finished running.

        Returns
        -------

        step : int
            The current number of integration steps.
        """
        return self.getRecord("NSTEP", time_series=time_series, block=block)

    def getCurrentStep(self, time_series=False):
        """
        Get the current number of integration steps.

        Parameters
        ----------

        time_series : bool
            Whether to return a list of time series records.

        Returns
        -------

        step : int
            The current number of integration steps.
        """
        return self.getStep(time_series, block=False)

    def getBondEnergy(self, time_series=False, block="AUTO"):
        """
        Get the bond energy.

        Parameters
        ----------

        time_series : bool
            Whether to return a list of time series records.

        block : bool
            Whether to block until the process has finished running.

        Returns
        -------

        energy : :class:`Energy <BioSimSpace.Types.Energy>`
           The bond energy.
        """
        return self.getRecord(
            "BOND",
            time_series=time_series,
            unit=_Units.Energy.kcal_per_mol,
            block=block,
        )

    def getCurrentBondEnergy(self, time_series=False):
        """
        Get the current bond energy.

        Parameters
        ----------

        time_series : bool
            Whether to return a list of time series records.

        Returns
        -------

        energy : :class:`Energy <BioSimSpace.Types.Energy>`
           The bond energy.
        """
        return self.getBondEnergy(time_series, block=False)

    def getAngleEnergy(self, time_series=False, block="AUTO"):
        """
        Get the angle energy.

        Parameters
        ----------

        time_series : bool
            Whether to return a list of time series records.

        block : bool
            Whether to block until the process has finished running.

        Returns
        -------

        energy : :class:`Energy <BioSimSpace.Types.Energy>`
           The angle energy.
        """
        return self.getRecord(
            "ANGLE",
            time_series=time_series,
            unit=_Units.Energy.kcal_per_mol,
            block=block,
        )

    def getCurrentAngleEnergy(self, time_series=False):
        """
        Get the current angle energy.

        Parameters
        ----------

        time_series : bool
            Whether to return a list of time series records.

        Returns
        -------

        energy : :class:`Energy <BioSimSpace.Types.Energy>`
           The angle energy.
        """
        return self.getAngleEnergy(time_series, block=False)

    def getDihedralEnergy(self, time_series=False, block="AUTO"):
        """
        Get the total dihedral energy (proper + improper).

        Parameters
        ----------

        time_series : bool
            Whether to return a list of time series records.

        block : bool
            Whether to block until the process has finished running.

        Returns
        -------

        energy : :class:`Energy <BioSimSpace.Types.Energy>`
           The total dihedral energy.
        """
        return self.getRecord(
            "DIHED",
            time_series=time_series,
            unit=_Units.Energy.kcal_per_mol,
            block=block,
        )

    def getCurrentDihedralEnergy(self, time_series=False):
        """
        Get the current total dihedral energy (proper + improper).

        Parameters
        ----------

        time_series : bool
            Whether to return a list of time series records.

        Returns
        -------

        energy : :class:`Energy <BioSimSpace.Types.Energy>`
           The total dihedral energy.
        """
        return self.getDihedralEnergy(time_series, block=False)

    def getElectrostaticEnergy(self, time_series=False, block="AUTO"):
        """
        Get the electrostatic energy.

        Parameters
        ----------

        time_series : bool
            Whether to return a list of time series records.

        block : bool
            Whether to block until the process has finished running.

        Returns
        -------

        energy : :class:`Energy <BioSimSpace.Types.Energy>`
           The electrostatic energy.
        """
        return self.getRecord(
            "EELEC",
            time_series=time_series,
            unit=_Units.Energy.kcal_per_mol,
            block=block,
        )

    def getCurrentElectrostaticEnergy(self, time_series=False):
        """
        Get the current dihedral energy.

        Parameters
        ----------

        time_series : bool
            Whether to return a list of time series records.

        Returns
        -------

        energy : :class:`Energy <BioSimSpace.Types.Energy>`
           The electrostatic energy.
        """
        return self.getElectrostaticEnergy(time_series, block=False)

    def getElectrostaticEnergy14(self, time_series=False, block="AUTO"):
        """
        Get the electrostatic energy between atoms 1 and 4.

        Parameters
        ----------

        time_series : bool
            Whether to return a list of time series records.

        block : bool
            Whether to block until the process has finished running.

        Returns
        -------

        energy : :class:`Energy <BioSimSpace.Types.Energy>`
           The electrostatic energy between atoms 1 and 4.
        """
        return self.getRecord(
            "1-4 EEL",
            time_series=time_series,
            unit=_Units.Energy.kcal_per_mol,
            block=block,
        )

    def getCurrentElectrostaticEnergy14(self, time_series=False):
        """
        Get the current electrostatic energy between atoms 1 and 4.

        Parameters
        ----------

        time_series : bool
            Whether to return a list of time series records.

        Returns
        -------

        energy : :class:`Energy <BioSimSpace.Types.Energy>`
           The electrostatic energy between atoms 1 and 4.
        """
        return self.getElectrostaticEnergy14(time_series, block=False)

    def getVanDerWaalsEnergy(self, time_series=False, block="AUTO"):
        """
        Get the Van der Vaals energy.

        Parameters
        ----------

        time_series : bool
            Whether to return a list of time series records.

        block : bool
            Whether to block until the process has finished running.

        Returns
        -------

        energy : :class:`Energy <BioSimSpace.Types.Energy>`
           The Van der Vaals energy.
        """
        return self.getRecord(
            "VDWAALS",
            time_series=time_series,
            unit=_Units.Energy.kcal_per_mol,
            block=block,
        )

    def getCurrentVanDerWaalsEnergy(self, time_series=False):
        """
        Get the current Van der Vaals energy.

        Parameters
        ----------

        time_series : bool
            Whether to return a list of time series records.

        Returns
        -------

        energy : :class:`Energy <BioSimSpace.Types.Energy>`
           The Van der Vaals energy.
        """
        return self.getVanDerWaalsEnergy(time_series, block=False)

    def getHydrogenBondEnergy(self, time_series=False, block="AUTO"):
        """
        Get the hydrogen bond energy.

        Parameters
        ----------

        time_series : bool
            Whether to return a list of time series records.

        block : bool
            Whether to block until the process has finished running.

        Returns
        -------

        energy : :class:`Energy <BioSimSpace.Types.Energy>`
           The hydrogen bond energy.
        """
        return self.getRecord(
            "EHBOND",
            time_series=time_series,
            unit=_Units.Energy.kcal_per_mol,
            block=block,
        )

    def getCurrentHydrogenBondEnergy(self, time_series=False):
        """
        Get the current hydrogen bond energy.

        Parameters
        ----------

        time_series : bool
            Whether to return a list of time series records.

        Returns
        -------

        energy : :class:`Energy <BioSimSpace.Types.Energy>`
           The hydrogen bond energy.
        """
        return self.getHydrogenBondEnergy(time_series, block=False)

    def getRestraintEnergy(self, time_series=False, block="AUTO"):
        """
        Get the restraint energy.

        Parameters
        ----------

        time_series : bool
            Whether to return a list of time series records.

        block : bool
            Whether to block until the process has finished running.

        Returns
        -------

        energy : :class:`Energy <BioSimSpace.Types.Energy>`
           The restraint energy.
        """
        return self.getRecord(
            "RESTRAINT",
            time_series=time_series,
            unit=_Units.Energy.kcal_per_mol,
            block=block,
        )

    def getCurrentRestraintEnergy(self, time_series=False):
        """
        Get the current restraint energy.

        Parameters
        ----------

        time_series : bool
            Whether to return a list of time series records.

        block : bool
            Whether to block until the process has finished running.

        Returns
        -------

        energy : :class:`Energy <BioSimSpace.Types.Energy>`
           The restraint energy.
        """
        return self.getRestraintEnergy(time_series, block=False)

    def getPotentialEnergy(self, time_series=False, block="AUTO"):
        """
        Get the potential energy.

        Parameters
        ----------

        time_series : bool
            Whether to return a list of time series records.

        block : bool
            Whether to block until the process has finished running.

        Returns
        -------

        energy : :class:`Energy <BioSimSpace.Types.Energy>`
           The potential energy.
        """
        return self.getRecord(
            "EPTOT",
            time_series=time_series,
            unit=_Units.Energy.kcal_per_mol,
            block=block,
        )

    def getCurrentPotentialEnergy(self, time_series=False):
        """
        Get the current potential energy.

        Parameters
        ----------

        time_series : bool
            Whether to return a list of time series records.

        Returns
        -------

        energy : :class:`Energy <BioSimSpace.Types.Energy>`
           The potential energy.
        """
        return self.getPotentialEnergy(time_series, block=False)

    def getKineticEnergy(self, time_series=False, block="AUTO"):
        """
        Get the kinetic energy.

        Parameters
        ----------

        time_series : bool
            Whether to return a list of time series records.

        block : bool
            Whether to block until the process has finished running.

        Returns
        -------

        energy : :class:`Energy <BioSimSpace.Types.Energy>`
           The kinetic energy.
        """
        return self.getRecord(
            "EKTOT",
            time_series=time_series,
            unit=_Units.Energy.kcal_per_mol,
            block=block,
        )

    def getCurrentKineticEnergy(self, time_series=False):
        """
        Get the current kinetic energy.

        Parameters
        ----------

        time_series : bool
            Whether to return a list of time series records.

        Returns
        -------

        energy : :class:`Energy <BioSimSpace.Types.Energy>`
           The kinetic energy.
        """
        return self.getKineticEnergy(time_series, block=False)

    def getNonBondedEnergy14(self, time_series=False, block="AUTO"):
        """
        Get the non-bonded energy between atoms 1 and 4.

        Parameters
        ----------

        time_series : bool
            Whether to return a list of time series records.

        block : bool
            Whether to block until the process has finished running.

        Returns
        -------

        energy : :class:`Energy <BioSimSpace.Types.Energy>`
           The non-bonded energy between atoms 1 and 4.
        """
        return self.getRecord(
            "1-4 NB",
            time_series=time_series,
            unit=_Units.Energy.kcal_per_mol,
            block=block,
        )

    def getCurrentNonBondedEnergy14(self, time_series=False):
        """
        Get the current non-bonded energy between atoms 1 and 4.

        Parameters
        ----------

        time_series : bool
            Whether to return a list of time series records.

        Returns
        -------

        energy : :class:`Energy <BioSimSpace.Types.Energy>`
           The non-bonded energy between atoms 1 and 4.
        """
        return self.getNonBondedEnergy14(time_series, block=False)

    def getTotalEnergy(self, time_series=False, block="AUTO"):
        """
        Get the total energy.

        Parameters
        ----------

        time_series : bool
            Whether to return a list of time series records.

        block : bool
            Whether to block until the process has finished running.

        Returns
        -------

        energy : :class:`Energy <BioSimSpace.Types.Energy>`
           The total energy.
        """
        if isinstance(self._protocol, _Protocol.Minimisation):
            return self.getRecord(
                "ENERGY",
                time_series=time_series,
                unit=_Units.Energy.kcal_per_mol,
                block=block,
            )
        else:
            return self.getRecord(
                "ETOT",
                time_series=time_series,
                unit=_Units.Energy.kcal_per_mol,
                block=block,
            )

    def getCurrentTotalEnergy(self, time_series=False):
        """
        Get the current total energy.

        Parameters
        ----------

        time_series : bool
            Whether to return a list of time series records.

        Returns
        -------

        energy : :class:`Energy <BioSimSpace.Types.Energy>`
           The total energy.
        """
        return self.getTotalEnergy(time_series, block=False)

    def getCentreOfMassKineticEnergy(self, time_series=False, block="AUTO"):
        """
        Get the kinetic energy of the centre of mass in translation.

        Parameters
        ----------

        time_series : bool
            Whether to return a list of time series records.

        block : bool
            Whether to block until the process has finished running.

        Returns
        -------

        energy : :class:`Energy <BioSimSpace.Types.Energy>`
           The centre of mass kinetic energy.
        """
        return self.getRecord(
            "EKCMT",
            time_series=time_series,
            unit=_Units.Energy.kcal_per_mol,
            block=block,
        )

    def getCurrentCentreOfMassKineticEnergy(self, time_series=False):
        """
        Get the current kinetic energy of the centre of mass in translation.

        Parameters
        ----------

        time_series : bool
            Whether to return a list of time series records.

        Returns
        -------

        energy : :class:`Energy <BioSimSpace.Types.Energy>`
           The centre of mass kinetic energy.
        """
        return self.getCentreOfMassKineticEnergy(time_series, block=False)

    def getVirial(self, time_series=False, block="AUTO"):
        """
        Get the virial.

        Parameters
        ----------

        time_series : bool
            Whether to return a list of time series records.

        block : bool
            Whether to block until the process has finished running.

        Returns
        -------

        virial : float
           The virial.
        """
        return self.getRecord("VIRIAL", time_series=time_series, block=block)

    def getCurrentVirial(self, time_series=False):
        """
        Get the current virial.

        Parameters
        ----------

        time_series : bool
            Whether to return a list of time series records.

        Returns
        -------

        virial : float
           The virial.
        """
        return self.getVirial(time_series, block=False)

    def getTemperature(self, time_series=False, block="AUTO"):
        """
        Get the temperature.

        Parameters
        ----------

        time_series : bool
            Whether to return a list of time series records.

        block : bool
            Whether to block until the process has finished running.

        Returns
        -------

        temperature : :class:`Temperature <BioSimSpace.Types.Temperature>`
           The temperature.
        """
        return self.getRecord(
            "TEMP(K)",
            time_series=time_series,
            unit=_Units.Temperature.kelvin,
            block=block,
        )

    def getCurrentTemperature(self, time_series=False):
        """
        Get the current temperature.

        Parameters
        ----------

        time_series : bool
            Whether to return a list of time series records.

        Returns
        -------

        temperature : :class:`Temperature <BioSimSpace.Types.Temperature>`
           The temperature.
        """
        return self.getTemperature(time_series, block=False)

    def getPressure(self, time_series=False, block="AUTO"):
        """
        Get the pressure.

        Parameters
        ----------

        time_series : bool
            Whether to return a list of time series records.

        block : bool
            Whether to block until the process has finished running.

        Returns
        -------

        pressure : :class:`Pressure <BioSimSpace.Types.Pressure>`
           The pressure.
        """
        return self.getRecord(
            "PRESS", time_series=time_series, unit=_Units.Pressure.bar, block=block
        )

    def getCurrentPressure(self, time_series=False):
        """
        Get the current pressure.

        Parameters
        ----------

        time_series : bool
            Whether to return a list of time series records.

        Returns
        -------

        pressure : :class:`Pressure <BioSimSpace.Types.Pressure>`
           The pressure.
        """
        return self.getPressure(time_series, block=False)

    def getVolume(self, time_series=False, block="AUTO"):
        """
        Get the volume.

        Parameters
        ----------

        time_series : bool
            Whether to return a list of time series records.

        block : bool
            Whether to block until the process has finished running.

        Returns
        -------

        volume : :class:`Volume <BioSimSpace.Types.Volume>`
           The volume.
        """
        return self.getRecord(
            "VOLUME", time_series=time_series, unit=_Units.Volume.angstrom3, block=block
        )

    def getCurrentVolume(self, time_series=False):
        """
        Get the current volume.

        Parameters
        ----------

        time_series : bool
            Whether to return a list of time series records.

        Returns
        -------

        volume : :class:`Volume <BioSimSpace.Types.Volume>`
           The volume.
        """
        return self.getVolume(time_series, block=False)

    def getDensity(self, time_series=False, block="AUTO"):
        """
        Get the density.

        Parameters
        ----------

        time_series : bool
            Whether to return a list of time series records.

        block : bool
            Whether to block until the process has finished running.

        Returns
        -------

        density : float
           The density.
        """
        return self.getRecord("DENSITY", time_series=time_series, block=block)

    def getCurrentDensity(self, time_series=False):
        """
        Get the current density.

        Parameters
        ----------

        time_series : bool
            Whether to return a list of time series records.

        Returns
        -------

        density : float
           The density.
        """
        return self.getDensity(time_series, block=False)

    def stdout(self, n=10):
        """
        Print the last n lines of the stdout buffer.

        Parameters
        ----------

        n : int
            The number of lines to print.
        """

        # Ensure that the number of lines is positive.
        if n < 0:
            raise ValueError("The number of lines must be positive!")

        # Flag that this isn't a header line.
        self._is_header = False

        # Append any new lines to the stdout list.
        for line in _pygtail.Pygtail(self._stdout_file):
            self._stdout.append(line.rstrip())
            line = line.strip()

            # Skip empty lines and summary reports.
            if (
                len(line) > 0
                and line[0] != "|"
                and line[0] != "-"
                and not line.startswith("EAMBER")
            ):
                # Flag that we've started recording results.
                if not self._has_results and line.startswith("NSTEP"):
                    self._has_results = True
                    self._finished_results = False
                # Flag that we've finished recording results.
                elif "A V E R A G E S" in line:
                    self._finished_results = True

                # Parse the results.
                if self._has_results and not self._finished_results:
                    # The output format is different for minimisation protocols.
                    if isinstance(self._protocol, _Protocol.Minimisation):
                        # No equals sign in the line.
                        if "NSTEP" in line and "=" not in line:
                            # Split the line using whitespace.
                            data = line.upper().split()

                            # If we find a header, jump to the top of the loop.
                            if len(data) > 0:
                                if data[0] == "NSTEP":
                                    self._is_header = True
                                    continue

                        # Process the header record.
                        if self._is_header:
                            # Split the line using whitespace.
                            data = line.upper().split()

                            # The file hasn't been updated.
                            if (
                                "NSTEP" in self._stdout_dict
                                and data[0] == self._stdout_dict["NSTEP"][-1]
                            ):
                                self._finished_results = True
                                continue

                            # Add the timestep and energy records to the dictionary.
                            self._stdout_dict["NSTEP"] = data[0]
                            self._stdout_dict["ENERGY"] = data[1]

                            # Turn off the header flag now that the data has been recorded.
                            self._is_header = False

                    # All other protocols have output that is formatted as RECORD = VALUE.

                    # Use a regex search to split the line into record names and values.
                    records = _re.findall(
                        r"(\d*\-*\d*\s*[A-Z]+\(*[A-Z]*\)*)\s*=\s*(\-*\d+\.?\d*)",
                        line.upper(),
                    )

                    # Append each record to the dictionary.
                    for key, value in records:
                        # Strip whitespace from the record key.
                        key = key.strip()
                        self._stdout_dict[key] = value

        # Get the current number of lines.
        num_lines = len(self._stdout)

        # Set the line from which to start printing.
        if num_lines < n:
            start = 0
        else:
            start = num_lines - n

        # Print the lines.
        for x in range(start, num_lines):
            print(self._stdout[x])

    def kill(self):
        """Kill the running process."""

        # Kill the process.
        if not self._process is None and self._process.isRunning():
            self._process.kill()

    def _get_stdout_record(self, key, time_series=False, unit=None):
        """
        Helper function to get a stdout record from the dictionary.

        Parameters
        ----------

        key : str
            The record key.

        time_series : bool
            Whether to return a time series of records.

        unit : :class:`Type <BioSimSpace.Types._type.Type>`
            The unit to convert the record to.

        Returns
        -------

        record :
            The matching stdout record.
        """

        # Update the standard output dictionary.
        self.stdout(0)

        # No data!
        if len(self._stdout_dict) == 0:
            return None

        if not isinstance(time_series, bool):
            _warnings.warn("Non-boolean time-series flag. Defaulting to False!")
            time_series = False

        # Validate the unit.
        if unit is not None:
            if not isinstance(unit, _Type):
                raise TypeError("'unit' must be of type 'BioSimSpace.Types'")

        # Return the list of dictionary values.
        if time_series:
            try:
                if key == "NSTEP":
                    return [int(x) for x in self._stdout_dict[key]]
                else:
                    if unit is None:
                        return [float(x) for x in self._stdout_dict[key]]
                    else:
                        return [
                            (float(x) * unit)._to_default_unit()
                            for x in self._stdout_dict[key]
                        ]

            except KeyError:
                return None

        # Return the most recent dictionary value.
        else:
            try:
                if key == "NSTEP":
                    return int(self._stdout_dict[key][-1])
                else:
                    if unit is None:
                        return float(self._stdout_dict[key][-1])
                    else:
                        return (
                            float(self._stdout_dict[key][-1]) * unit
                        )._to_default_unit()

            except KeyError:
                return None<|MERGE_RESOLUTION|>--- conflicted
+++ resolved
@@ -209,57 +209,6 @@
         # Return the list of input files.
         return self._input_files
 
-<<<<<<< HEAD
-=======
-        # Convert the water model topology so that it matches the AMBER naming convention.
-        system._set_water_topology("AMBER", property_map=self._property_map)
->>>>>>> 5e61d49e
-
-        # Check for perturbable molecules and convert to the chosen end state.
-        if isinstance(self._protocol, _Protocol._FreeEnergyMixin):
-            # Represent the perturbed system in an AMBER-friendly format.
-            system = _squash(system)
-        else:
-            system = self._checkPerturbable(system)
-
-        # RST file (coordinates).
-        try:
-            file = _os.path.splitext(self._rst_file)[0]
-            _IO.saveMolecules(file, system, "rst7", property_map=self._property_map)
-        except Exception as e:
-            msg = "Failed to write system to 'RST7' format."
-            if _isVerbose():
-                raise IOError(msg) from e
-            else:
-                raise IOError(msg) from None
-
-        # PRM file (topology).
-        try:
-            file = _os.path.splitext(self._top_file)[0]
-            _IO.saveMolecules(
-                file, system, "prm7", match_water=False, property_map=self._property_map
-            )
-        except Exception as e:
-            msg = "Failed to write system to 'PRM7' format."
-            if _isVerbose():
-                raise IOError(msg) from e
-            else:
-                raise IOError(msg) from None
-
-        # Generate the AMBER configuration file.
-        # Skip if the user has passed a custom config.
-        if isinstance(self._protocol, _Protocol.Custom):
-            self.setConfig(self._protocol.getConfig())
-        else:
-            self._generate_config()
-        self.writeConfig(self._config_file)
-
-        # Generate the dictionary of command-line arguments.
-        self._generate_args()
-
-        # Return the list of input files.
-        return self._input_files
-
 
     def _write_system(self, system, coord_file=None, topol_file=None, ref_file=None):
         """Validates an input system and makes some internal modifications to it,
@@ -577,10 +526,9 @@
             # Update the box information in the original system.
             if "space" in new_system._sire_object.propertyKeys():
                 box = new_system._sire_object.property("space")
-                if box.isPeriodic():
-                    old_system._sire_object.setProperty(
-                        self._property_map.get("space", "space"), box
-                    )
+                old_system._sire_object.setProperty(
+                    self._property_map.get("space", "space"), box
+                )
 
             return old_system
 
