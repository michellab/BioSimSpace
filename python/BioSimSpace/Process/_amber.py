######################################################################
# BioSimSpace: Making biomolecular simulation a breeze!
#
# Copyright: 2017-2024
#
# Authors: Lester Hedges <lester.hedges@gmail.com>
#
# BioSimSpace is free software: you can redistribute it and/or modify
# it under the terms of the GNU General Public License as published by
# the Free Software Foundation, either version 3 of the License, or
# (at your option) any later version.
#
# BioSimSpace is distributed in the hope that it will be useful,
# but WITHOUT ANY WARRANTY; without even the implied warranty of
# MERCHANTABILITY or FITNESS FOR A PARTICULAR PURPOSE. See the
# GNU General Public License for more details.
#
# You should have received a copy of the GNU General Public License
# along with BioSimSpace. If not, see <http://www.gnu.org/licenses/>.
#####################################################################

"""Functionality for running simulations using AMBER."""

__author__ = "Lester Hedges"
__email__ = "lester.hedges@gmail.com"

__all__ = ["Amber"]

from .._Utils import _try_import

_pygtail = _try_import("pygtail")

import os as _os
import re as _re
import shutil as _shutil
import time as _time
import shutil as _shutil
import tempfile as _tempfile
import timeit as _timeit
import warnings as _warnings

from sire.legacy import Base as _SireBase
from sire.legacy import IO as _SireIO
from sire.legacy import Mol as _SireMol

from .. import _amber_home, _isVerbose
from ..Align._squash import _squash, _unsquash
from .._Config import Amber as _AmberConfig
from .._Exceptions import IncompatibleError as _IncompatibleError
from .._Exceptions import MissingSoftwareError as _MissingSoftwareError
from ..Protocol._free_energy_mixin import _FreeEnergyMixin
from ..Protocol._position_restraint_mixin import _PositionRestraintMixin
from .._SireWrappers import System as _System
from ..Types._type import Type as _Type

from .. import IO as _IO
from .. import Protocol as _Protocol
from .. import Trajectory as _Trajectory
from .. import Units as _Units
from .. import _Utils

from . import _process

from ._plumed import Plumed as _Plumed


class Amber(_process.Process):
    """A class for running simulations using AMBER."""

    def __init__(
        self,
        system,
        protocol,
        exe=None,
        name="amber",
        work_dir=None,
        seed=None,
        explicit_dummies=False,
        extra_options={},
        extra_lines=[],
        property_map={},
    ):
        """
        Constructor.

        Parameters
        ----------

        system : :class:`System <BioSimSpace._SireWrappers.System>`
            The molecular system.

        protocol : :class:`Protocol <BioSimSpace.Protocol>`
            The protocol for the AMBER process.

        exe : str
            The full path to the AMBER executable.

        name : str
            The name of the process.

        work_dir :
            The working directory for the process.

        seed : int
            A random number seed.
            
        explicit_dummies : bool
            Whether to keep the dummy atoms explicit at the endstates or remove them.
            
        extra_options : dict
            A dictionary containing extra options. Overrides the defaults generated
            by the protocol.

        extra_lines : [str]
            A list of extra lines to put at the end of the configuration file.

        property_map : dict
            A dictionary that maps system "properties" to their user defined
            values. This allows the user to refer to properties with their
            own naming scheme, e.g. { "charge" : "my-charge" }
        """

        # Call the base class constructor.
        super().__init__(
            system,
            protocol,
            name=name,
            work_dir=work_dir,
            seed=seed,
            extra_options=extra_options,
            extra_lines=extra_lines,
            property_map=property_map,
        )

<<<<<<< HEAD
=======
        # Catch unsupported protocols.
        if isinstance(protocol, _FreeEnergyMixin):
            raise _IncompatibleError(
                "Unsupported protocol: '%s'" % self._protocol.__class__.__name__
            )

>>>>>>> 6414428c
        # Set the package name.
        self._package_name = "AMBER"

        # This process can generate trajectory data.
        self._has_trajectory = True

        # If the path to the executable wasn't specified, then search
        # for it in $PATH. For now, we'll just search for 'sander', which
        # is available free as part of AmberTools. In future, we will
        # look for all possible executables in order of preference: pmemd.cuda,
        # pmemd, sander, etc., as well as their variants, e.g. pmemd.MPI.
        if exe is None:
            # Search AMBERHOME, if set.
            if _amber_home is not None:
                exe = "%s/bin/sander" % _amber_home
                if _os.path.isfile(exe):
                    self._exe = exe
                else:
                    raise _MissingSoftwareError(
                        "'BioSimSpace.Process.Amber' is not supported. "
                        "Please install AMBER (http://ambermd.org)."
                    )
        else:
            # Make sure executable exists.
            if _os.path.isfile(exe):
                self._exe = exe
            else:
                raise IOError("AMBER executable doesn't exist: '%s'" % exe)

        # Initialise the energy dictionary and header.
        self._stdout_dict = _process._MultiDict()

        # Initialise log file parsing flags.
        self._has_results = False
        self._finished_results = False
        self._is_header = False

        # The names of the input files.
        self._rst_file = "%s/%s.rst7" % (self._work_dir, name)
        self._top_file = "%s/%s.prm7" % (self._work_dir, name)

        # The name of the trajectory file.
        self._traj_file = "%s/%s.nc" % (self._work_dir, name)

        # Set the path for the AMBER configuration file.
        self._config_file = "%s/%s.cfg" % (self._work_dir, name)

        # Create the list of input files.
        self._input_files = [self._config_file, self._rst_file, self._top_file]

        # Set whether the dummies are explicit
        self._explicit_dummies = explicit_dummies

        # Now set up the working directory for the process.
        self._setup()

    def _setup(self):
        """Setup the input files and working directory ready for simulation."""

        # Create the input files...
        self._squashed_system, self._mapping = self._write_system(
            self._system, coord_file=self._rst_file, topol_file=self._top_file
        )

        # Generate the AMBER configuration file.
        # Skip if the user has passed a custom config.
        if isinstance(self._protocol, _Protocol.Custom):
            self.setConfig(self._protocol.getConfig())
        else:
            self._generate_config()
        self.writeConfig(self._config_file)

        # Generate the dictionary of command-line arguments.
        self._generate_args()

        # Return the list of input files.
        return self._input_files


    def _write_system(self, system, coord_file=None, topol_file=None, ref_file=None):
        """Validates an input system and makes some internal modifications to it,
        if needed, before writing it out to a coordinate and/or a topology file.

        Parameters
        ----------

        system : :class:`System <BioSimSpace._SireWrappers.System>`
            The molecular system.

        coord_file : str or None
            The coordinate file to which to write out the system.

        topol_file : str or None
            The topology file to which to write out the system.

        ref_file : str or None
            The coordinate file for the reference system used for position restraints.

        Returns
        -------

        system : BioSimSpace._SireWrappers.System
             The system used for writing out the topologies.

        mapping : dict(Sire.Mol.MolIdx, Sire.Mol.MolIdx)
             The corresponding molecule-to-molecule mapping.
        """
        # Create a copy of the system.
        system = system.copy()

        # Convert the water model topology so that it matches the AMBER naming convention.
        system._set_water_topology("AMBER", property_map=self._property_map)

        # Check for perturbable molecules and convert to the chosen end state.
        if isinstance(self._protocol, _Protocol._FreeEnergyMixin):
            # Represent the perturbed system in an AMBER-friendly format.
            system, mapping = _squash(system, explicit_dummies=self._explicit_dummies)
        else:
            system = self._checkPerturbable(system)
            mapping = {
                _SireMol.MolIdx(x): _SireMol.MolIdx(x)
                for x in range(0, system.nMolecules())
            }

        # RST file (coordinates).
        if coord_file is not None:
            try:
                file = _os.path.splitext(coord_file)[0]
                _IO.saveMolecules(file, system, "rst7", property_map=self._property_map)
            except Exception as e:
                msg = "Failed to write system to 'RST7' format."
                if _isVerbose():
                    raise IOError(msg) from e
                else:
                    raise IOError(msg) from None

        # RST file (reference for position restraints).
        if ref_file is not None:
            try:
                file = _os.path.splitext(ref_file)[0]
                _IO.saveMolecules(file, system, "rst7", property_map=self._property_map)
            except Exception as e:
                msg = "Failed to write system to 'RST7' format."
                if _isVerbose():
                    raise IOError(msg) from e
                else:
                    raise IOError(msg) from None

        # PRM file (topology).
        if topol_file is not None:
            try:
                file = _os.path.splitext(topol_file)[0]
                _IO.saveMolecules(file, system, "prm7", property_map=self._property_map)
            except Exception as e:
                msg = "Failed to write system to 'PRM7' format."
                if _isVerbose():
                    raise IOError(msg) from e
                else:
                    raise IOError(msg) from None

        return system, mapping


    def _generate_config(self):
        """Generate AMBER configuration file strings."""

        # Work out whether we're generating a config for PMEMD.
        if "pmemd" in self._exe.lower():
            is_pmemd = True
        else:
            is_pmemd = False

        extra_options = self._extra_options.copy()
        extra_lines = self._extra_lines.copy()

        # Set the random number seed.
        if self._seed is None:
            extra_options["ig"] = -1
        else:
            extra_options["ig"] = self._seed

        # Add configuration variables for a metadynamics simulation.
        if isinstance(self._protocol, (_Protocol.Metadynamics, _Protocol.Steering)):
            extra_options["plumed"] = 1
            extra_options["plumedfile"] = "'plumed.dat'"

            # Create the PLUMED input file and copy auxiliary files to the working directory.
            self._plumed = _Plumed(str(self._work_dir))
            plumed_config, auxiliary_files = self._plumed.createConfig(
                self._system, self._protocol, self._property_map
            )
            self._setPlumedConfig(plumed_config)
            if auxiliary_files is not None:
                for file in auxiliary_files:
                    file_name = _os.path.basename(file)
                    _shutil.copyfile(file, self._work_dir + f"/{file_name}")
            self._input_files.append(self._plumed_config_file)

            # Expose the PLUMED specific member functions.
            setattr(self, "getPlumedConfig", self._getPlumedConfig)
            setattr(self, "getPlumedConfigFile", self._getPlumedConfigFile)
            setattr(self, "setPlumedConfig", self._setPlumedConfig)
            setattr(self, "getFreeEnergy", self._getFreeEnergy)
            setattr(self, "getCollectiveVariable", self._getCollectiveVariable)
            setattr(self, "sampleConfigurations", self._sampleConfigurations)
            setattr(self, "getTime", self._getTime)

        # Instantiate the AMBER configuration generator.
        amber_config = _AmberConfig(self._system, self._protocol, explicit_dummies=self._explicit_dummies)

        # Create the configuration.
        self.setConfig(
            amber_config.createConfig(
                is_pmemd=is_pmemd, extra_options=extra_options, extra_lines=extra_lines
            )
        )

        # Flag that this isn't a custom protocol.
        if not self._extra_options and not self._extra_lines:
            self._protocol._setCustomised(False)

    def _generate_args(self):
        """Generate the dictionary of command-line arguments."""

        # Clear the existing arguments.
        self.clearArgs()

        # Add the default arguments.
        self.setArg("-O", True)  # Overwrite.
        self.setArg("-i", "%s.cfg" % self._name)  # Input file.
        self.setArg("-p", "%s.prm7" % self._name)  # Topology file.
        self.setArg("-c", "%s.rst7" % self._name)  # Coordinate file.
        self.setArg("-o", "%s.out" % self._name)  # Redirect stdout to file.
        self.setArg("-r", "%s.crd" % self._name)  # Restart file.
        self.setArg("-inf", "%s.nrg" % self._name)  # Energy info file.

        # Skip if the user has passed a custom protocol.
        if not isinstance(self._protocol, _Protocol.Custom):
            # Append a reference file if a position restraint is specified.
            if isinstance(self._protocol, _PositionRestraintMixin):
                if self._protocol.getRestraint() is not None:
                    self.setArg("-ref", "%s.rst7" % self._name)

            # Append a trajectory file if this anything other than a minimisation.
            if not isinstance(self._protocol, _Protocol.Minimisation):
                self.setArg("-x", "%s.nc" % self._name)

    def start(self):
        """
        Start the AMBER process.

        Returns
        -------

        process : :class:`Process.Amber <BioSimSpace.Process.Amber>`
            The process object.
        """

        # The process is currently queued.
        if self.isQueued():
            return

        # Process is already running.
        if self._process is not None:
            if self._process.isRunning():
                return

        # Run the process in the working directory.
        with _Utils.cd(self._work_dir):
            # Create the arguments string list.
            args = self.getArgStringList()

            # Write the command-line process to a README.txt file.
            with open("README.txt", "w") as file:
                # Set the command-line string.
                self._command = "%s " % self._exe + self.getArgString()

                # Write the command to file.
                file.write("# AMBER was run with the following command:\n")
                file.write("%s\n" % self._command)

            # Start the timer.
            self._timer = _timeit.default_timer()

            # Start the simulation. Pass a null string for the stdout file
            # since we've explicitly redirected AMBER output to file since
            # pmemd doesn't write to standard output.
            self._process = _SireBase.Process.run(
                self._exe, args, "", "%s.err" % self._name
            )

        return self

    def getSystem(self, block="AUTO"):
        """
        Get the latest molecular system.

        Parameters
        ----------

        block : bool
            Whether to block until the process has finished running.

        Returns
        -------

        system : :class:`System <BioSimSpace._SireWrappers.System>`
            The latest molecular system.
        """

        # Wait for the process to finish.
        if block is True:
            self.wait()
        elif block == "AUTO" and self._is_blocked:
            self.wait()

        # Warn the user if the process has exited with an error.
        if self.isError():
            _warnings.warn("The process exited with an error!")

        # Create the name of the restart CRD file.
        restart = "%s/%s.crd" % (self._work_dir, self._name)

        # Check that the file exists.
        if _os.path.isfile(restart):
            # Do we need to get coordinates for the lambda=1 state.
            if "is_lambda1" in self._property_map:
                is_lambda1 = True
            else:
                is_lambda1 = False

            # Copy the restart file to a temporary location. Sire streams from
            # binary files with the same path, so we need to ensure that a new
            # stream is created each time.
            with _tempfile.TemporaryDirectory() as tmp_dir:
                tmp_file = f"{tmp_dir}/{self._name}.crd"
                _shutil.copyfile(restart, tmp_file)

                # Create a new molecular system from the restart file.
                new_system = _System(
                    _SireIO.MoleculeParser.read(
                        [tmp_file, self._top_file], self._property_map
                    )
                )

            # Create a copy of the existing system object.
            old_system = self._system.copy()

            if isinstance(self._protocol, _Protocol._FreeEnergyMixin):
                # Udpate the coordinates and velocities and return a mapping between
                # the molecule indices in the two systems.
                mapping = {
                    _SireMol.MolIdx(x): _SireMol.MolIdx(x)
                    for x in range(0, self._squashed_system.nMolecules())
                }
                (
                    self._squashed_system._sire_object,
                    _,
                ) = _SireIO.updateCoordinatesAndVelocities(
                    self._squashed_system._sire_object,
                    new_system._sire_object,
                    mapping,
                    is_lambda1,
                    self._property_map,
                    self._property_map,
                )

                # Update the unsquashed system based on the updated squashed system.
                old_system = _unsquash(
                    old_system,
                    self._squashed_system,
                    self._mapping,
                    explicit_dummies=self._explicit_dummies,
                )
            else:
                # Update the coordinates and velocities and return a mapping between
                # the molecule indices in the two systems.
                sire_system, mapping = _SireIO.updateCoordinatesAndVelocities(
                    old_system._sire_object,
                    new_system._sire_object,
                    self._mapping,
                    is_lambda1,
                    self._property_map,
                    self._property_map,
                )

                # Update the underlying Sire object.
                old_system._sire_object = sire_system

                # Store the mapping between the MolIdx in both systems so we don't
                # need to recompute it next time.
                self._mapping = mapping
            # Update the box information in the original system.
            if "space" in new_system._sire_object.propertyKeys():
                box = new_system._sire_object.property("space")
                old_system._sire_object.setProperty(
                    self._property_map.get("space", "space"), box
                )

            return old_system

        else:
            return None

    def getCurrentSystem(self):
        """
        Get the latest molecular system.

        Returns
        -------

        system : :class:`System <BioSimSpace._SireWrappers.System>`
            The latest molecular system.
        """
        return self.getSystem(block=False)

    def getTrajectory(self, backend="AUTO", block="AUTO"):
        """
        Return a trajectory object.

        Parameters
        ----------

        backend : str
            The backend to use for trajectory parsing. To see supported backends,
            run BioSimSpace.Trajectory.backends(). Using "AUTO" will try each in
            sequence.

        block : bool
            Whether to block until the process has finished running.

        Returns
        -------

        trajectory : :class:`Trajectory <BioSimSpace.Trajectory.Trajectory>`
            The latest trajectory object.
        """

        if not isinstance(backend, str):
            raise TypeError("'backend' must be of type 'str'")

        if not isinstance(block, (bool, str)):
            raise TypeError("'block' must be of type 'bool' or 'str'")

        # Wait for the process to finish.
        if block is True:
            self.wait()
        elif block == "AUTO" and self._is_blocked:
            self.wait()

        # Warn the user if the process has exited with an error.
        if self.isError():
            _warnings.warn("The process exited with an error!")

        try:
            return _Trajectory.Trajectory(process=self, backend=backend)

        except:
            return None

    def getFrame(self, index):
        """
        Return a specific trajectory frame.

        Parameters
        ----------

        index : int
            The index of the frame.

        Returns
        -------

        frame : :class:`System <BioSimSpace._SireWrappers.System>`
            The System object of the corresponding frame.
        """

        if not type(index) is int:
            raise TypeError("'index' must be of type 'int'")

        max_index = int(
            (self._protocol.getRunTime() / self._protocol.getTimeStep())
            / self._protocol.getRestartInterval()
        )

        if index < 0 or index > max_index:
            raise ValueError(f"'index' must be in range [0, {max_index}].")

        try:
            # Do we need to get coordinates for the lambda=1 state.
            if "is_lambda1" in self._property_map:
                is_lambda1 = True
            else:
                is_lambda1 = False

            # Get the latest trajectory frame.
            new_system = _Trajectory.getFrame(self._traj_file, self._top_file, index)

            # Create a copy of the existing system object.
            old_system = self._system.copy()

            # Update the coordinates and velocities and return a mapping between
            # the molecule indices in the two systems.
            sire_system, mapping = _SireIO.updateCoordinatesAndVelocities(
                old_system._sire_object,
                new_system._sire_object,
                self._mapping,
                is_lambda1,
                self._property_map,
                self._property_map,
            )

            # Update the underlying Sire object.
            old_system._sire_object = sire_system

            # Store the mapping between the MolIdx in both systems so we don't
            # need to recompute it next time.
            self._mapping = mapping

            # Update the box information in the original system.
            if "space" in new_system._sire_object.propertyKeys():
                box = new_system._sire_object.property("space")
                old_system._sire_object.setProperty(
                    self._property_map.get("space", "space"), box
                )

            return old_system

        except:
            return None

    def getRecord(self, key, time_series=False, unit=None, block="AUTO"):
        """
        Get a record from the stdout dictionary.

        Parameters
        ----------

        key : str
            The record key.

        time_series : bool
            Whether to return a list of time series records.

        unit : :class:`Unit <BioSimSpace.Units>`
            The unit to convert the record to.

        block : bool
            Whether to block until the process has finished running.

        Returns
        -------

        record : :class:`Type <BioSimSpace.Types>`
            The matching record.
        """

        # Wait for the process to finish.
        if block is True:
            self.wait()
        elif block == "AUTO" and self._is_blocked:
            self.wait()

        # Warn the user if the process has exited with an error.
        if self.isError():
            _warnings.warn("The process exited with an error!")

        return self._get_stdout_record(
            key.strip().upper(), time_series=time_series, unit=unit
        )

    def getCurrentRecord(self, key, time_series=False, unit=None):
        """
        Get a current record from the stdout dictionary.

        Parameters
        ----------

        key : str
            The record key.

        time_series : bool
            Whether to return a list of time series records.

        unit : :class:`Unit <BioSimSpace.Units>`
            The unit to convert the record to.

        Returns
        -------

        record : :class:`Type <BioSimSpace.Types>`
            The matching record.
        """

        # Warn the user if the process has exited with an error.
        if self.isError():
            _warnings.warn("The process exited with an error!")

        return self._get_stdout_record(
            key.strip().upper(), time_series=time_series, unit=unit
        )

    def getRecords(self, block="AUTO"):
        """
        Return the dictionary of stdout time-series records.

        Parameters
        ----------

        block : bool
            Whether to block until the process has finished running.

        Returns
        -------

        records : :class:`MultiDict <BioSimSpace.Process._process._MultiDict>`
           The dictionary of time-series records.
        """

        # Wait for the process to finish.
        if block is True:
            self.wait()
        elif block == "AUTO" and self._is_blocked:
            self.wait()

        # Warn the user if the process has exited with an error.
        if self.isError():
            _warnings.warn("The process exited with an error!")

        self.stdout(0)
        return self._stdout_dict.copy()

    def getCurrentRecords(self):
        """
        Return the current dictionary of stdout time-series records.

        Returns
        -------

        records : :class:`MultiDict <BioSimSpace.Process._process._MultiDict>`
           The dictionary of time-series records.
        """
        return self.getRecords(block=False)

    def getTime(self, time_series=False, block="AUTO"):
        """
        Get the simulation time.

        Parameters
        ----------

        time_series : bool
            Whether to return a list of time series records.

        block : bool
            Whether to block until the process has finished running.

        Returns
        -------

        time : :class:`Time <BioSimSpace.Types.Time>`
            The current simulation time in nanoseconds.
        """

        # No time records for minimisation protocols.
        if isinstance(self._protocol, _Protocol.Minimisation):
            return None

        # Get the list of time steps.
        time_steps = self.getRecord("TIME(PS)", time_series=time_series, block=block)

        # Convert from picoseconds to nanoseconds.
        if time_steps is not None:
            if time_series:
                return [
                    (x * _Units.Time.picosecond)._to_default_unit() for x in time_steps
                ]
            else:
                return (time_steps * _Units.Time.picosecond)._to_default_unit()

    def getCurrentTime(self, time_series=False):
        """
        Get the current simulation time.

        Parameters
        ----------

        time_series : bool
            Whether to return a list of time series records.

        Returns
        -------

        time : :class:`Time <BioSimSpace.Types.Time>`
            The current simulation time in nanoseconds.
        """
        return self.getTime(time_series, block=False)

    def getStep(self, time_series=False, block="AUTO"):
        """
        Get the number of integration steps.

        Parameters
        ----------

        time_series : bool
            Whether to return a list of time series records.

        block : bool
            Whether to block until the process has finished running.

        Returns
        -------

        step : int
            The current number of integration steps.
        """
        return self.getRecord("NSTEP", time_series=time_series, block=block)

    def getCurrentStep(self, time_series=False):
        """
        Get the current number of integration steps.

        Parameters
        ----------

        time_series : bool
            Whether to return a list of time series records.

        Returns
        -------

        step : int
            The current number of integration steps.
        """
        return self.getStep(time_series, block=False)

    def getBondEnergy(self, time_series=False, block="AUTO"):
        """
        Get the bond energy.

        Parameters
        ----------

        time_series : bool
            Whether to return a list of time series records.

        block : bool
            Whether to block until the process has finished running.

        Returns
        -------

        energy : :class:`Energy <BioSimSpace.Types.Energy>`
           The bond energy.
        """
        return self.getRecord(
            "BOND",
            time_series=time_series,
            unit=_Units.Energy.kcal_per_mol,
            block=block,
        )

    def getCurrentBondEnergy(self, time_series=False):
        """
        Get the current bond energy.

        Parameters
        ----------

        time_series : bool
            Whether to return a list of time series records.

        Returns
        -------

        energy : :class:`Energy <BioSimSpace.Types.Energy>`
           The bond energy.
        """
        return self.getBondEnergy(time_series, block=False)

    def getAngleEnergy(self, time_series=False, block="AUTO"):
        """
        Get the angle energy.

        Parameters
        ----------

        time_series : bool
            Whether to return a list of time series records.

        block : bool
            Whether to block until the process has finished running.

        Returns
        -------

        energy : :class:`Energy <BioSimSpace.Types.Energy>`
           The angle energy.
        """
        return self.getRecord(
            "ANGLE",
            time_series=time_series,
            unit=_Units.Energy.kcal_per_mol,
            block=block,
        )

    def getCurrentAngleEnergy(self, time_series=False):
        """
        Get the current angle energy.

        Parameters
        ----------

        time_series : bool
            Whether to return a list of time series records.

        Returns
        -------

        energy : :class:`Energy <BioSimSpace.Types.Energy>`
           The angle energy.
        """
        return self.getAngleEnergy(time_series, block=False)

    def getDihedralEnergy(self, time_series=False, block="AUTO"):
        """
        Get the total dihedral energy (proper + improper).

        Parameters
        ----------

        time_series : bool
            Whether to return a list of time series records.

        block : bool
            Whether to block until the process has finished running.

        Returns
        -------

        energy : :class:`Energy <BioSimSpace.Types.Energy>`
           The total dihedral energy.
        """
        return self.getRecord(
            "DIHED",
            time_series=time_series,
            unit=_Units.Energy.kcal_per_mol,
            block=block,
        )

    def getCurrentDihedralEnergy(self, time_series=False):
        """
        Get the current total dihedral energy (proper + improper).

        Parameters
        ----------

        time_series : bool
            Whether to return a list of time series records.

        Returns
        -------

        energy : :class:`Energy <BioSimSpace.Types.Energy>`
           The total dihedral energy.
        """
        return self.getDihedralEnergy(time_series, block=False)

    def getElectrostaticEnergy(self, time_series=False, block="AUTO"):
        """
        Get the electrostatic energy.

        Parameters
        ----------

        time_series : bool
            Whether to return a list of time series records.

        block : bool
            Whether to block until the process has finished running.

        Returns
        -------

        energy : :class:`Energy <BioSimSpace.Types.Energy>`
           The electrostatic energy.
        """
        return self.getRecord(
            "EELEC",
            time_series=time_series,
            unit=_Units.Energy.kcal_per_mol,
            block=block,
        )

    def getCurrentElectrostaticEnergy(self, time_series=False):
        """
        Get the current dihedral energy.

        Parameters
        ----------

        time_series : bool
            Whether to return a list of time series records.

        Returns
        -------

        energy : :class:`Energy <BioSimSpace.Types.Energy>`
           The electrostatic energy.
        """
        return self.getElectrostaticEnergy(time_series, block=False)

    def getElectrostaticEnergy14(self, time_series=False, block="AUTO"):
        """
        Get the electrostatic energy between atoms 1 and 4.

        Parameters
        ----------

        time_series : bool
            Whether to return a list of time series records.

        block : bool
            Whether to block until the process has finished running.

        Returns
        -------

        energy : :class:`Energy <BioSimSpace.Types.Energy>`
           The electrostatic energy between atoms 1 and 4.
        """
        return self.getRecord(
            "1-4 EEL",
            time_series=time_series,
            unit=_Units.Energy.kcal_per_mol,
            block=block,
        )

    def getCurrentElectrostaticEnergy14(self, time_series=False):
        """
        Get the current electrostatic energy between atoms 1 and 4.

        Parameters
        ----------

        time_series : bool
            Whether to return a list of time series records.

        Returns
        -------

        energy : :class:`Energy <BioSimSpace.Types.Energy>`
           The electrostatic energy between atoms 1 and 4.
        """
        return self.getElectrostaticEnergy14(time_series, block=False)

    def getVanDerWaalsEnergy(self, time_series=False, block="AUTO"):
        """
        Get the Van der Vaals energy.

        Parameters
        ----------

        time_series : bool
            Whether to return a list of time series records.

        block : bool
            Whether to block until the process has finished running.

        Returns
        -------

        energy : :class:`Energy <BioSimSpace.Types.Energy>`
           The Van der Vaals energy.
        """
        return self.getRecord(
            "VDWAALS",
            time_series=time_series,
            unit=_Units.Energy.kcal_per_mol,
            block=block,
        )

    def getCurrentVanDerWaalsEnergy(self, time_series=False):
        """
        Get the current Van der Vaals energy.

        Parameters
        ----------

        time_series : bool
            Whether to return a list of time series records.

        Returns
        -------

        energy : :class:`Energy <BioSimSpace.Types.Energy>`
           The Van der Vaals energy.
        """
        return self.getVanDerWaalsEnergy(time_series, block=False)

    def getHydrogenBondEnergy(self, time_series=False, block="AUTO"):
        """
        Get the hydrogen bond energy.

        Parameters
        ----------

        time_series : bool
            Whether to return a list of time series records.

        block : bool
            Whether to block until the process has finished running.

        Returns
        -------

        energy : :class:`Energy <BioSimSpace.Types.Energy>`
           The hydrogen bond energy.
        """
        return self.getRecord(
            "EHBOND",
            time_series=time_series,
            unit=_Units.Energy.kcal_per_mol,
            block=block,
        )

    def getCurrentHydrogenBondEnergy(self, time_series=False):
        """
        Get the current hydrogen bond energy.

        Parameters
        ----------

        time_series : bool
            Whether to return a list of time series records.

        Returns
        -------

        energy : :class:`Energy <BioSimSpace.Types.Energy>`
           The hydrogen bond energy.
        """
        return self.getHydrogenBondEnergy(time_series, block=False)

    def getRestraintEnergy(self, time_series=False, block="AUTO"):
        """
        Get the restraint energy.

        Parameters
        ----------

        time_series : bool
            Whether to return a list of time series records.

        block : bool
            Whether to block until the process has finished running.

        Returns
        -------

        energy : :class:`Energy <BioSimSpace.Types.Energy>`
           The restraint energy.
        """
        return self.getRecord(
            "RESTRAINT",
            time_series=time_series,
            unit=_Units.Energy.kcal_per_mol,
            block=block,
        )

    def getCurrentRestraintEnergy(self, time_series=False):
        """
        Get the current restraint energy.

        Parameters
        ----------

        time_series : bool
            Whether to return a list of time series records.

        block : bool
            Whether to block until the process has finished running.

        Returns
        -------

        energy : :class:`Energy <BioSimSpace.Types.Energy>`
           The restraint energy.
        """
        return self.getRestraintEnergy(time_series, block=False)

    def getPotentialEnergy(self, time_series=False, block="AUTO"):
        """
        Get the potential energy.

        Parameters
        ----------

        time_series : bool
            Whether to return a list of time series records.

        block : bool
            Whether to block until the process has finished running.

        Returns
        -------

        energy : :class:`Energy <BioSimSpace.Types.Energy>`
           The potential energy.
        """
        return self.getRecord(
            "EPTOT",
            time_series=time_series,
            unit=_Units.Energy.kcal_per_mol,
            block=block,
        )

    def getCurrentPotentialEnergy(self, time_series=False):
        """
        Get the current potential energy.

        Parameters
        ----------

        time_series : bool
            Whether to return a list of time series records.

        Returns
        -------

        energy : :class:`Energy <BioSimSpace.Types.Energy>`
           The potential energy.
        """
        return self.getPotentialEnergy(time_series, block=False)

    def getKineticEnergy(self, time_series=False, block="AUTO"):
        """
        Get the kinetic energy.

        Parameters
        ----------

        time_series : bool
            Whether to return a list of time series records.

        block : bool
            Whether to block until the process has finished running.

        Returns
        -------

        energy : :class:`Energy <BioSimSpace.Types.Energy>`
           The kinetic energy.
        """
        return self.getRecord(
            "EKTOT",
            time_series=time_series,
            unit=_Units.Energy.kcal_per_mol,
            block=block,
        )

    def getCurrentKineticEnergy(self, time_series=False):
        """
        Get the current kinetic energy.

        Parameters
        ----------

        time_series : bool
            Whether to return a list of time series records.

        Returns
        -------

        energy : :class:`Energy <BioSimSpace.Types.Energy>`
           The kinetic energy.
        """
        return self.getKineticEnergy(time_series, block=False)

    def getNonBondedEnergy14(self, time_series=False, block="AUTO"):
        """
        Get the non-bonded energy between atoms 1 and 4.

        Parameters
        ----------

        time_series : bool
            Whether to return a list of time series records.

        block : bool
            Whether to block until the process has finished running.

        Returns
        -------

        energy : :class:`Energy <BioSimSpace.Types.Energy>`
           The non-bonded energy between atoms 1 and 4.
        """
        return self.getRecord(
            "1-4 NB",
            time_series=time_series,
            unit=_Units.Energy.kcal_per_mol,
            block=block,
        )

    def getCurrentNonBondedEnergy14(self, time_series=False):
        """
        Get the current non-bonded energy between atoms 1 and 4.

        Parameters
        ----------

        time_series : bool
            Whether to return a list of time series records.

        Returns
        -------

        energy : :class:`Energy <BioSimSpace.Types.Energy>`
           The non-bonded energy between atoms 1 and 4.
        """
        return self.getNonBondedEnergy14(time_series, block=False)

    def getTotalEnergy(self, time_series=False, block="AUTO"):
        """
        Get the total energy.

        Parameters
        ----------

        time_series : bool
            Whether to return a list of time series records.

        block : bool
            Whether to block until the process has finished running.

        Returns
        -------

        energy : :class:`Energy <BioSimSpace.Types.Energy>`
           The total energy.
        """
        if isinstance(self._protocol, _Protocol.Minimisation):
            return self.getRecord(
                "ENERGY",
                time_series=time_series,
                unit=_Units.Energy.kcal_per_mol,
                block=block,
            )
        else:
            return self.getRecord(
                "ETOT",
                time_series=time_series,
                unit=_Units.Energy.kcal_per_mol,
                block=block,
            )

    def getCurrentTotalEnergy(self, time_series=False):
        """
        Get the current total energy.

        Parameters
        ----------

        time_series : bool
            Whether to return a list of time series records.

        Returns
        -------

        energy : :class:`Energy <BioSimSpace.Types.Energy>`
           The total energy.
        """
        return self.getTotalEnergy(time_series, block=False)

    def getCentreOfMassKineticEnergy(self, time_series=False, block="AUTO"):
        """
        Get the kinetic energy of the centre of mass in translation.

        Parameters
        ----------

        time_series : bool
            Whether to return a list of time series records.

        block : bool
            Whether to block until the process has finished running.

        Returns
        -------

        energy : :class:`Energy <BioSimSpace.Types.Energy>`
           The centre of mass kinetic energy.
        """
        return self.getRecord(
            "EKCMT",
            time_series=time_series,
            unit=_Units.Energy.kcal_per_mol,
            block=block,
        )

    def getCurrentCentreOfMassKineticEnergy(self, time_series=False):
        """
        Get the current kinetic energy of the centre of mass in translation.

        Parameters
        ----------

        time_series : bool
            Whether to return a list of time series records.

        Returns
        -------

        energy : :class:`Energy <BioSimSpace.Types.Energy>`
           The centre of mass kinetic energy.
        """
        return self.getCentreOfMassKineticEnergy(time_series, block=False)

    def getVirial(self, time_series=False, block="AUTO"):
        """
        Get the virial.

        Parameters
        ----------

        time_series : bool
            Whether to return a list of time series records.

        block : bool
            Whether to block until the process has finished running.

        Returns
        -------

        virial : float
           The virial.
        """
        return self.getRecord("VIRIAL", time_series=time_series, block=block)

    def getCurrentVirial(self, time_series=False):
        """
        Get the current virial.

        Parameters
        ----------

        time_series : bool
            Whether to return a list of time series records.

        Returns
        -------

        virial : float
           The virial.
        """
        return self.getVirial(time_series, block=False)

    def getTemperature(self, time_series=False, block="AUTO"):
        """
        Get the temperature.

        Parameters
        ----------

        time_series : bool
            Whether to return a list of time series records.

        block : bool
            Whether to block until the process has finished running.

        Returns
        -------

        temperature : :class:`Temperature <BioSimSpace.Types.Temperature>`
           The temperature.
        """
        return self.getRecord(
            "TEMP(K)",
            time_series=time_series,
            unit=_Units.Temperature.kelvin,
            block=block,
        )

    def getCurrentTemperature(self, time_series=False):
        """
        Get the current temperature.

        Parameters
        ----------

        time_series : bool
            Whether to return a list of time series records.

        Returns
        -------

        temperature : :class:`Temperature <BioSimSpace.Types.Temperature>`
           The temperature.
        """
        return self.getTemperature(time_series, block=False)

    def getPressure(self, time_series=False, block="AUTO"):
        """
        Get the pressure.

        Parameters
        ----------

        time_series : bool
            Whether to return a list of time series records.

        block : bool
            Whether to block until the process has finished running.

        Returns
        -------

        pressure : :class:`Pressure <BioSimSpace.Types.Pressure>`
           The pressure.
        """
        return self.getRecord(
            "PRESS", time_series=time_series, unit=_Units.Pressure.bar, block=block
        )

    def getCurrentPressure(self, time_series=False):
        """
        Get the current pressure.

        Parameters
        ----------

        time_series : bool
            Whether to return a list of time series records.

        Returns
        -------

        pressure : :class:`Pressure <BioSimSpace.Types.Pressure>`
           The pressure.
        """
        return self.getPressure(time_series, block=False)

    def getVolume(self, time_series=False, block="AUTO"):
        """
        Get the volume.

        Parameters
        ----------

        time_series : bool
            Whether to return a list of time series records.

        block : bool
            Whether to block until the process has finished running.

        Returns
        -------

        volume : :class:`Volume <BioSimSpace.Types.Volume>`
           The volume.
        """
        return self.getRecord(
            "VOLUME", time_series=time_series, unit=_Units.Volume.angstrom3, block=block
        )

    def getCurrentVolume(self, time_series=False):
        """
        Get the current volume.

        Parameters
        ----------

        time_series : bool
            Whether to return a list of time series records.

        Returns
        -------

        volume : :class:`Volume <BioSimSpace.Types.Volume>`
           The volume.
        """
        return self.getVolume(time_series, block=False)

    def getDensity(self, time_series=False, block="AUTO"):
        """
        Get the density.

        Parameters
        ----------

        time_series : bool
            Whether to return a list of time series records.

        block : bool
            Whether to block until the process has finished running.

        Returns
        -------

        density : float
           The density.
        """
        return self.getRecord("DENSITY", time_series=time_series, block=block)

    def getCurrentDensity(self, time_series=False):
        """
        Get the current density.

        Parameters
        ----------

        time_series : bool
            Whether to return a list of time series records.

        Returns
        -------

        density : float
           The density.
        """
        return self.getDensity(time_series, block=False)

    def stdout(self, n=10):
        """
        Print the last n lines of the stdout buffer.

        Parameters
        ----------

        n : int
            The number of lines to print.
        """

        # Ensure that the number of lines is positive.
        if n < 0:
            raise ValueError("The number of lines must be positive!")

        # Flag that this isn't a header line.
        self._is_header = False

        # Append any new lines to the stdout list.
        for line in _pygtail.Pygtail(self._stdout_file):
            self._stdout.append(line.rstrip())
            line = line.strip()

            # Skip empty lines and summary reports.
            if (
                len(line) > 0
                and line[0] != "|"
                and line[0] != "-"
                and not line.startswith("EAMBER")
            ):
                # Flag that we've started recording results.
                if not self._has_results and line.startswith("NSTEP"):
                    self._has_results = True
                    self._finished_results = False
                # Flag that we've finished recording results.
                elif "A V E R A G E S" in line:
                    self._finished_results = True

                # Parse the results.
                if self._has_results and not self._finished_results:
                    # The output format is different for minimisation protocols.
                    if isinstance(self._protocol, _Protocol.Minimisation):
                        # No equals sign in the line.
                        if "NSTEP" in line and "=" not in line:
                            # Split the line using whitespace.
                            data = line.upper().split()

                            # If we find a header, jump to the top of the loop.
                            if len(data) > 0:
                                if data[0] == "NSTEP":
                                    self._is_header = True
                                    continue

                        # Process the header record.
                        if self._is_header:
                            # Split the line using whitespace.
                            data = line.upper().split()

                            # The file hasn't been updated.
                            if (
                                "NSTEP" in self._stdout_dict
                                and data[0] == self._stdout_dict["NSTEP"][-1]
                            ):
                                self._finished_results = True
                                continue

                            # Add the timestep and energy records to the dictionary.
                            self._stdout_dict["NSTEP"] = data[0]
                            self._stdout_dict["ENERGY"] = data[1]

                            # Turn off the header flag now that the data has been recorded.
                            self._is_header = False

                    # All other protocols have output that is formatted as RECORD = VALUE.

                    # Use a regex search to split the line into record names and values.
                    records = _re.findall(
                        r"(\d*\-*\d*\s*[A-Z]+\(*[A-Z]*\)*)\s*=\s*(\-*\d+\.?\d*)",
                        line.upper(),
                    )

                    # Append each record to the dictionary.
                    for key, value in records:
                        # Strip whitespace from the record key.
                        key = key.strip()
                        self._stdout_dict[key] = value

        # Get the current number of lines.
        num_lines = len(self._stdout)

        # Set the line from which to start printing.
        if num_lines < n:
            start = 0
        else:
            start = num_lines - n

        # Print the lines.
        for x in range(start, num_lines):
            print(self._stdout[x])

    def kill(self):
        """Kill the running process."""

        # Kill the process.
        if not self._process is None and self._process.isRunning():
            self._process.kill()

    def _get_stdout_record(self, key, time_series=False, unit=None):
        """
        Helper function to get a stdout record from the dictionary.

        Parameters
        ----------

        key : str
            The record key.

        time_series : bool
            Whether to return a time series of records.

        unit : :class:`Type <BioSimSpace.Types._type.Type>`
            The unit to convert the record to.

        Returns
        -------

        record :
            The matching stdout record.
        """

        # Update the standard output dictionary.
        self.stdout(0)

        # No data!
        if len(self._stdout_dict) == 0:
            return None

        if not isinstance(time_series, bool):
            _warnings.warn("Non-boolean time-series flag. Defaulting to False!")
            time_series = False

        # Validate the unit.
        if unit is not None:
            if not isinstance(unit, _Type):
                raise TypeError("'unit' must be of type 'BioSimSpace.Types'")

        # Return the list of dictionary values.
        if time_series:
            try:
                if key == "NSTEP":
                    return [int(x) for x in self._stdout_dict[key]]
                else:
                    if unit is None:
                        return [float(x) for x in self._stdout_dict[key]]
                    else:
                        return [
                            (float(x) * unit)._to_default_unit()
                            for x in self._stdout_dict[key]
                        ]

            except KeyError:
                return None

        # Return the most recent dictionary value.
        else:
            try:
                if key == "NSTEP":
                    return int(self._stdout_dict[key][-1])
                else:
                    if unit is None:
                        return float(self._stdout_dict[key][-1])
                    else:
                        return (
                            float(self._stdout_dict[key][-1]) * unit
                        )._to_default_unit()

            except KeyError:
                return None<|MERGE_RESOLUTION|>--- conflicted
+++ resolved
@@ -21,6 +21,32 @@
 
 """Functionality for running simulations using AMBER."""
 
+from ._plumed import Plumed as _Plumed
+from . import _process
+from .. import _Utils
+from .. import Units as _Units
+from .. import Trajectory as _Trajectory
+from .. import Protocol as _Protocol
+from .. import IO as _IO
+from ..Types._type import Type as _Type
+from .._SireWrappers import System as _System
+from ..Protocol._position_restraint_mixin import _PositionRestraintMixin
+from ..Protocol._free_energy_mixin import _FreeEnergyMixin
+from .._Exceptions import MissingSoftwareError as _MissingSoftwareError
+from .._Exceptions import IncompatibleError as _IncompatibleError
+from .._Config import Amber as _AmberConfig
+from ..Align._squash import _squash, _unsquash
+from .. import _amber_home, _isVerbose
+from sire.legacy import Mol as _SireMol
+from sire.legacy import IO as _SireIO
+from sire.legacy import Base as _SireBase
+import warnings as _warnings
+import timeit as _timeit
+import tempfile as _tempfile
+import time as _time
+import shutil as _shutil
+import re as _re
+import os as _os
 __author__ = "Lester Hedges"
 __email__ = "lester.hedges@gmail.com"
 
@@ -29,39 +55,6 @@
 from .._Utils import _try_import
 
 _pygtail = _try_import("pygtail")
-
-import os as _os
-import re as _re
-import shutil as _shutil
-import time as _time
-import shutil as _shutil
-import tempfile as _tempfile
-import timeit as _timeit
-import warnings as _warnings
-
-from sire.legacy import Base as _SireBase
-from sire.legacy import IO as _SireIO
-from sire.legacy import Mol as _SireMol
-
-from .. import _amber_home, _isVerbose
-from ..Align._squash import _squash, _unsquash
-from .._Config import Amber as _AmberConfig
-from .._Exceptions import IncompatibleError as _IncompatibleError
-from .._Exceptions import MissingSoftwareError as _MissingSoftwareError
-from ..Protocol._free_energy_mixin import _FreeEnergyMixin
-from ..Protocol._position_restraint_mixin import _PositionRestraintMixin
-from .._SireWrappers import System as _System
-from ..Types._type import Type as _Type
-
-from .. import IO as _IO
-from .. import Protocol as _Protocol
-from .. import Trajectory as _Trajectory
-from .. import Units as _Units
-from .. import _Utils
-
-from . import _process
-
-from ._plumed import Plumed as _Plumed
 
 
 class Amber(_process.Process):
@@ -103,10 +96,10 @@
 
         seed : int
             A random number seed.
-            
+
         explicit_dummies : bool
             Whether to keep the dummy atoms explicit at the endstates or remove them.
-            
+
         extra_options : dict
             A dictionary containing extra options. Overrides the defaults generated
             by the protocol.
@@ -132,15 +125,12 @@
             property_map=property_map,
         )
 
-<<<<<<< HEAD
-=======
         # Catch unsupported protocols.
         if isinstance(protocol, _FreeEnergyMixin):
             raise _IncompatibleError(
                 "Unsupported protocol: '%s'" % self._protocol.__class__.__name__
             )
 
->>>>>>> 6414428c
         # Set the package name.
         self._package_name = "AMBER"
 
@@ -219,7 +209,6 @@
         # Return the list of input files.
         return self._input_files
 
-
     def _write_system(self, system, coord_file=None, topol_file=None, ref_file=None):
         """Validates an input system and makes some internal modifications to it,
         if needed, before writing it out to a coordinate and/or a topology file.
@@ -257,7 +246,8 @@
         # Check for perturbable molecules and convert to the chosen end state.
         if isinstance(self._protocol, _Protocol._FreeEnergyMixin):
             # Represent the perturbed system in an AMBER-friendly format.
-            system, mapping = _squash(system, explicit_dummies=self._explicit_dummies)
+            system, mapping = _squash(
+                system, explicit_dummies=self._explicit_dummies)
         else:
             system = self._checkPerturbable(system)
             mapping = {
@@ -269,7 +259,8 @@
         if coord_file is not None:
             try:
                 file = _os.path.splitext(coord_file)[0]
-                _IO.saveMolecules(file, system, "rst7", property_map=self._property_map)
+                _IO.saveMolecules(file, system, "rst7",
+                                  property_map=self._property_map)
             except Exception as e:
                 msg = "Failed to write system to 'RST7' format."
                 if _isVerbose():
@@ -281,7 +272,8 @@
         if ref_file is not None:
             try:
                 file = _os.path.splitext(ref_file)[0]
-                _IO.saveMolecules(file, system, "rst7", property_map=self._property_map)
+                _IO.saveMolecules(file, system, "rst7",
+                                  property_map=self._property_map)
             except Exception as e:
                 msg = "Failed to write system to 'RST7' format."
                 if _isVerbose():
@@ -293,7 +285,8 @@
         if topol_file is not None:
             try:
                 file = _os.path.splitext(topol_file)[0]
-                _IO.saveMolecules(file, system, "prm7", property_map=self._property_map)
+                _IO.saveMolecules(file, system, "prm7",
+                                  property_map=self._property_map)
             except Exception as e:
                 msg = "Failed to write system to 'PRM7' format."
                 if _isVerbose():
@@ -302,7 +295,6 @@
                     raise IOError(msg) from None
 
         return system, mapping
-
 
     def _generate_config(self):
         """Generate AMBER configuration file strings."""
@@ -349,7 +341,8 @@
             setattr(self, "getTime", self._getTime)
 
         # Instantiate the AMBER configuration generator.
-        amber_config = _AmberConfig(self._system, self._protocol, explicit_dummies=self._explicit_dummies)
+        amber_config = _AmberConfig(
+            self._system, self._protocol, explicit_dummies=self._explicit_dummies)
 
         # Create the configuration.
         self.setConfig(
@@ -637,7 +630,8 @@
                 is_lambda1 = False
 
             # Get the latest trajectory frame.
-            new_system = _Trajectory.getFrame(self._traj_file, self._top_file, index)
+            new_system = _Trajectory.getFrame(
+                self._traj_file, self._top_file, index)
 
             # Create a copy of the existing system object.
             old_system = self._system.copy()
@@ -810,7 +804,8 @@
             return None
 
         # Get the list of time steps.
-        time_steps = self.getRecord("TIME(PS)", time_series=time_series, block=block)
+        time_steps = self.getRecord(
+            "TIME(PS)", time_series=time_series, block=block)
 
         # Convert from picoseconds to nanoseconds.
         if time_steps is not None:
@@ -1803,7 +1798,8 @@
             return None
 
         if not isinstance(time_series, bool):
-            _warnings.warn("Non-boolean time-series flag. Defaulting to False!")
+            _warnings.warn(
+                "Non-boolean time-series flag. Defaulting to False!")
             time_series = False
 
         # Validate the unit.
