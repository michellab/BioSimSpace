######################################################################
# BioSimSpace: Making biomolecular simulation a breeze!
#
# Copyright: 2017-2023
#
# Authors: Lester Hedges <lester.hedges@gmail.com>
#
# BioSimSpace is free software: you can redistribute it and/or modify
# it under the terms of the GNU General Public License as published by
# the Free Software Foundation, either version 3 of the License, or
# (at your option) any later version.
#
# This program is distributed in the hope that it will be useful,
# but WITHOUT ANY WARRANTY; without even the implied warranty of
# MERCHANTABILITY or FITNESS FOR A PARTICULAR PURPOSE. See the
# GNU General Public License for more details.
#
# You should have received a copy of the GNU General Public License
# along with BioSimSpace. If not, see <http://www.gnu.org/licenses/>.
#####################################################################

"""Functionality for running simulations with GROMACS."""

__author__ = "Lester Hedges"
__email__ = "lester.hedges@gmail.com"

__all__ = ["Gromacs"]

from .._Utils import _try_import

from pathlib import Path as _Path
from tempfile import TemporaryDirectory as _TemporaryDirectory

import glob as _glob
import numpy as _np
import os as _os

_pygtail = _try_import("pygtail")
import shutil as _shutil
import shlex as _shlex
import subprocess as _subprocess
import timeit as _timeit
import warnings as _warnings

from sire.legacy import Base as _SireBase
from sire.legacy import IO as _SireIO
from sire.legacy import Maths as _SireMaths
from sire.legacy import Units as _SireUnits
from sire.legacy import Vol as _SireVol

from .. import _gmx_exe, _gmx_version
from .. import _isVerbose
from .._Config import Gromacs as _GromacsConfig
from .._Exceptions import MissingSoftwareError as _MissingSoftwareError
from ..Protocol._position_restraint_mixin import _PositionRestraintMixin
from .._SireWrappers import System as _System
from ..Types._type import Type as _Type

from .. import IO as _IO
from .. import Protocol as _Protocol
from .. import Trajectory as _Trajectory
from .. import Types as _Types
from .. import Units as _Units
from .. import _Utils

from . import _process

from ._plumed import Plumed as _Plumed


class Gromacs(_process.Process):
    """A class for running simulations using GROMACS."""

    def __init__(
        self,
        system,
        protocol,
        exe=None,
        name="gromacs",
        work_dir=None,
        seed=None,
<<<<<<< HEAD
        extra_options=None,
        extra_lines=None,
=======
        extra_options={},
        extra_lines=[],
>>>>>>> e26d2d08
        property_map={},
        ignore_warnings=False,
        show_errors=True,
        checkpoint_file=None,
    ):
        """
        
        Parameters
        ----------

        system : :class:`System <BioSimSpace._SireWrappers.System>`
            The molecular system.

        protocol : :class:`Protocol <BioSimSpace.Protocol>`
            The protocol for the GROMACS process.

        exe : str
            The full path to the GROMACS executable.

        name : str
            The name of the process.

        work_dir :
            The working directory for the process.

        seed : int
            A random number seed.

<<<<<<< HEAD
           extra_options : dict
               A dictionary containing extra options. Overrides the ones generated from the protocol.

           extra_lines : list
               A list of extra lines to be put at the end of the script.

           property_map : dict
               A dictionary that maps system "properties" to their user defined
               values. This allows the user to refer to properties with their
               own naming scheme, e.g. { "charge" : "my-charge" }
=======
        extra_options : dict
            A dictionary containing extra options. Overrides the defaults generated
            by the protocol.

        extra_lines : [str]
            A list of extra lines to put at the end of the configuration file.

        property_map : dict
            A dictionary that maps system "properties" to their user defined
            values. This allows the user to refer to properties with their
            own naming scheme, e.g. { "charge" : "my-charge" }
>>>>>>> e26d2d08

        ignore_warnings : bool
            Whether to ignore warnings when generating the binary run file
            with 'gmx grompp'. By default, these warnings are elevated to
            errors and will halt the program.

        show_errors : bool
            Whether to show warning/error messages when generating the binary
            run file.

        checkpoint_file : str
           The path to a checkpoint file from a previous run. This can be used
           to continue an existing simulation. Currently we only support the
           use of checkpoint files for Equilibration protocols.
        """

        # Call the base class constructor.
<<<<<<< HEAD
        super().__init__(system, protocol, name, work_dir, seed, extra_options, extra_lines, property_map)
=======
        super().__init__(
            system,
            protocol,
            name=name,
            work_dir=work_dir,
            seed=seed,
            extra_options=extra_options,
            extra_lines=extra_lines,
            property_map=property_map,
        )
>>>>>>> e26d2d08

        # Set the package name.
        self._package_name = "GROMACS"

        # This process can generate trajectory data.
        self._has_trajectory = True

        # Use GROMACS executable from environment.
        if exe is None:
            if _gmx_exe is not None:
                self._exe = _gmx_exe
            else:
                raise _MissingSoftwareError(
                    "'BioSimSpace.Process.Gromacs' is not supported. "
                    "Please install GROMACS (http://www.gromacs.org)."
                )
        # Use user-specified executable.
        else:
            # Make sure executable exists.
            if _os.path.isfile(exe):
                self._exe = exe
            else:
                raise IOError("GROMACS executable doesn't exist: '%s'" % exe)

        if not isinstance(ignore_warnings, bool):
            raise ValueError("'ignore_warnings' must be of type 'bool'.")
        self._ignore_warnings = ignore_warnings

        if not isinstance(show_errors, bool):
            raise ValueError("'show_errors' must be of type 'bool'.")
        self._show_errors = show_errors

        # Initialise the stdout dictionary and title header.
        self._energy_dict = {}

        # Store the name of the GROMACS log file.
        self._log_file = "%s/%s.log" % (self._work_dir, name)

        # Store the name of the GROMACS energy file.
        self._energy_file = "%s/%s.edr" % (self._work_dir, name)

        # The names of the input files.
        self._gro_file = "%s/%s.gro" % (self._work_dir, name)
        self._top_file = "%s/%s.top" % (self._work_dir, name)

        # The name of the trajectory file.
        self._traj_file = "%s/%s.trr" % (self._work_dir, name)

        # The name of the output coordinate file.
        self._crd_file = "%s/%s_out.gro" % (self._work_dir, name)

        # Set the path for the GROMACS configuration file.
        self._config_file = "%s/%s.mdp" % (self._work_dir, name)

        # Create the list of input files.
        self._input_files = [self._config_file, self._gro_file, self._top_file]

        # Initialise the PLUMED interface object.
        self._plumed = None

        # Set the path of Gromacs checkpoint file.
        self._checkpoint_file = None
        if checkpoint_file is not None:
            if not isinstance(checkpoint_file, str):
                raise ValueError("'checkpoint_file' must be of type 'str'.")
            else:
                if _os.path.isfile(checkpoint_file):
                    self._checkpoint_file = checkpoint_file
                else:
                    raise IOError(
                        "GROMACS checkpoint file doesn't exist: '%s'" % checkpoint_file
                    )

        # Now set up the working directory for the process.
        self._setup()

    def _setup(self):
        """Setup the input files and working directory ready for simulation."""

        # Create the input files...

        # Create a copy of the system.
        system = self._system.copy()

        if isinstance(self._protocol, _Protocol._FreeEnergyMixin):
            # Check that the system contains a perturbable molecule.
            if self._system.nPerturbableMolecules() == 0:
                raise ValueError(
                    "'BioSimSpace.Protocol.FreeEnergy' requires a "
                    "perturbable molecule!"
                )

            # Check that the perturbation type is supported..
            if self._protocol.getPerturbationType() != "full":
                msg = (
                    "'BioSimSpace.Process.Gromacs' currently only supports the 'full' "
                    "perturbation type. Please use 'BioSimSpace.Process.Somd' "
                    "for multistep perturbation types."
                )
                raise NotImplementedError(msg)

        else:
            # Check for perturbable molecules and convert to the chosen end state.
            system = self._checkPerturbable(system)

        # Convert the water model topology so that it matches the GROMACS naming convention.
        system._set_water_topology("GROMACS")

        # GRO87 file.
        file = _os.path.splitext(self._gro_file)[0]
        _IO.saveMolecules(file, system, "gro87", property_map=self._property_map)

        # TOP file.
        file = _os.path.splitext(self._top_file)[0]
        _IO.saveMolecules(file, system, "grotop", property_map=self._property_map)

        # Create the binary input file name.
        self._tpr_file = "%s/%s.tpr" % (self._work_dir, self._name)
        self._input_files.append(self._tpr_file)

        # Generate the GROMACS configuration file.
        # Skip if the user has passed a custom config.
        if isinstance(self._protocol, _Protocol.Custom):
            self.setConfig(self._protocol.getConfig())
        else:
            self._generate_config()
        self.writeConfig(self._config_file)

        # Generate the dictionary of command-line arguments.
        self._generate_args()

        # Return the list of input files.
        return self._input_files

    def _generate_config(self):
        """Generate GROMACS configuration file strings."""

        # Check whether the system contains periodic box information.
        space_prop = self._property_map.get("space", "space")
        if space_prop in self._system._sire_object.propertyKeys():
            try:
                # Make sure that we have a periodic box. The system will now have
                # a default cartesian space.
                box = self._system._sire_object.property(space_prop)
                has_box = box.isPeriodic()
            except:
                has_box = False
        else:
            _warnings.warn("No simulation box found. Assuming gas phase simulation.")
            has_box = False

<<<<<<< HEAD
        # The list of configuration strings.
        # We don't repeatedly call addToConfig since this will run grommp
        # to re-compile the binary run input file each time.
        config = []

        # Deal with PBC.
        if not has_box or not self._has_water:
            # Create a copy of the system.
            system = self._system.copy()
        # While the configuration parameters below share a lot of overlap,
        # we choose the keep them separate so that the user can modify options
        # for a given protocol in a single place.

        # Add configuration variables for a minimisation simulation.
        if isinstance(self._protocol, _Protocol.Minimisation):
            config.append("integrator = steep")  # Use steepest descent.
            config.append(
                "nsteps = %d" % self._protocol.getSteps()
            )  # Set the number of steps.
            config.append(
                "nstxout = %d" % self._protocol.getSteps()
            )  # Only write the final coordinates.
            if has_box and self._has_water:
                config.append("pbc = xyz")  # Simulate a fully periodic box.
                config.append("cutoff-scheme = Verlet")  # Use Verlet pair lists.
                config.append("ns-type = grid")  # Use a grid to search for neighbours.
                config.append("rlist = 1.2")  # Set short-range cutoff.
                config.append("rvdw = 1.2")  # Set van der Waals cutoff.
                config.append("rcoulomb = 1.2")  # Set Coulomb cutoff.
                config.append("coulombtype = PME")  # Fast smooth Particle-Mesh Ewald.
                config.append(
                    "DispCorr = EnerPres"
                )  # Dispersion corrections for energy and pressure.
            else:
                # Perform vacuum simulations by implementing pseudo-PBC conditions,
                # i.e. run calculation in a near-infinite box (333.3 nm).
                # c.f.: https://pubmed.ncbi.nlm.nih.gov/29678588

                # Create a copy of the system.
                system = self._system.copy()

                # Convert the water model topology so that it matches the GROMACS naming convention.
                system._set_water_topology("GROMACS")
=======
        # Deal with periodic boundary conditions.
        if not has_box or not self._has_water:
            # Create a copy of the system.
            system = self._system.copy()
>>>>>>> e26d2d08

            # Convert the water model topology so that it matches the GROMACS naming convention.
            system._set_water_topology("GROMACS")

            # Create a 999.9 nm periodic box and apply to the system.
            space = _SireVol.PeriodicBox(_SireMaths.Vector(9999, 9999, 9999))
            system._sire_object.setProperty(
                self._property_map.get("space", "space"), space
            )

<<<<<<< HEAD
        config_options = {}
=======
            # Re-write the GRO file.
            gro = _SireIO.Gro87(system._sire_object, self._property_map)
            gro.writeToFile(self._gro_file)

        # Initialise a dictionary of additional configuration options.
        config_options = {}

>>>>>>> e26d2d08
        if not isinstance(self._protocol, _Protocol.Minimisation):
            # Set the random number seed.
            if self._is_seeded:
                seed = self._seed
            else:
                seed = -1
            config_options["ld-seed"] = seed

<<<<<<< HEAD
        if isinstance(self._protocol, _Protocol.Equilibration) or isinstance(self._protocol, _Protocol.Minimisation):
            # Add any position restraints.
            self._add_position_restraints(config)

        # Add configuration variables for a metadynamics simulation.
        if isinstance(self._protocol, _Protocol.Metadynamics):
            # Convert the timestep to picoseconds.
            timestep = self._protocol.getTimeStep().picoseconds().value()

            config.append("integrator = sd")  # Leap-frog stochastic dynamics.
            config.append("ld-seed = %d" % seed)  # Random number seed.
            config.append("dt = %.3f" % timestep)  # Integration time step.
            config.append("nsteps = %d" % steps)  # Number of integration steps.
            config.append(
                "nstlog = %d" % report_interval
            )  # Interval between writing to the log file.
            config.append(
                "nstenergy = %d" % report_interval
            )  # Interval between writing to the energy file.
            config.append(
                "nstxout = %d" % restart_interval
            )  # Interval between writing to the trajectory file.
=======
        if isinstance(self._protocol, _Protocol.Equilibration):
>>>>>>> e26d2d08
            if self._checkpoint_file is not None:
                config_options["continuation"] = "yes"

        # Add any position restraints.
        if isinstance(self._protocol, _PositionRestraintMixin):
            self._add_position_restraints()

        # Add configuration variables for metadynamics or steered molecular dynamics.
        if isinstance(self._protocol, (_Protocol.Metadynamics, _Protocol.Steering)):
            # Create the PLUMED input file and copy auxiliary files to the working directory.
            self._plumed = _Plumed(str(self._work_dir))
            plumed_config, auxiliary_files = self._plumed.createConfig(
                self._system, self._protocol, self._property_map
            )
            self._setPlumedConfig(plumed_config)
            if auxiliary_files is not None:
                for file in auxiliary_files:
                    file_name = _os.path.basename(file)
                    _shutil.copyfile(file, self._work_dir + f"/{file_name}")
            self._input_files.append(self._plumed_config_file)

            # Expose the PLUMED specific member functions.
            setattr(self, "getPlumedConfig", self._getPlumedConfig)
            setattr(self, "getPlumedConfigFile", self._getPlumedConfigFile)
            setattr(self, "setPlumedConfig", self._setPlumedConfig)
            setattr(self, "getCollectiveVariable", self._getCollectiveVariable)
            setattr(self, "getTime", self._getTime)

            # Expose metadynamics specific functions.
            if isinstance(self._protocol, _Protocol.Metadynamics):
                setattr(self, "getFreeEnergy", self._getFreeEnergy)
                setattr(self, "sampleConfigurations", self._sampleConfigurations)

        # Add configuration variables for a steered molecular dynamics protocol.
        elif isinstance(self._protocol, _Protocol.Steering):
            # Create the PLUMED input file and copy auxiliary files to the working directory.
            self._plumed = _Plumed(str(self._work_dir))
            plumed_config, auxiliary_files = self._plumed.createConfig(
                self._system, self._protocol, self._property_map
            )
            self._setPlumedConfig(plumed_config)
            if auxiliary_files is not None:
                for file in auxiliary_files:
                    file_name = _os.path.basename(file)
                    _shutil.copyfile(file, self._work_dir + f"/{file_name}")
            self._input_files.append(self._plumed_config_file)

            # Expose the PLUMED specific member functions.
            setattr(self, "getPlumedConfig", self._getPlumedConfig)
            setattr(self, "getPlumedConfigFile", self._getPlumedConfigFile)
            setattr(self, "setPlumedConfig", self._setPlumedConfig)
            setattr(self, "getCollectiveVariable", self._getCollectiveVariable)
            setattr(self, "getTime", self._getTime)

        # Set the configuration.
<<<<<<< HEAD
        config = _Protocol.ConfigFactory(self._system, self._protocol)
        self.addToConfig(config.generateGromacsConfig(extra_options={**config_options, **self._extra_options},
                                                      extra_lines=self._extra_lines))
=======
        gromacs_config = _GromacsConfig(
            self._system, self._protocol, self._property_map
        )
        self.setConfig(
            gromacs_config.createConfig(
                version=_gmx_version,
                extra_options={**config_options, **self._extra_options},
                extra_lines=self._extra_lines,
            )
        )

        # Flag that this isn't a custom protocol.
        self._protocol._setCustomised(False)
>>>>>>> e26d2d08

        # Flag that this isn't a custom protocol.
        self._protocol._setCustomised(False)

    def _generate_args(self):
        """Generate the dictionary of command-line arguments."""

        # Clear the existing arguments.
        self.clearArgs()

        # Add the default arguments.
        self.setArg("mdrun", True)  # Use mdrun.
        self.setArg("-deffnm", self._name)  # Output file prefix.
        self.setArg("-c", self._crd_file)  # Output out coordinate file.

        # Metadynamics and steered MD arguments.
        if isinstance(self._protocol, (_Protocol.Metadynamics, _Protocol.Steering)):
            self.setArg("-plumed", "plumed.dat")

    def _generate_binary_run_file(self):
        """Use grommp to generate the binary run input file."""

        # Create the name of the output mdp file.
        mdp_out = (
            _os.path.dirname(self._config_file)
            + "/%s.out.mdp" % _os.path.basename(self._config_file).split(".")[0]
        )

        # Use grompp to generate the portable binary run input file.
        if self._checkpoint_file is not None:
            command = "%s grompp -f %s -po %s -c %s -p %s -r %s -t %s -o %s" % (
                self._exe,
                self._config_file,
                mdp_out,
                self._gro_file,
                self._top_file,
                self._gro_file,
                self._checkpoint_file,
                self._tpr_file,
            )
        else:
            command = "%s grompp -f %s -po %s -c %s -p %s -r %s -o %s" % (
                self._exe,
                self._config_file,
                mdp_out,
                self._gro_file,
                self._top_file,
                self._gro_file,
                self._tpr_file,
            )

        # Warnings don't trigger an error.
        if self._ignore_warnings:
            command += " --maxwarn 9999"

        # Run the command.
        proc = _subprocess.run(
            _Utils.command_split(command),
            shell=False,
            text=True,
            stdout=_subprocess.PIPE,
            stderr=_subprocess.PIPE,
        )

        # Check that grompp ran successfully.
        if proc.returncode != 0:
            # Handle errors and warnings.
            if self._show_errors:
                # Capture errors and warnings from the grompp output.
                errors = []
                warnings = []
                is_error = False
                is_warn = False
                lines = proc.stderr.split("\n")
                for line in lines:
                    line = line.strip()
                    if line[0:5] == "ERROR" or is_error:
                        if line == "":
                            is_error = False
                            continue
                        errors.append(line)
                        is_error = True
                    elif line[0:7] == "WARNING" or is_warn:
                        if line == "":
                            is_warn = False
                            continue
                        warnings.append(line)
                        is_warn = True

                error_string = "\n  ".join(errors)
                warning_string = "\n  ".join(warnings)

                exception_string = "Unable to generate GROMACS binary run input file.\n"
                if len(errors) > 0:
                    exception_string += (
                        "\n'gmx grompp' reported the following errors:\n"
                        + f"{error_string}\n"
                    )
                if len(warnings) > 0:
                    exception_string += (
                        "\n'gmx grompp' reported the following warnings:\n"
                        + f"{warning_string}\n"
                        + "\nUse 'ignore_warnings' to ignore warnings."
                    )

                raise RuntimeError(exception_string)

            else:
                raise RuntimeError(
                    "Unable to generate GROMACS binary run input file. "
                    "Use 'show_errors=True' to display errors/warnings."
                )

    def addToConfig(self, config):
        """
        Add a string to the configuration list.

        Parameters
        ----------

        config : str, [str]
            A configuration string, a list of configuration strings, or a
            path to a configuration file.
        """

        # Call the base class method.
        super().addToConfig(config)

        # Use grompp to generate the portable binary run input file.
        self._generate_binary_run_file()

    def resetConfig(self):
        """Reset the configuration parameters."""
        self._generate_config()

        # Use grompp to generate the portable binary run input file.
        self._generate_binary_run_file()

    def setConfig(self, config):
        """
        Set the list of configuration file strings.

        Parameters
        ----------

        config : str, [str]
            The list of configuration strings, or a path to a configuration
            file.
        """

        # Call the base class method.
        super().setConfig(config)

        # Use grompp to generate the portable binary run input file.
        self._generate_binary_run_file()

    def start(self):
        """
        Start the GROMACS process.

        Returns
        -------

        process : :class:`Process.Gromacs <BioSimSpace.Process.Gromacs>`
            A handle to the GROMACS process.
        """

        # The process is currently queued.
        if self.isQueued():
            return

        # Process is already running.
        if self._process is not None:
            if self._process.isRunning():
                return

        # Clear any existing output.
        self._clear_output()

        # Run the process in the working directory.
        with _Utils.cd(self._work_dir):
            # Create the arguments string list.
            args = self.getArgStringList()

            # Write the command-line process to a README.txt file.
            with open("README.txt", "w") as f:
                # Set the command-line string.
                self._command = "%s " % self._exe + self.getArgString()

                # Write the command to file.
                f.write("# GROMACS was run with the following command:\n")
                f.write("%s\n" % self._command)

            # Start the timer.
            self._timer = _timeit.default_timer()

            # Start the simulation.
            self._process = _SireBase.Process.run(
                self._exe, args, "%s.out" % self._name, "%s.out" % self._name
            )

            # For historical reasons (console message aggregation with MPI), Gromacs
            # writes the majority of its output to stderr. For user convenience, we
            # redirect all output to stdout, and place a message in the stderr file
            # to highlight this.
            with open(self._stderr_file, "w") as f:
                f.write("All output has been redirected to the stdout stream!\n")

        return self

    def getSystem(self, block="AUTO"):
        """
        Get the latest molecular system.

        Parameters
        ----------

        block : bool
            Whether to block until the process has finished running.

        Returns
        -------

        system : :class:`System <BioSimSpace._SireWrappers.System>`
            The latest molecular system.
        """

        # Wait for the process to finish.
        if block is True:
            self.wait()
        elif block == "AUTO" and self._is_blocked:
            self.wait()

        # Warn the user if the process has exited with an error.
        if self.isError():
            _warnings.warn("The process exited with an error!")

        if block is True and not self.isError():
            return self._getFinalFrame()
        else:
            # Minimisation trajectories have a single frame, i.e. the final state.
            if isinstance(self._protocol, _Protocol.Minimisation):
                time = 0 * _Units.Time.nanosecond
            # Get the current simulation time.
            else:
                time = self.getTime()

            # Grab the most recent frame from the trajectory file.
            return self._getFrame(time)

    def getCurrentSystem(self):
        """
        Get the latest molecular system.

        Returns
        -------

        system : :class:`System <BioSimSpace._SireWrappers.System>`
            The latest molecular system.
        """
        return self.getSystem(block=False)

    def getTrajectory(self, backend="AUTO", block="AUTO"):
        """
        Return a trajectory object.

        Parameters
        ----------

        backend : str
            The backend to use for trajectory parsing. To see supported backends,
            run BioSimSpace.Trajectory.backends(). Using "AUTO" will try each in
            sequence.

        block : bool
            Whether to block until the process has finished running.

        Returns
        -------

        trajectory : :class:`System <BioSimSpace.Trajectory.Trajectory>`
            The latest trajectory object.
        """

        if not isinstance(backend, str):
            raise TypeError("'backend' must be of type 'str'")

        if not isinstance(block, (bool, str)):
            raise TypeError("'block' must be of type 'bool' or 'str'")

        # Wait for the process to finish.
        if block is True:
            self.wait()
        elif block == "AUTO" and self._is_blocked:
            self.wait()

        # Warn the user if the process has exited with an error.
        if self.isError():
            _warnings.warn("The process exited with an error!")

        try:
            # Locate the trajectory file.
            traj_file = self._find_trajectory_file()

            if traj_file is None:
                return None
            else:
                self._traj_file = traj_file

            return _Trajectory.Trajectory(process=self, backend=backend)

        except:
            return None

    def getFrame(self, index):
        """
        Return a specific trajectory frame.

        Parameters
        ----------

        index : int
            The index of the frame.

        Returns
        -------

        frame : :class:`System <BioSimSpace._SireWrappers.System>`
            The System object of the corresponding frame.
        """

        if not type(index) is int:
            raise TypeError("'index' must be of type 'int'")

        max_index = (
            int(
                (self._protocol.getRunTime() / self._protocol.getTimeStep())
                / self._protocol.getRestartInterval()
            )
            - 1
        )

        if index < 0 or index > max_index:
            raise ValueError(f"'index' must be in range [0, {max_index}].")

        try:
            time = (
                index
                * self._protocol.getRestartInterval()
                * self._protocol.getTimeStep()
            )

            with _warnings.catch_warnings():
                system = self._getFrame(time)

            return self._getFrame(time)

        except:
            return None

    def getRecord(self, record, time_series=False, unit=None, block="AUTO"):
        """
        Get a record from the stdout dictionary.

        Parameters
        ----------

        record : str
            The record key.

        time_series : bool
            Whether to return a list of time series records.

        unit : :class:`Unit <BioSimSpace.Units>`
            The unit to convert the record to.

        block : bool
            Whether to block until the process has finished running.

        Returns
        -------

        record : :class:`Type <BioSimSpace.Types>`
            The matching record.
        """

        # Wait for the process to finish.
        if block is True:
            self.wait()
        elif block == "AUTO" and self._is_blocked:
            self.wait()

        # Warn the user if the process has exited with an error.
        if self.isError():
            _warnings.warn("The process exited with an error!")

        self._update_energy_dict()
        return self._get_energy_record(record, time_series, unit)

    def getCurrentRecord(self, record, time_series=False, unit=None):
        """
        Get a current record from the stdout dictionary.

        Parameters
        ----------

        record : str
            The record key.

        time_series : bool
            Whether to return a list of time series records.

        unit : :class:`Unit <BioSimSpace.Units>`
            The unit to convert the record to.

        Returns
        -------

        record : :class:`Type <BioSimSpace.Types>`
            The matching record.
        """
        # Warn the user if the process has exited with an error.
        if self.isError():
            _warnings.warn("The process exited with an error!")

        self._update_energy_dict()
        return self._get_energy_record(record, time_series, unit)

    def getRecords(self, block="AUTO"):
        """
        Return the dictionary of stdout time-series records.

        Parameters
        ----------

        block : bool
            Whether to block until the process has finished running.

        Returns
        -------

        records : :class:`MultiDict <BioSimSpace.Process._process._MultiDict>`
           The dictionary of time-series records.
        """
        # Wait for the process to finish.
        if block is True:
            self.wait()
        elif block == "AUTO" and self._is_blocked:
            self.wait()

        # Warn the user if the process has exited with an error.
        if self.isError():
            _warnings.warn("The process exited with an error!")

        self._update_energy_dict()
        return self._energy_dict.copy()

    def getCurrentRecords(self):
        """
        Return the current dictionary of stdout time-series records.

        Parameters
        ----------

        block : bool
            Whether to block until the process has finished running.

        Returns
        -------

        records : :class:`MultiDict <BioSimSpace.Process._process._MultiDict>`
           The dictionary of time-series records.
        """
        return self.getRecords(block=False)

    def getTime(self, time_series=False, block="AUTO"):
        """
        Get the simulation time.

        Parameters
        ----------

        time_series : bool
            Whether to return a list of time series records.

        block : bool
            Whether to block until the process has finished running.

        Returns
        -------

        time : :class:`Time <BioSimSpace.Types.Time>`
            The current simulation time in nanoseconds.
        """

        if isinstance(self._protocol, _Protocol.Minimisation):
            return None

        else:
            return self.getRecord("TIME", time_series, _Units.Time.picosecond, block)

    def getCurrentTime(self, time_series=False):
        """
        Get the current simulation time.

        Parameters
        ----------

        time_series : bool
            Whether to return a list of time series records.

        block : bool
            Whether to block until the process has finished running.

        Returns
        -------

        time : :class:`Time <BioSimSpace.Types.Time>`
            The current simulation time in nanoseconds.
        """
        return self.getTime(time_series, block=False)

    def getStep(self, time_series=False, block="AUTO"):
        """
        Get the number of integration steps.

        Parameters
        ----------

        time_series : bool
            Whether to return a list of time series records.

        block : bool
            Whether to block until the process has finished running.

        Returns
        -------

        step : int
            The current number of integration steps.
        """
        records = self.getRecord("TIME", time_series, _Units.Time.picosecond, block)
        time_step = self._protocol.getTimeStep()
        if time_series:
            return [record / time_step for record in records]
        else:
            return records / time_step

    def getCurrentStep(self, time_series=False):
        """
        Get the current number of integration steps.

        Parameters
        ----------

        time_series : bool
            Whether to return a list of time series records.

        Returns
        -------

        step : int
            The current number of integration steps.
        """
        return self.getStep(time_series, block=False)

    def getBondEnergy(self, time_series=False, block="AUTO"):
        """
        Get the bond energy.

        Parameters
        ----------

        time_series : bool
            Whether to return a list of time series records.

        block : bool
            Whether to block until the process has finished running.

        Returns
        -------

        energy : :class:`Energy <BioSimSpace.Types.Energy>`
            The bond energy.
        """
        return self.getRecord("BOND", time_series, _Units.Energy.kj_per_mol, block)

    def getCurrentBondEnergy(self, time_series=False):
        """
        Get the current bond energy.

        Parameters
        ----------

        time_series : bool
            Whether to return a list of time series records.

        Returns
        -------

        energy : :class:`Energy <BioSimSpace.Types.Energy>`
            The bond energy.
        """
        return self.getBondEnergy(time_series, block=False)

    def getAngleEnergy(self, time_series=False, block="AUTO"):
        """
        Get the angle energy.

        Parameters
        ----------

        time_series : bool
            Whether to return a list of time series records.

        block : bool
            Whether to block until the process has finished running.

        Returns
        -------

        energy : :class:`Energy <BioSimSpace.Types.Energy>`
            The angle energy.
        """
        return self.getRecord("ANGLE", time_series, _Units.Energy.kj_per_mol, block)

    def getCurrentAngleEnergy(self, time_series=False):
        """
        Get the current angle energy.

        Parameters
        ----------

        time_series : bool
            Whether to return a list of time series records.

        Returns
        -------

        energy : :class:`Energy <BioSimSpace.Types.Energy>`
            The angle energy.
        """
        return self.getAngleEnergy(time_series, block=False)

    def getDihedralEnergy(self, time_series=False, block="AUTO"):
        """
        Get the total dihedral energy (proper + improper).

        Parameters
        ----------

        time_series : bool
            Whether to return a list of time series records.

        block : bool
            Whether to block until the process has finished running.

        Returns
        -------

        energy : :class:`Energy <BioSimSpace.Types.Energy>`
            The total dihedral energy.
        """
        # Get the proper and improper energies.
        proper = self.getRecord(
            "PROPERDIH", time_series, _Units.Energy.kj_per_mol, block
        )
        improper = self.getRecord(
            "IMPROPERDIH", time_series, _Units.Energy.kj_per_mol, block
        )

        # No records.
        if proper is None and improper is None:
            return None
        elif proper is None:
            return improper
        elif improper is None:
            return proper
        else:
            if time_series:
                return [x + y for x, y in zip(proper, improper)]
            else:
                return proper + improper

    def getCurrentDihedralEnergy(self, time_series=False):
        """
        Get the current total dihedral energy (proper + improper).

        Parameters
        ----------

        time_series : bool
            Whether to return a list of time series records.

        Returns
        -------

        energy : :class:`Energy <BioSimSpace.Types.Energy>`
            The dihedral energy.
        """
        return self.getDihedralEnergy(time_series, block=False)

    def getProperEnergy(self, time_series=False, block="AUTO"):
        """
        Get the proper dihedral energy.

        Parameters
        ----------

        time_series : bool
            Whether to return a list of time series records.

        block : bool
            Whether to block until the process has finished running.

        Returns
        -------

        energy : :class:`Energy <BioSimSpace.Types.Energy>`
            The proper dihedral energy.
        """
        return self.getRecord("PROPERDIH", time_series, _Units.Energy.kj_per_mol, block)

    def getCurrentProperEnergy(self, time_series=False):
        """
        Get the current proper dihedral energy.

        Parameters
        ----------

        time_series : bool
            Whether to return a list of time series records.

        Returns
        -------

        energy : :class:`Energy <BioSimSpace.Types.Energy>`
            The proper dihedral energy.
        """
        return self.getProperEnergy(time_series, block=False)

    def getImproperEnergy(self, time_series=False, block="AUTO"):
        """
        Get the improper energy.

        Parameters
        ----------

        time_series : bool
            Whether to return a list of time series records.

        block : bool
            Whether to block until the process has finished running.

        Returns
        -------

        energy : :class:`Energy <BioSimSpace.Types.Energy>`
            The improper energy.
        """
        return self.getRecord(
            "IMPROPERDIH", time_series, _Units.Energy.kj_per_mol, block
        )

    def getCurrentImproperEnergy(self, time_series=False):
        """
        Get the current improper energy.

        Parameters
        ----------

        time_series : bool
            Whether to return a list of time series records.

        Returns
        -------

        energy : :class:`Energy <BioSimSpace.Types.Energy>`
            The improper energy.
        """
        return self.getImproperEnergy(time_series, block=False)

    def getLennardJones14(self, time_series=False, block="AUTO"):
        """
        Get the Lennard-Jones energy between atoms 1 and 4.

        Parameters
        ----------

        time_series : bool
            Whether to return a list of time series records.

        block : bool
            Whether to block until the process has finished running.

        Returns
        -------

        energy : :class:`Energy <BioSimSpace.Types.Energy>`
            The Lennard-Jones energy.
        """
        return self.getRecord("LJ14", time_series, _Units.Energy.kj_per_mol, block)

    def getCurrentLennardJones14(self, time_series=False):
        """
        Get the current Lennard-Jones energy between atoms 1 and 4.

        Parameters
        ----------

        time_series : bool
            Whether to return a list of time series records.

        Returns
        -------

        energy : :class:`Energy <BioSimSpace.Types.Energy>`
            The Lennard-Jones energy.
        """
        return self.getLennardJones14(time_series, block=False)

    def getLennardJonesSR(self, time_series=False, block="AUTO"):
        """
        Get the short-range Lennard-Jones energy.

        Parameters
        ----------

        time_series : bool
            Whether to return a list of time series records.

        block : bool
            Whether to block until the process has finished running.

        Returns
        -------

        energy : :class:`Energy <BioSimSpace.Types.Energy>`
            The short-range Lennard-Jones energy.
        """
        return self.getRecord("LJSR", time_series, _Units.Energy.kj_per_mol, block)

    def getCurrentLennardJonesSR(self, time_series=False):
        """
        Get the current short-range Lennard-Jones energy.

        Parameters
        ----------

        time_series : bool
            Whether to return a list of time series records.

        Returns
        -------

        energy : :class:`Energy <BioSimSpace.Types.Energy>`
            The Lennard-Jones energy.
        """
        return self.getLennardJonesSR(time_series, block=False)

    def getCoulomb14(self, time_series=False, block="AUTO"):
        """
        Get the Coulomb energy between atoms 1 and 4.

        Parameters
        ----------

        time_series : bool
            Whether to return a list of time series records.

        block : bool
            Whether to block until the process has finished running.

        Returns
        -------

        energy : :class:`Energy <BioSimSpace.Types.Energy>`
            The Coulomb energy.
        """
        return self.getRecord("COULOMB14", time_series, _Units.Energy.kj_per_mol, block)

    def getCurrentCoulomb14(self, time_series=False):
        """
        Get the current Coulomb energy between atoms 1 and 4.

        Parameters
        ----------

        time_series : bool
            Whether to return a list of time series records.

        Returns
        -------

        energy : :class:`Energy <BioSimSpace.Types.Energy>`
            The Coulomb energy.
        """
        return self.getCoulomb14(time_series, block=False)

    def getCoulombSR(self, time_series=False, block="AUTO"):
        """
        Get the short-range Coulomb energy.

        Parameters
        ----------

        time_series : bool
            Whether to return a list of time series records.

        block : bool
            Whether to block until the process has finished running.

        Returns
        -------

        energy : :class:`Energy <BioSimSpace.Types.Energy>`
            The Coulomb energy.
        """
        return self.getRecord("COULOMBSR", time_series, _Units.Energy.kj_per_mol, block)

    def getCurrentCoulombSR(self, time_series=False):
        """
        Get the current short-range Coulomb energy.

        Parameters
        ----------

        time_series : bool
            Whether to return a list of time series records.

        Returns
        -------

        energy : :class:`Energy <BioSimSpace.Types.Energy>`
            The Coulomb energy.
        """
        return self.getCoulombSR(time_series, block=False)

    def getCoulombReciprocal(self, time_series=False, block="AUTO"):
        """
        Get the reciprocal space Coulomb energy.

        Parameters
        ----------

        time_series : bool
            Whether to return a list of time series records.

        block : bool
            Whether to block until the process has finished running.

        Returns
        -------

        energy : :class:`Energy <BioSimSpace.Types.Energy>`
            The Coulomb energy.
        """
        return self.getRecord("COULRECIP", time_series, _Units.Energy.kj_per_mol, block)

    def getCurrentCoulombReciprocal(self, time_series=False):
        """
        Get the current reciprocal space Coulomb energy.

        Parameters
        ----------

        time_series : bool
            Whether to return a list of time series records.

        Returns
        -------

        energy : :class:`Energy <BioSimSpace.Types.Energy>`
            The Coulomb energy.
        """
        return self.getCoulombReciprocal(time_series, block=False)

    def getDispersionCorrection(self, time_series=False, block="AUTO"):
        """
        Get the dispersion correction.

        Parameters
        ----------

        time_series : bool
            Whether to return a list of time series records.

        block : bool
            Whether to block until the process has finished running.

        Returns
        -------

        energy : :class:`Energy <BioSimSpace.Types.Energy>`
            The dispersion correction.
        """
        return self.getRecord(
            "DISPERCORR", time_series, _Units.Energy.kj_per_mol, block
        )

    def getCurrentDispersionCorrection(self, time_series=False):
        """
        Get the current dispersion correction.

        Parameters
        ----------

        time_series : bool
            Whether to return a list of time series records.

        Returns
        -------

        energy : :class:`Energy <BioSimSpace.Types.Energy>`
            The dispersion correction.
        """
        return self.getDispersionCorrection(time_series, block=False)

    def getRestraintEnergy(self, time_series=False, block="AUTO"):
        """
        Get the position restraint energy.

        Parameters
        ----------

        time_series : bool
            Whether to return a list of time series records.

        block : bool
            Whether to block until the process has finished running.

        Returns
        -------

        energy : :class:`Energy <BioSimSpace.Types.Energy>`
            The dispersion correction.
        """
        return self.getRecord(
            "POSITIONREST", time_series, _Units.Energy.kj_per_mol, block
        )

    def getCurrentRestraintEnergy(self, time_series=False):
        """
        Get the current position restraint energy.

        Parameters
        ----------

        time_series : bool
            Whether to return a list of time series records.

        Returns
        -------

        energy : :class:`Energy <BioSimSpace.Types.Energy>`
            The dispersion correction.
        """
        return self.getRestraintEnergy(time_series, block=False)

    def getPotentialEnergy(self, time_series=False, block="AUTO"):
        """
        Get the potential energy.

        Parameters
        ----------

        time_series : bool
            Whether to return a list of time series records.

        block : bool
            Whether to block until the process has finished running.

        Returns
        -------

        energy : :class:`Energy <BioSimSpace.Types.Energy>`
            The potential energy.
        """
        return self.getRecord("POTENTIAL", time_series, _Units.Energy.kj_per_mol, block)

    def getCurrentPotentialEnergy(self, time_series=False):
        """
        Get the current potential energy.

        Parameters
        ----------

        time_series : bool
            Whether to return a list of time series records.

        Returns
        -------

        energy : :class:`Energy <BioSimSpace.Types.Energy>`
            The potential energy.
        """
        return self.getPotentialEnergy(time_series, block=False)

    def getKineticEnergy(self, time_series=False, block="AUTO"):
        """
        Get the kinetic energy.

        Parameters
        ----------

        time_series : bool
            Whether to return a list of time series records.

        block : bool
            Whether to block until the process has finished running.

        Returns
        -------

        energy : :class:`Energy <BioSimSpace.Types.Energy>`
            The kinetic energy.
        """
        return self.getRecord("KINETICEN", time_series, _Units.Energy.kj_per_mol, block)

    def getCurrentKineticEnergy(self, time_series=False):
        """
        Get the current kinetic energy.

        Parameters
        ----------

        time_series : bool
            Whether to return a list of time series records.

        Returns
        -------

        energy : :class:`Energy <BioSimSpace.Types.Energy>`
            The kinetic energy.
        """
        return self.getKineticEnergy(time_series, block=False)

    def getTotalEnergy(self, time_series=False, block="AUTO"):
        """
        Get the total energy.

        Parameters
        ----------

        time_series : bool
            Whether to return a list of time series records.

        block : bool
            Whether to block until the process has finished running.

        Returns
        -------

        energy : :class:`Energy <BioSimSpace.Types.Energy>`
            The total energy.
        """
        return self.getRecord(
            "TOTALENERGY", time_series, _Units.Energy.kj_per_mol, block
        )

    def getCurrentTotalEnergy(self, time_series=False):
        """
        Get the current total energy.

        Parameters
        ----------

        time_series : bool
            Whether to return a list of time series records.

        Returns
        -------

        energy : :class:`Energy <BioSimSpace.Types.Energy>`
            The total energy.
        """
        return self.getTotalEnergy(time_series, block=False)

    def getConservedEnergy(self, time_series=False, block="AUTO"):
        """
        Get the conserved energy.

        Parameters
        ----------

        time_series : bool
            Whether to return a list of time series records.

        block : bool
            Whether to block until the process has finished running.

        Returns
        -------

        energy : :class:`Energy <BioSimSpace.Types.Energy>`
            The conserved energy.
        """
        return self.getRecord(
            "CONSERVEDEN", time_series, _Units.Energy.kj_per_mol, block
        )

    def getCurrentConservedEnergy(self, time_series=False):
        """
        Get the current conserved energy.

        Parameters
        ----------

        time_series : bool
            Whether to return a list of time series records.

        Returns
        -------

        energy : :class:`Energy <BioSimSpace.Types.Energy>`
            The conserved energy.
        """
        return self.getConservedEnergy(time_series, block=False)

    def getTemperature(self, time_series=False, block="AUTO"):
        """
        Get the temperature.

        Parameters
        ----------

        time_series : bool
            Whether to return a list of time series records.

        block : bool
            Whether to block until the process has finished running.

        Returns
        -------

        temperature : :class:`Temperature <BioSimSpace.Types.Temperature>`
            The temperature.
        """
        return self.getRecord(
            "TEMPERATURE", time_series, _Units.Temperature.kelvin, block
        )

    def getCurrentTemperature(self, time_series=False):
        """
        Get the current temperature.

        Parameters
        ----------

        time_series : bool
            Whether to return a list of time series records.

        Returns
        -------

        temperature : :class:`Temperature <BioSimSpace.Types.Temperature>`
            The current temperature.
        """
        return self.getTemperature(time_series, block=False)

    def getPressure(self, time_series=False, block="AUTO"):
        """
        Get the pressure.

        Parameters
        ----------

        time_series : bool
            Whether to return a list of time series records.

        block : bool
            Whether to block until the process has finished running.

        Returns
        -------

        pressure : :class:`Pressure <BioSimSpace.Types.Pressure>`
            The pressure.
        """
        return self.getRecord("PRESSURE", time_series, _Units.Pressure.bar, block)

    def getCurrentPressure(self, time_series=False):
        """
        Get the current pressure.

        Parameters
        ----------

        time_series : bool
            Whether to return a list of time series records.

        Returns
        -------

        pressure : :class:`Pressure <BioSimSpace.Types.Pressure>`
            The current pressure.
        """
        return self.getPressure(time_series, block=False)

    def getPressureDC(self, time_series=False, block="AUTO"):
        """
        Get the DC pressure.

        Parameters
        ----------

        time_series : bool
            Whether to return a list of time series records.

        block : bool
            Whether to block until the process has finished running.

        Returns
        -------

        pressure : :class:`Pressure <BioSimSpace.Types.Pressure>`
            The DC pressure.
        """
        return self.getRecord("PRESDC", time_series, _Units.Pressure.bar, block)

    def getCurrentPressureDC(self, time_series=False):
        """
        Get the current DC pressure.

        Parameters
        ----------

        time_series : bool
            Whether to return a list of time series records.

        Returns
        -------

        pressure : :class:`Pressure <BioSimSpace.Types.Pressure>`
            The current pressure.
        """
        return self.getPressureDC(time_series, block=False)

    def getConstraintRMSD(self, time_series=False, block="AUTO"):
        """
        Get the RMSD of the constrained atoms.

        Parameters
        ----------

        time_series : bool
            Whether to return a list of time series records.

        block : bool
            Whether to block until the process has finished running.

        Returns
        -------

        length : :class:`Length <BioSimSpace.Types.Length>`
            The constrained RMSD.
        """
        return self.getRecord("CONSTRRMSD", time_series, None, block)

    def getCurrentConstraintRMSD(self, time_series=False):
        """
        Get the current RMSD of the constrained atoms.

        Parameters
        ----------

        time_series : bool
            Whether to return a list of time series records.

        Returns
        -------

        length : :class:`Length <BioSimSpace.Types.Length>`
            The current constrained RMSD.
        """
        return self.getConstraintRMSD(time_series, block=False)

    def getVolume(self, time_series=False, block="AUTO"):
        """Get the volume.

        Parameters
        ----------

        time_series : bool
            Whether to return a list of time series records.

        block : bool
            Whether to block until the process has finished running.

        Returns
        -------

        volume : :class:`Volume <BioSimSpace.Types.Volume>`
           The volume.
        """
        return self.getRecord("VOLUME", time_series, _Units.Volume.nanometer3, block)

    def getCurrentVolume(self, time_series=False):
        """Get the current volume.

        Parameters
        ----------

        time_series : bool
            Whether to return a list of time series records.

        Returns
        -------

        volume : :class:`Volume <BioSimSpace.Types.Volume>`
           The volume.
        """
        return self.getVolume(time_series, block=False)

    def stdout(self, n=10):
        """
        Print the last n lines of the stdout buffer.

        Parameters
        ----------

        n : int
            The number of lines to print.
        """

        # Note that thermodynamic records, e.g. energy, pressure, temperature,
        # are redirected to a log file.

        # Ensure that the number of lines is positive.
        if n < 0:
            raise ValueError("The number of lines must be positive!")

        # Append any new lines to the stdout list.
        for line in _pygtail.Pygtail(self._stdout_file):
            self._stdout.append(line.rstrip())

        # Get the current number of lines.
        num_lines = len(self._stdout)

        # Set the line from which to start printing.
        if num_lines < n:
            start = 0
        else:
            start = num_lines - n

        # Print the lines.
        for x in range(start, num_lines):
            print(self._stdout[x])

    def _add_position_restraints(self):
        """Helper function to add position restraints."""

        # Get the restraint type.
        restraint = self._protocol.getRestraint()

        if restraint is not None:
            # Get the force constant in units of kJ_per_mol/nanometer**2
            force_constant = self._protocol.getForceConstant()._sire_unit
            force_constant = force_constant.to(
                _SireUnits.kJ_per_mol / _SireUnits.nanometer2
            )

            # Copy the user property map.
            property_map = self._property_map.copy()

            # Parse the topology in serial to ensure that molecules are
            # ordered correctly. Don't sort based on name.
            property_map["parallel"] = _SireBase.wrap(False)
            property_map["sort"] = _SireBase.wrap(False)

            # Create a copy of the system.
            system = self._system.copy()

            # Convert to the lambda = 0 state if this is a perturbable system.
            system = self._checkPerturbable(system)

            # Convert the water model topology so that it matches the GROMACS naming convention.
            system._set_water_topology("GROMACS")

            # Create a GROMACS topology object.
            top = _SireIO.GroTop(system._sire_object, property_map)

            # Get the top file as a list of lines.
            top_lines = top.lines()

            # List of 'moleculetype' record indices.
            moltypes_top_idx = []

            # Store the line index for the start of each 'moleculetype' record.
            for idx, line in enumerate(top_lines):
                if "[ moleculetype ]" in line or "[ system ]" in line:
                    moltypes_top_idx.append(idx)

            # Create a dictionary to store the indices of the molecules in the
            # system for each GROMACS molecule type and the inverse.
            moltypes_sys_idx = {}
            sys_idx_moltypes = {}

            # Convert the topology to a GROMACS system.
            gro_system = top.groSystem()

            # Initialise the dictionary for each type.
            for mol_type in gro_system.uniqueTypes():
                moltypes_sys_idx[mol_type] = []

            # Now loop over each molecule and store the indices of the molecules
            # in the system that are of each type as well as a mapping from the
            # molecule index to the GROMACS molecule type.
            for idx, mol_type in enumerate(gro_system):
                moltypes_sys_idx[mol_type].append(idx)
                sys_idx_moltypes[idx] = mol_type

            # A keyword restraint.
            if isinstance(restraint, str):
                # The number of restraint files.
                num_restraint = 1

                # Loop over all of the molecule types and create a position
                # restraint file for each.
                for mol_type_idx, (mol_type, mol_idxs) in enumerate(
                    moltypes_sys_idx.items()
                ):
                    # Initialise a list of restrained atom indices.
                    restrained_atoms = []

                    # Loop over each molecule in the system that matches this
                    # type and append any atoms matching the restraint.
                    for idx, mol_idx in enumerate(mol_idxs):
                        # Get the indices of any restrained atoms in this molecule,
                        # making sure that indices are relative to the molecule.
                        atom_idxs = self._system.getRestraintAtoms(
                            restraint,
                            mol_index=mol_idx,
                            is_absolute=False,
                            allow_zero_matches=True,
                        )

                        # Store the atom index if it hasn't already been recorded.
                        for atom_idx in atom_idxs:
                            if not atom_idx in restrained_atoms:
                                restrained_atoms.append(atom_idx)

                    # Write the position restraint file for this molecule.
                    if len(restrained_atoms) > 0:
                        # Create the file names.
                        include_file = "posre_%04d.itp" % num_restraint
                        restraint_file = "%s/%s" % (self._work_dir, include_file)

                        with open(restraint_file, "w") as file:
                            # Write the header.
                            file.write("[ position_restraints ]\n")
                            file.write(";  i funct       fcx        fcy        fcz\n")

                            # Write restraints for each atom.
                            for atom_idx in restrained_atoms:
                                file.write(
                                    f"{atom_idx+1:4}    1       {force_constant}       {force_constant}       {force_constant}\n"
                                )

                        # Work out the offset.
                        offset = num_restraint - 1

                        # Include the position restraint file in the correct place within
                        # the topology file. We put the additional include directive at the
                        # end of the block so we move to the line before the next moleculetype
                        # record.
                        new_top_lines = top_lines[
                            : moltypes_top_idx[mol_type_idx + 1] + offset - 1
                        ]

                        # Append the additional information.
                        new_top_lines.append('#include "%s"' % include_file)
                        new_top_lines.append("")

                        # Now extend with the remainder of the file.
                        new_top_lines.extend(
                            top_lines[moltypes_top_idx[mol_type_idx + 1] + offset :]
                        )

                        # Overwrite the topology file lines.
                        top_lines = new_top_lines

                        # Increment the number of restraint files.
                        num_restraint += 1

                        # Append the restraint file to the list of autogenerated inputs.
                        self._input_files.append(restraint_file)

                # Write the updated topology to file.
                with open(self._top_file, "w") as file:
                    for line in top_lines:
                        file.write("%s\n" % line)

            # A user-defined list of atoms indices.
            else:
                # Create an empty multi-dict for each molecule type.
                mol_atoms = {}
                for mol_type in gro_system.uniqueTypes():
                    mol_atoms[mol_type] = []

                # Now work out which MolNum corresponds to each atom in the restraint.
                for idx in restraint:
                    try:
                        # Get the molecule index and relative atom index.
                        mol_idx, atom_idx = self._system._getRelativeIndices(idx)

                        # Get the type associated with this molecule index.
                        mol_type = sys_idx_moltypes[mol_idx]

                        # Append this atom if it's not already been recorded.
                        if not atom_idx in mol_atoms[mol_type]:
                            mol_atoms[mol_type].append(atom_idx)

                    except Exception as e:
                        msg = "Unable to find restrained atom in the system?"
                        if _isVerbose():
                            raise ValueError(msg) from e
                        else:
                            raise ValueError(msg) from None

                # The number of restraint files.
                num_restraint = 1

                # Loop over all of the molecule types and create a position
                # restraint file for each.
                for mol_type_idx, (mol_type, atom_idxs) in enumerate(mol_atoms.items()):
                    # Write the position restraint file for this molecule.
                    if len(atom_idxs) > 0:
                        # Create the file names.
                        include_file = "posre_%04d.itp" % num_restraint
                        restraint_file = "%s/%s" % (self._work_dir, include_file)

                        with open(restraint_file, "w") as file:
                            # Write the header.
                            file.write("[ position_restraints ]\n")
                            file.write(";  i funct       fcx        fcy        fcz\n")

                            # Write restraints for each atom.
                            for atom_idx in atom_idxs:
                                file.write(
                                    f"{atom_idx+1:4}    1       {force_constant}       {force_constant}       {force_constant}\n"
                                )

                        # Work out the offset.
                        offset = num_restraint - 1

                        # Include the position restraint file in the correct place within
                        # the topology file. We put the additional include directive at the
                        # end of the block so we move to the line before the next moleculetype
                        # record.
                        new_top_lines = top_lines[
                            : moltypes_top_idx[mol_type_idx + 1] + offset - 1
                        ]

                        # Append the additional information.
                        new_top_lines.append('#include "%s"' % include_file)
                        new_top_lines.append("")

                        # Now extend with the remainder of the file.
                        new_top_lines.extend(
                            top_lines[moltypes_top_idx[mol_type_idx + 1] + offset :]
                        )

                        # Overwrite the topology file lines.
                        top_lines = new_top_lines

                        # Increment the number of restraint files.
                        num_restraint += 1

                        # Append the restraint file to the list of autogenerated inputs.
                        self._input_files.append(restraint_file)

                # Write the updated topology to file.
                with open(self._top_file, "w") as file:
                    for line in top_lines:
                        file.write("%s\n" % line)

    def _initialise_energy_dict(self):
        """Helper function to intialise the energy dictionary."""
        # Grab the available energy terms
        command = f"{self._exe} energy -f {self._energy_file}"
        proc = _subprocess.run(
            _Utils.command_split(command),
            input="0",
            stdout=_subprocess.PIPE,
            stderr=_subprocess.PIPE,
            encoding="utf-8",
        )
        err = proc.stderr
        keys = self._parse_energy_terms(err)
        # We need to stored the original key as the one in the
        # self._energy_dict will be the sanitised keys.
        self._energy_keys = keys
        self._energy_dict["TIME"] = []
        for key in keys:
            # Skip surface tension records, since there is no appropriate general unit.
            if key != "#Surf*SurfTen":
                self._energy_dict[self._sanitise_energy_term(key)] = []

    @staticmethod
    def _parse_energy_terms(text):
        """
        Parse the output from gmx energy output to get the energy terms in
        the edr file. Example output looks like:

        #                 :-) GROMACS - gmx energy, 2022.2-conda_forge (-:
        # Command line:
        #   gmx energy -f energy.edr
        # Opened prod.edr as single precision energy file
        # Select the terms you want from the following list by
        # selecting either (part of) the name or the number or a combination.
        # End your selection with an empty line or a zero.
        # -------------------------------------------------------------------
        #   1  Harmonic-Pot.    2  Angle            3  U-B              4  Proper-Dih.
        # -------------------------------------------------------

        Parameters
        ----------

        text : str
            The output string from the gmx energy

        Returns
        -------

        list
            A list of the string energy terms in the edr file.

        Notes
        -----
        The order that the key is stored is very important as the order that
        the energy term is stored in the xvg file will obey this order. In this
        case, the energy will be stored in the order of Harmonic-Pot., Angle,
        U-B, Proper-Dih.. Note that this order is absolute and will not be
        changed by the input to `gmx energy`.
        """
        sections = text.split("---")
        # Remove the empty sections
        sections = [section for section in sections if section]
        # Concatenate the lines
        section = sections[1].replace("\n", "")
        terms = section.split()
        # Remove the possible '-' from the separation line
        terms = [term for term in terms if term != "-"]
        # Check if the index order is correct
        indexes = [int(term) for term in terms[::2]]
        energy_names = terms[1::2]
        length_nomatch = len(indexes) != len(energy_names)
        # -1 as the index is 1-based.
        index_nomatch = (_np.arange(len(indexes)) != _np.array(indexes) - 1).any()
        if length_nomatch or index_nomatch:
            raise ValueError(f"Cannot parse the energy terms in the {edr_file} file.")
        else:
            return energy_names

    @staticmethod
    def _parse_energy_units(text):
        """
        Extract the energy unit from the output. Example outputs are:

        # Statistics over 15000001 steps [ 0.0000 through 30000.0000 ps ], 53 data sets
        # All statistics are over 15001 points (frames)
        # Energy                      Average   Err.Est.       RMSD  Tot-Drift
        # -------------------------------------------------------------------------------
        # Harmonic Pot.               0.34534      0.009   0.491375 -0.0225767  (kJ/mol)
        # Angle                       16159.4        4.7    202.124   -35.3327  (kJ/mol)
        # U-B                         81396.5        3.7    431.584    9.91613  (kJ/mol)
        # Proper Dih.                 71615.4         24    250.353    -101.74  (kJ/mol)

        Parameters
        ----------
        text : str
            Output text with term name and units.

        Returns
        -------
        list
            A list of the energy units of type :mod:`~BioSimSpace.Types._GeneralUnit`.

        Notes
        -----
        The order that the energy unit is printed will obey the order obtained
        from :meth:`~BioSimSpace.Process.Gromacs._parse_energy_terms`.
        """
        section = text.split("---")[-1]
        lines = section.split("\n")
        units = [
            _Units.Time.picosecond,
        ]
        for line in lines:
            terms = line.split()
            if len(terms) > 1 and terms[0] != "#Surf*SurfTen":
                unit = terms[-1][1:-1]
                if unit == "K":
                    units.append(_Units.Temperature.kelvin)
                elif unit == "kJ/mol":
                    units.append(_Units.Energy.kj_per_mol)
                elif unit == "bar":
                    units.append(_Units.Pressure.bar)
                elif unit == "":
                    units.append(_Units.Length.nanometer)
                elif unit == "nm":
                    units.append(_Units.Length.nanometer)
                elif unit == "nm^3":
                    units.append(_Units.Volume.nanometer3)
                elif unit == "bar nm":
                    units.append(_Units.Pressure.bar * _Units.Length.nanometer)
                elif unit == "nm/ps":
                    units.append(_Units.Length.nanometer / _Units.Time.picosecond)
                elif unit == "kg/m^3":
                    units.append(_Types._GeneralUnit("kg/m3"))
                else:
                    units.append(1.0)
                    _warnings.warn(
                        f"Unit {unit} cannot be parsed, recording the unit as unitless."
                    )
        return units

    @staticmethod
    def _sanitise_energy_term(key):
        """
        Format the energy term names to comply with the BioSimSpace
        standard.

        Parameters
        ----------
        key : str
            The original name of the energy term.

        Returns
        -------
        str
            The formatted name of the energy term.
        """
        # Convert to upper case.
        key = key.upper()

        # Strip whitespace and newlines from beginning and end.
        key = key.strip()

        # Remove whitespace.
        key = key.replace(" ", "")

        # Remove periods.
        key = key.replace(".", "")

        # Remove hyphens.
        key = key.replace("-", "")

        # Remove parentheses.
        key = key.replace("(", "")
        key = key.replace(")", "")

        # Remove instances of BAR.
        key = key.replace("BAR", "")
        return key

    def _update_energy_dict(self):
        """Internal function to update the energy dictionary with the latest data."""

        if len(self._energy_dict) == 0:
            self._initialise_energy_dict()

        keys = self._energy_keys

        with _TemporaryDirectory() as tmpdirname:
            temp_dir = _Path(tmpdirname)
            output_file = temp_dir / "energy.xvg"
            command = f"{self._exe} energy -f {self._energy_file} -o {output_file}"
            proc = _subprocess.run(
                _Utils.command_split(command),
                input="\n".join(keys),
                # The order that the input keys are generated is irrelevant.
                # The order the energy term will be printed obeys
                # :meth:`~BioSimSpace.Process.Gromacs._parse_energy_terms`
                stdout=_subprocess.PIPE,
                stderr=_subprocess.PIPE,
                encoding="utf-8",
            )
            out = proc.stdout
            results = _np.loadtxt(output_file, comments=["@", "#"])
            units = self._parse_energy_units(out)

            if len(units) != len(list(self._energy_dict)):
                raise ValueError(
                    "The number of energy units does not match the "
                    "number of energy terms."
                )

        self._energy_units = {}

        for i, key in enumerate(self._energy_dict):
            if len(results.shape) == 1:
                # Account for the case of single point energy
                self._energy_dict[key] = [results[i]]
                self._energy_units[key] = units[i]
            else:
                self._energy_dict[key] = [result for result in results[:, i]]
                self._energy_units[key] = units[i]

    def _get_energy_record(self, key, time_series=False, unit=None):
        """Helper function to get a stdout record from the dictionary.

        Parameters
        ----------

        key : str
            The record key.

        time_series : bool
            Whether to return a time series of records.

        unit : BioSimSpace.Types._type.Type
            The unit to convert the record to.

        Returns
        -------

        record :
            The matching stdout record.
        """

        # No data!
        if len(self._energy_dict) == 0:
            return None

        if not isinstance(time_series, bool):
            _warnings.warn("Non-boolean time-series flag. Defaulting to False!")
            time_series = False

        # Validate the unit.
        if unit is not None:
            if not isinstance(unit, _Type):
                raise TypeError("'unit' must be of type 'BioSimSpace.Types'")

        # Return the list of dictionary values.
        if time_series:
            try:
                if unit is None:
                    return [x for x in self._energy_dict[key]]
                else:
                    return [
                        (float(x) * unit)._to_default_unit()
                        for x in self._energy_dict[key]
                    ]

            except KeyError:
                return None

        # Return the most recent dictionary value.
        else:
            try:
                if unit is None:
                    return float(self._energy_dict[key][-1])
                else:
                    return (float(self._energy_dict[key][-1]) * unit)._to_default_unit()

            except KeyError:
                return None

    def _getFinalFrame(self):
        """
        Get the frame from the GRO file generated at the end of the
        simulation.

        Returns
        -------

        system : :class:`System <BioSimSpace._SireWrappers.System>`
            The molecular system from the final frame.
        """
        # Grab the last frame from the GRO file.
        with _Utils.cd(self._work_dir):
            # Do we need to get coordinates for the lambda=1 state.
            if "is_lambda1" in self._property_map:
                is_lambda1 = True
            else:
                is_lambda1 = False

            # Locate the coordinate file.
            if not _os.path.isfile(self._crd_file):
                _warnings.warn(
                    "Invalid coordinate file! "
                    "%s gro file not found." % (self._crd_file)
                )
                return None

            # Read the frame file.
            new_system = _IO.readMolecules(
                [self._crd_file, self._top_file], property_map=self._property_map
            )

            # Create a copy of the existing system object.
            old_system = self._system.copy()

            # Update the coordinates and velocities and return a mapping between
            # the molecule indices in the two systems.
            sire_system, mapping = _SireIO.updateCoordinatesAndVelocities(
                old_system._sire_object,
                new_system._sire_object,
                self._mapping,
                is_lambda1,
                self._property_map,
                self._property_map,
            )

            # Update the underlying Sire object.
            old_system._sire_object = sire_system

            # Store the mapping between the MolIdx in both systems so we don't
            # need to recompute it next time.
            self._mapping = mapping

            # Get the "space" property name from the property map.
            space_prop = self._property_map.get("space", "space")

            # Update the box information in the original system. Only do this if
            # the original system contains space information, since it will have
            # been added in order to run vacuum simulations.
            if (
                space_prop in old_system._sire_object.propertyKeys()
                and space_prop in new_system._sire_object.propertyKeys()
            ):
                box = new_system._sire_object.property("space")
                old_system._sire_object.setProperty(
                    self._property_map.get("space", "space"), box
                )

            # If this is a vacuum simulation, then translate the centre of mass
            # of the system back to the origin.
            if not space_prop in old_system._sire_object.propertyKeys():
                com = new_system._getCenterOfMass()
                old_system.translate([-x for x in com])

            return old_system

    def _getFrame(self, time):
        """
        Get the trajectory frame closest to a specific time value.

        Parameters
        ----------

        time : :class:`Time <BioSimSpace.Types.Time>`
            The time value.

        Returns
        -------

        system : :class:`System <BioSimSpace._SireWrappers.System>`
            The molecular system from the closest trajectory frame.
        """

        if not isinstance(time, _Types.Time):
            raise TypeError("'time' must be of type 'BioSimSpace.Types.Time'")

        # Grab the last frame from the current trajectory file.
        try:
            with _Utils.cd(self._work_dir):
                # Do we need to get coordinates for the lambda=1 state.
                if "is_lambda1" in self._property_map:
                    is_lambda1 = True
                else:
                    is_lambda1 = False

                # Locate the trajectory file.
                traj_file = self._find_trajectory_file()

                if traj_file is None:
                    return None
                else:
                    self._traj_file = traj_file

                # Use trjconv to get the frame closest to the current simulation time.
                command = "%s trjconv -f %s -s %s -dump %f -pbc mol -o frame.gro" % (
                    self._exe,
                    self._traj_file,
                    self._tpr_file,
                    time.picoseconds().value(),
                )

                # Run the command as a pipeline.
                proc_echo = _subprocess.Popen(
                    ["echo", "0"], shell=False, stdout=_subprocess.PIPE
                )
                proc = _subprocess.Popen(
                    _Utils.command_split(command),
                    shell=False,
                    stdin=proc_echo.stdout,
                    stdout=_subprocess.PIPE,
                    stderr=_subprocess.PIPE,
                )
                proc.wait()
                proc_echo.stdout.close()

                # Read the frame file.
                new_system = _IO.readMolecules(
                    ["frame.gro", self._top_file], property_map=self._property_map
                )

                # Delete the frame file.
                _os.remove("frame.gro")

                # Create a copy of the existing system object.
                old_system = self._system.copy()

                # Update the coordinates and velocities and return a mapping between
                # the molecule indices in the two systems.
                sire_system, mapping = _SireIO.updateCoordinatesAndVelocities(
                    old_system._sire_object,
                    new_system._sire_object,
                    self._mapping,
                    is_lambda1,
                    self._property_map,
                    self._property_map,
                )

                # Update the underlying Sire object.
                old_system._sire_object = sire_system

                # Store the mapping between the MolIdx in both systems so we don't
                # need to recompute it next time.
                self._mapping = mapping

                # Get the "space" property name from the property map.
                space_prop = self._property_map.get("space", "space")

                # Update the box information in the original system. Only do this if
                # the original system contains space information, since it will have
                # been added in order to run vacuum simulations.
                if (
                    space_prop in old_system._sire_object.propertyKeys()
                    and space_prop in new_system._sire_object.propertyKeys()
                ):
                    box = new_system._sire_object.property("space")
                    old_system._sire_object.setProperty(
                        self._property_map.get("space", "space"), box
                    )

                # If this is a vacuum simulation, then translate the centre of mass
                # of the system back to the origin.
                if not space_prop in old_system._sire_object.propertyKeys():
                    com = new_system._getCenterOfMass()
                    old_system.translate([-x for x in com])

                return old_system

        except:
            _warnings.warn(
                "Failed to extract trajectory frame with trjconv. "
                "Try running 'getSystem' again."
            )
            frame = "%s/frame.gro" % self._work_dir
            if _os.path.isfile(frame):
                _os.remove(frame)
            return None

    def _find_trajectory_file(self):
        """
        Helper function to find the trajectory file associated with the
        process.

        Returns
        -------

        traj_file : str
            The path to the trajectory file.
        """

        # Check that the current trajectory file is found.
        if not _os.path.isfile(self._traj_file):
            # If not, first check for any trr extension.
            traj_file = _glob.glob("%s/*.trr" % self._work_dir)

            # Store the number of trr files.
            num_trr = len(traj_file)

            # Only accept if a single trajectory file is present.
            if num_trr == 1:
                return traj_file[0]
            else:
                # Now check for any xtc files.
                traj_file = _glob.glob("%s/*.xtc" % self._work_dir)

                if len(traj_file) == 1:
                    return traj_file[0]
                else:
                    _warnings.warn(
                        "Invalid trajectory file! "
                        "%d trr files found, %d xtc files found."
                        % (num_trr, len(traj_file))
                    )
                    return None
        else:
            return self._traj_file


def _is_minimisation(config):
    """
    Helper function to check whether a custom configuration
    is a minimisation.

    Parameters
    ----------

    config : [str]
        A list of configuration strings.

    Returns
    -------

    is_minimisation : bool
        Whether this is a minimisation configuration.
    """

    for line in config:
        # Convert to lower-case and remove any whitespace.
        line = line.lower().replace(" ", "")

        # Check for integrators used for minimisation.
        if (
            "integrator=steep" in line
            or "integrator=cg" in line
            or "integrator=l-bfgs" in line
        ):
            return True

    return False


def _is_vacuum(config):
    """
    Helper function to check whether a configuration corresponds to a
    vacuum simulation.

    Parameters
    ----------

    config : [str]
        A list of configuration strings.

    Returns
    -------

    is_vacuum : bool
        Whether this is (likely) a vacuum configuration.
    """

    # Join all of the config strings together.
    config = "".join(config)

    # Convert to lower-case and remove any whitespace.
    config = config.lower().replace(" ", "")

    # Check for likely indicators of a vacuum simulation.
    # These can be adapted as we think of more, or options
    # change.
    if (
        "pbc=no" in config
        and "nstlist=0" in config
        and "rlist=0" in config
        and "rvdw=0" in config
        and "rcoulomb=0" in config
    ):
        return True
    else:
        return False<|MERGE_RESOLUTION|>--- conflicted
+++ resolved
@@ -79,13 +79,8 @@
         name="gromacs",
         work_dir=None,
         seed=None,
-<<<<<<< HEAD
-        extra_options=None,
-        extra_lines=None,
-=======
         extra_options={},
         extra_lines=[],
->>>>>>> e26d2d08
         property_map={},
         ignore_warnings=False,
         show_errors=True,
@@ -114,18 +109,6 @@
         seed : int
             A random number seed.
 
-<<<<<<< HEAD
-           extra_options : dict
-               A dictionary containing extra options. Overrides the ones generated from the protocol.
-
-           extra_lines : list
-               A list of extra lines to be put at the end of the script.
-
-           property_map : dict
-               A dictionary that maps system "properties" to their user defined
-               values. This allows the user to refer to properties with their
-               own naming scheme, e.g. { "charge" : "my-charge" }
-=======
         extra_options : dict
             A dictionary containing extra options. Overrides the defaults generated
             by the protocol.
@@ -137,7 +120,6 @@
             A dictionary that maps system "properties" to their user defined
             values. This allows the user to refer to properties with their
             own naming scheme, e.g. { "charge" : "my-charge" }
->>>>>>> e26d2d08
 
         ignore_warnings : bool
             Whether to ignore warnings when generating the binary run file
@@ -155,9 +137,6 @@
         """
 
         # Call the base class constructor.
-<<<<<<< HEAD
-        super().__init__(system, protocol, name, work_dir, seed, extra_options, extra_lines, property_map)
-=======
         super().__init__(
             system,
             protocol,
@@ -168,7 +147,6 @@
             extra_lines=extra_lines,
             property_map=property_map,
         )
->>>>>>> e26d2d08
 
         # Set the package name.
         self._package_name = "GROMACS"
@@ -320,56 +298,10 @@
             _warnings.warn("No simulation box found. Assuming gas phase simulation.")
             has_box = False
 
-<<<<<<< HEAD
-        # The list of configuration strings.
-        # We don't repeatedly call addToConfig since this will run grommp
-        # to re-compile the binary run input file each time.
-        config = []
-
-        # Deal with PBC.
-        if not has_box or not self._has_water:
-            # Create a copy of the system.
-            system = self._system.copy()
-        # While the configuration parameters below share a lot of overlap,
-        # we choose the keep them separate so that the user can modify options
-        # for a given protocol in a single place.
-
-        # Add configuration variables for a minimisation simulation.
-        if isinstance(self._protocol, _Protocol.Minimisation):
-            config.append("integrator = steep")  # Use steepest descent.
-            config.append(
-                "nsteps = %d" % self._protocol.getSteps()
-            )  # Set the number of steps.
-            config.append(
-                "nstxout = %d" % self._protocol.getSteps()
-            )  # Only write the final coordinates.
-            if has_box and self._has_water:
-                config.append("pbc = xyz")  # Simulate a fully periodic box.
-                config.append("cutoff-scheme = Verlet")  # Use Verlet pair lists.
-                config.append("ns-type = grid")  # Use a grid to search for neighbours.
-                config.append("rlist = 1.2")  # Set short-range cutoff.
-                config.append("rvdw = 1.2")  # Set van der Waals cutoff.
-                config.append("rcoulomb = 1.2")  # Set Coulomb cutoff.
-                config.append("coulombtype = PME")  # Fast smooth Particle-Mesh Ewald.
-                config.append(
-                    "DispCorr = EnerPres"
-                )  # Dispersion corrections for energy and pressure.
-            else:
-                # Perform vacuum simulations by implementing pseudo-PBC conditions,
-                # i.e. run calculation in a near-infinite box (333.3 nm).
-                # c.f.: https://pubmed.ncbi.nlm.nih.gov/29678588
-
-                # Create a copy of the system.
-                system = self._system.copy()
-
-                # Convert the water model topology so that it matches the GROMACS naming convention.
-                system._set_water_topology("GROMACS")
-=======
         # Deal with periodic boundary conditions.
         if not has_box or not self._has_water:
             # Create a copy of the system.
             system = self._system.copy()
->>>>>>> e26d2d08
 
             # Convert the water model topology so that it matches the GROMACS naming convention.
             system._set_water_topology("GROMACS")
@@ -380,9 +312,6 @@
                 self._property_map.get("space", "space"), space
             )
 
-<<<<<<< HEAD
-        config_options = {}
-=======
             # Re-write the GRO file.
             gro = _SireIO.Gro87(system._sire_object, self._property_map)
             gro.writeToFile(self._gro_file)
@@ -390,7 +319,6 @@
         # Initialise a dictionary of additional configuration options.
         config_options = {}
 
->>>>>>> e26d2d08
         if not isinstance(self._protocol, _Protocol.Minimisation):
             # Set the random number seed.
             if self._is_seeded:
@@ -399,32 +327,7 @@
                 seed = -1
             config_options["ld-seed"] = seed
 
-<<<<<<< HEAD
-        if isinstance(self._protocol, _Protocol.Equilibration) or isinstance(self._protocol, _Protocol.Minimisation):
-            # Add any position restraints.
-            self._add_position_restraints(config)
-
-        # Add configuration variables for a metadynamics simulation.
-        if isinstance(self._protocol, _Protocol.Metadynamics):
-            # Convert the timestep to picoseconds.
-            timestep = self._protocol.getTimeStep().picoseconds().value()
-
-            config.append("integrator = sd")  # Leap-frog stochastic dynamics.
-            config.append("ld-seed = %d" % seed)  # Random number seed.
-            config.append("dt = %.3f" % timestep)  # Integration time step.
-            config.append("nsteps = %d" % steps)  # Number of integration steps.
-            config.append(
-                "nstlog = %d" % report_interval
-            )  # Interval between writing to the log file.
-            config.append(
-                "nstenergy = %d" % report_interval
-            )  # Interval between writing to the energy file.
-            config.append(
-                "nstxout = %d" % restart_interval
-            )  # Interval between writing to the trajectory file.
-=======
         if isinstance(self._protocol, _Protocol.Equilibration):
->>>>>>> e26d2d08
             if self._checkpoint_file is not None:
                 config_options["continuation"] = "yes"
 
@@ -480,11 +383,6 @@
             setattr(self, "getTime", self._getTime)
 
         # Set the configuration.
-<<<<<<< HEAD
-        config = _Protocol.ConfigFactory(self._system, self._protocol)
-        self.addToConfig(config.generateGromacsConfig(extra_options={**config_options, **self._extra_options},
-                                                      extra_lines=self._extra_lines))
-=======
         gromacs_config = _GromacsConfig(
             self._system, self._protocol, self._property_map
         )
@@ -498,7 +396,6 @@
 
         # Flag that this isn't a custom protocol.
         self._protocol._setCustomised(False)
->>>>>>> e26d2d08
 
         # Flag that this isn't a custom protocol.
         self._protocol._setCustomised(False)
