######################################################################
# BioSimSpace: Making biomolecular simulation a breeze!
#
# Copyright: 2017-2022
#
# Authors: Lester Hedges <lester.hedges@gmail.com>
#
# BioSimSpace is free software: you can redistribute it and/or modify
# it under the terms of the GNU General Public License as published by
# the Free Software Foundation, either version 2 of the License, or
# (at your option) any later version.
#
# BioSimSpace is distributed in the hope that it will be useful,
# but WITHOUT ANY WARRANTY; without even the implied warranty of
# MERCHANTABILITY or FITNESS FOR A PARTICULAR PURPOSE. See the
# GNU General Public License for more details.
#
# You should have received a copy of the GNU General Public License
# along with BioSimSpace. If not, see <http://www.gnu.org/licenses/>.
#####################################################################

"""
Functionality for reading/writing molecular systems.
"""

__author__ = "Lester Hedges"
__email__ = "lester.hedges@gmail.com"

__all__ = ["fileFormats",
           "formatInfo",
           "readMolecules",
           "readPDB",
           "readPerturbableSystem",
           "saveMolecules",
           "savePerturbableSystem"]

from .._SireWrappers import System as _System
from .._SireWrappers import Molecules as _Molecules
from .._SireWrappers import Molecule as _Molecule
from .._Exceptions import MissingSoftwareError as _MissingSoftwareError
from .. import _isVerbose
from .. import _gmx_path
from .. import _amber_home
from Sire import System as _SireSystem
from Sire import Mol as _SireMol
from Sire import IO as _SireIO
from Sire import Base as _SireBase
import warnings as _warnings
import tempfile as _tempfile
import subprocess as _subprocess
import sys as _sys
import shlex as _shlex
import os as _os
from io import StringIO as _StringIO
from glob import glob as _glob
from collections import OrderedDict as _OrderedDict

# Wrap the import of PyPDB since it imports Matplotlib, which will fail if
# we don't have a display running.
try:
    import pypdb as _pypdb
    _has_pypdb = True
except:
    _has_pypdb = False

# Flag that we've not yet raised a warning about GROMACS not being installed.
_has_gmx_warned = False

<<<<<<< HEAD
=======
from sire.legacy import Base as _SireBase
from sire.legacy import IO as _SireIO
from sire.legacy import Mol as _SireMol
from sire.legacy import System as _SireSystem

from .. import _amber_home
from .. import _gmx_path
from .. import _isVerbose
from .._Exceptions import MissingSoftwareError as _MissingSoftwareError
from .._SireWrappers import Molecule as _Molecule
from .._SireWrappers import Molecules as _Molecules
from .._SireWrappers import System as _System
from .. import _Utils
>>>>>>> dfe6cbb3

# Context manager for capturing stdout.
# Taken from:
# https://stackoverflow.com/questions/16571150/how-to-capture-stdout-output-from-a-python-function-call

class _Capturing(list):
    def __enter__(self):
        self._stdout = _sys.stdout
        _sys.stdout = self._stringio = _StringIO()
        return self

    def __exit__(self, *args):
        self.extend(self._stringio.getvalue().splitlines())
        del self._stringio
        _sys.stdout = self._stdout


# Capture the supported format information
with _Capturing() as format_info:
    print(r"%s" % _SireIO.MoleculeParser.supportedFormats())

# Create a list of the supported formats.
_formats = []

# Create a dictionary of format-description key:value pairs.
_formats_dict = _OrderedDict()

# Loop over the format information to populate the dictionary.
for index, line in enumerate(format_info):
    if "Parser" in line:
        format = line.split()[2]
        extensions = format_info[index+1]
        description = format_info[index+2]

        if format != "SUPPLEMENTARY":
            _formats.append(format)
            _formats_dict[format.replace(" ", "").upper()] = (
                format, description)

# Delete the redundant variables.
del format_info, index, line, format, extensions, description


def fileFormats():
    """Return a list of the supported formats.

       Returns
       -------

       formats : [str]
           A list of the support file formats.
    """
    return _formats


def formatInfo(format):
    """Return information for the specified file format.

       Parameters
       ----------

       format : str
           The file format.

       Returns
       -------

       info : str
           A description of the named file format.

       Examples
       --------

       Display information regarding the PDB format.

       >>> import BioSimSpace as BSS
       >>> BSS.formatInfo("PDB")

       Print information for each of the supported file formats.

       >>> import BioSimSpace as BSS
       >>> for format in BSS.IO.fileFormats:
       ...     BSS.IO.formatInfo(format)

    """

    try:
        return _formats_dict[format.replace(" ", "").upper()][1]
    except KeyError:
        print("Unsupported format: '%s'" % format)
        return None


def readPDB(id, pdb4amber=False, work_dir=None, property_map={}):
    """Read a molecular system from a Protein Data Bank (PDBP) ID in the RSCB PDB
       website.

       Parameters
       ----------

       id : str
           The PDB ID string, or path to a PDB file.

       pdb4amber : bool
           Whether to process the PDB file using pdb4amber. This reformats the file
           such that it can be handled by the AMBER suite of tools.

       work_dir : str
           The working directory used to run pdb4amber.

       property_map : dict
           A dictionary that maps system "properties" to their user defined
           values. This allows the user to refer to properties with their
           own naming scheme, e.g. { "charge" : "my-charge" }

       Returns
       -------

       system : :class:`System <BioSimSpace._SireWrappers.System>`
           A molecular system.

       Examples
       --------

       Create a molecular system from the deoxy human haemoglobin Protein
       Data Bank (PDB) record.

       >>> import BioSimSpace as BSS
       >>> system = BSS.IO.readPDB("1a3n")

       Create a molecular system from a PDB file on disk and re-format so that
       it is compatible with the AmberTools suite.
       Data Bank (PDB) record.

       >>> import BioSimSpace as BSS
       >>> system = BSS.IO.readPDB("file.pdb", pdb4amber=True)
    """

    if not _has_pypdb:
        _warnings.warn(
            "BioSimSpace.IO: PyPDB could not be imported on this system.")
        return None

    if not isinstance(id, str):
        raise TypeError("'id' must be of type 'str'")

    if not isinstance(pdb4amber, bool):
        raise TypeError("'pdb4amber' must be of type 'bool'")

    if work_dir and not isinstance(work_dir, str):
        raise TypeError("'work_dir' must be of type 'str'")

    # Create a temporary working directory and store the directory name.
    if work_dir is None:
        tmp_dir = _tempfile.TemporaryDirectory()
        work_dir = tmp_dir.name

    # User specified working directory.
    else:
        # Use full path.
        if work_dir[0] != "/":
            work_dir = _os.getcwd() + "/" + work_dir

        # Create the directory if it doesn't already exist.
        if not _os.path.isdir(work_dir):
            _os.makedirs(work_dir, exist_ok=True)

    # Path to a PDB file.
    if _os.path.isfile(id):
        pdb_file = _os.path.abspath(id)

    # ID from the Protein Data Bank.
    else:
        if not _has_pypdb:
            _warnings.warn(
                "BioSimSpace.IO: PyPDB could not be imported on this system.")
            return None

        # Strip any whitespace from the PDB ID and convert to upper case.
        id = id.replace(" ", "").upper()

        # Attempt to download the PDB file. (Compression is currently broken!)
        with _warnings.catch_warnings(record=True) as w:
            pdb_string = _pypdb.get_pdb_file(
                id, filetype="pdb", compression=False)
            if w:
                raise IOError("Retrieval failed, invalid PDB ID: %s" % id)

        # Create the name of the PDB file.
        pdb_file = "%s/%s.pdb" % (work_dir, id)

        # Now write the PDB string to file.
        with open(pdb_file, "w") as file:
            file.write(pdb_string)

        # Store the absolute path of the file.
        pdb_file = _os.path.abspath(pdb_file)

    # Process the file with pdb4amber.
    if pdb4amber:
        # Check that pdb4amber exists.
        if _amber_home is None:
            raise _MissingSoftwareError(
                "Please install AmberTools for pdb4amber support: http://ambermd.org")
        else:
            _pdb4amber_exe = "%s/bin/pdb4amber" % _amber_home
            if not _os.path.isfile(_pdb4amber_exe):
                raise IOError("Missing pdb4amber executable: '%s'" %
                              _pdb4amber_exe)

                # Create the file prefix.
        prefix = work_dir + "/"

        # Create the pdb4amber command.
        command = "%s -i %s -o %s/pdb4amber.pdb" % (
            _pdb4amber_exe, pdb_file, work_dir)

        # Create files for stdout/stderr.
        stdout = open(prefix + "pdb4amber.out", "w")
        stderr = open(prefix + "pdb4amber.err", "w")

        # Run pdb4amber as a subprocess.
<<<<<<< HEAD
        proc = _subprocess.run(_shlex.split(command), cwd=work_dir,
                               shell=False, stdout=stdout, stderr=stderr)
=======
        proc = _subprocess.run(_Utils.command_split(command), cwd=work_dir,
            shell=False, stdout=stdout, stderr=stderr)
>>>>>>> dfe6cbb3
        stdout.close()
        stderr.close()

        # Check that the output PDB file was generated.
        # the expected output was generated.
        if _os.path.isfile("%s/pdb4amber.pdb" % work_dir):
            pdb_file = "%s/pdb4amber.pdb" % work_dir
        else:
            try:
                # Pdb4amber could fail if the python environment for pdb4amber is wrong.
                # This is a result of how it is compiled in Ubuntu20.
                # Below sets the python environment needed for running pdb4amber incase
                # this is different from the otherwise defined PYTHONPATH environment.
                # First find the correct location using glob - there should only be one.
                pdb4amber_env = _os.environ.copy()
                pdb4amber_python_ver = _glob(
                    f"{_amber_home}/lib/python3.*/site-packages")
                pdb4amber_egg = _glob(
                    f"{_amber_home}/lib/python3.*/site-packages/pdb4amber-*-py3.*.egg")
                pdb4amber_pythonpath = f"{str(pdb4amber_python_ver[0])}:{str(pdb4amber_egg[0])}"
                pdb4amber_env["PYTHONPATH"] = pdb4amber_pythonpath

                # Run as before, but with the different environment.
                stdout = open(prefix + "pdb4amber.out", "w")
                stderr = open(prefix + "pdb4amber.err", "w")

                proc = _subprocess.run(_shlex.split(command), cwd=work_dir,
                                       shell=False, stdout=stdout, stderr=stderr, env=pdb4amber_env)
                stdout.close()
                stderr.close()

                if _os.path.isfile("%s/pdb4amber.pdb" % work_dir):
                    pdb_file = "%s/pdb4amber.pdb" % work_dir

            except:
                raise IOError("pdb4amber failed!")

    # Read the file and return a molecular system.
    return readMolecules(pdb_file, property_map)


def readMolecules(files, property_map={}):
    """Read a molecular system from file.

       Parameters
       ----------

       files : str, [str]
           A file name, or a list of file names.

       property_map : dict
           A dictionary that maps system "properties" to their user defined
           values. This allows the user to refer to properties with their
           own naming scheme, e.g. { "charge" : "my-charge" }

       Returns
       -------

       system : :class:`System <BioSimSpace._SireWrappers.System>`
           A molecular system.

       Examples
       --------

       Load a molecular system from AMBER coordinate and topology files.

       >>> import BioSimSpace as BSS
       >>> system = BSS.IO.readMolecules(["ala.rst7", "ala.prm7"])

       Load the same system, but map the "charge" property to the key "my-charge".

       >>> import BioSimSpace as BSS
       >>> system = BSS.IO.readMolecules(["ala.rst7", "ala.prm7"], property_map={"charge" : "my-charge"})

       >>> import BioSimSpace as BSS
       >>> system = BSS.IO.readMolecules(["ala.rst7", "ala.prm7"])

       Load a molecular system from all of the files contained within a directory.

       >>> import BioSimSpace as BSS
       >>> system = BSS.IO.readMolecules(BSS.IO.glob("dir/*"))

       Load a molecular system from GROMACS coordinate and topology files using
       a custom GROMACS topology directory.

       >>> import BioSimSpace as BSS
       >>> system = BSS.IO.readMolecules(["mol.gro87", "mol.grotop"], property_map={"GROMACS_PATH" : "/path/to/gromacs/topology"})
    """

    global _has_gmx_warned
    if _gmx_path is None and not _has_gmx_warned:
        _warnings.warn("BioSimSpace.IO: Please install GROMACS (http://www.gromacs.org) "
                       "for GROMACS topology file support.")
        _has_gmx_warned = True

    # Glob string to catch wildcards and convert to list.
    if isinstance(files, str):
        files = _glob(files)

    # Check that all arguments are of type 'str'.
    if isinstance(files, (list, tuple)):
        if not all(isinstance(x, str) for x in files):
            raise TypeError("'files' must be a list of 'str' types.")
        if len(files) == 0:
            raise ValueError("The list of input files is empty!")
    else:
        raise TypeError(
            "'files' must be of type 'str', or a list of 'str' types.")

    # Validate the map.
    if not isinstance(property_map, dict):
        raise TypeError("'property_map' must be of type 'dict'")

    # Add the GROMACS topology file path.
    if _gmx_path is not None and ("GROMACS_PATH" not in property_map):
        property_map["GROMACS_PATH"] = _gmx_path

    # Check that the files exist.
    for file in files:
        if not _os.path.isfile(file):
            raise IOError("Missing input file: '%s'" % file)

    # Try to read the files and return a molecular system.
    try:
        system = _SireIO.MoleculeParser.read(files, property_map)
    except Exception as e:
        if "There are no lead parsers!" in str(e):
            msg = ("Failed to read molecules from %s. "
                   "It looks like you failed to include a topology file."
                   ) % files
            if _isVerbose():
                raise IOError(msg) from e
            else:
                raise IOError(msg) from None
        else:
            if "Incompatibility" in str(e):
                msg = "Incompatibility between molecular information in files: %s" % files
                if _isVerbose():
                    raise IOError(msg) from e
                else:
                    raise IOError(msg) from None
            else:
                msg = "Failed to read molecules from: %s" % files
                if _isVerbose():
                    raise IOError(msg) from e
                else:
                    raise IOError(msg) from None

    return _System(system)


def saveMolecules(filebase, system, fileformat, property_map={}):
    """Save a molecular system to file.

       Parameters
       ----------

       filebase : str
           The base name of the output files.

       system : :class:`System <BioSimSpace._SireWrappers.System>`, \
                :class:`Molecule< BioSimSpace._SireWrappers.Molecule>` \
                :class:`Molecule< BioSimSpace._SireWrappers.Molecules>`
           The molecular system.

       fileformat : str, [str]
           The file format (or formats) to save to.

       property_map : dict
           A dictionary that maps system "properties" to their user
           defined values. This allows the user to refer to properties
           with their own naming scheme, e.g. { "charge" : "my-charge" }

       Returns
       -------

       files : [str]
           The list of files that were generated.

       Examples
       --------

       Load a molecular system from AMBER coordinate and topology files then
       try to save it to all supported file formats.

       >>> import BioSimSpace as BSS
       >>> system = BSS.IO.readMolecules(["ala.rst7", "ala.prm7"])
       >>> for format in BSS.IO.fileFormats():
       ...     try:
       ...         BSS.IO.saveMolecules("test", system, format)
       ...     except:
       ...         print("Could not convert to format: '%s'" % format)

       Load a molecular system from AMBER coordinate and topology files then
       try to save it to GROMACS format, mapping and un-mapping the charge
       property along the way.

       >>> import BioSimSpace as BSS
       >>> system = BSS.IO.readMolecules(["ala.rst7", "ala.prm7"], property_map={"charge" : "my-charge"})
       >>> BSS.IO.saveMolecules("test", system, ["gro87", "grotop"], property_map={"charge" : "my-charge"})
    """

    global _has_gmx_warned
    if _gmx_path is None and not _has_gmx_warned:
        _warnings.warn("BioSimSpace.IO: Please install GROMACS (http://www.gromacs.org) "
                       "for GROMACS topology file support.")
        _has_gmx_warned = True

    # Check that the filebase is a string.
    if not isinstance(filebase, str):
        raise TypeError("'filebase' must be of type 'str'")

    # Check that that the system is of the correct type.

    # A System object.
    if isinstance(system, _System):
        pass
    # A Molecule object.
    elif isinstance(system, _Molecule):
        system = _System(system)
    elif isinstance(system, _Molecules):
        system = system.toSystem()
    # A list of Molecule objects.
    elif isinstance(system, list) and all(isinstance(x, _Molecule) for x in system):
        system = _System(system)
    # Invalid type.
    else:
        raise TypeError("'system' must be of type 'BioSimSpace.SireWrappers.System', "
                        "'BioSimSpace._SireWrappers.Molecule, 'BioSimSpace._SireWrappers.Molecules' "
                        "or a list of 'BiSimSpace._SireWrappers.Molecule' types.")

    # Check that fileformat argument is of the correct type.

    # Convert to a list if a single string is passed.
    # We split on ',' since the user might pass system.fileFormats() as the argument.
    if isinstance(fileformat, str):
        fileformat = fileformat.split(",")
    # Lists and tuples are okay!
    elif isinstance(fileformat, (list, tuple)):
        pass
    else:
        raise TypeError(
            "'fileformat' must be a 'str' or a 'list' of 'str' types.")

    # Make sure all items in list or tuple are strings.
    if not all(isinstance(x, str) for x in fileformat):
        raise TypeError(
            "'fileformat' must be a 'str' or a 'list' of 'str' types.")

    # Make a list of the matched file formats.
    formats = []

    # Make sure that all of the formats are valid.
    for format in fileformat:
        try:
            f = _formats_dict[format.replace(" ", "").upper()][0]
            formats.append(f)
        except KeyError:
            raise ValueError("Unsupported file format '%s'. Supported formats "
                             "are: %s." % (format, str(_formats)))

    # Validate the map.
    if not isinstance(property_map, dict):
        raise TypeError("'property_map' must be of type 'dict'")

    # Copy the map.
    _property_map = property_map.copy()

    # Add the GROMACS topology file path.
    if _gmx_path is not None and ("GROMACS_PATH" not in _property_map):
        _property_map["GROMACS_PATH"] = _gmx_path

    # Get the directory name.
    dirname = _os.path.dirname(filebase)

    # If the user has passed a directory, make sure that is exists.
    if _os.path.basename(filebase) != filebase:
        # Create the directory if it doesn't already exist.
        if not _os.path.isdir(dirname):
            _os.makedirs(dirname, exist_ok=True)

    # Store the current working directory.
    dir = _os.getcwd()

    # Change to the working directory for the process.
    # This avoid problems with relative paths.
    if dirname != "":
        _os.chdir(dirname)

    # A list of the files that have been written.
    files = []

    # Save the system using each file format.
    for format in formats:
        # Add the file format to the property map.
        _property_map["fileformat"] = _SireBase.wrap(format)

        # Warn the user if any molecules are parameterised with a force field
        # that uses geometric combining rules. While we can write this to file
        # the information is lost on read.
        if format == "PRM7":

            # Get the name of the "forcefield" property.
            forcefield = _property_map.get("forcefield", "forcefield")

            # Loop over all molecules in the system.
            for mol in system.getMolecules():
                if mol._sire_object.hasProperty(forcefield):
                    if mol._sire_object.property(forcefield).combiningRules() == "geometric":
                        _warnings.warn("AMBER topology files do not support force fields that "
                                       "use geometric combining rules, as this cannot be specified "
                                       "in the file. When this file is re-read, then arithmetic "
                                       "combining rules will be assumed.")
                        # Exit after the first non-arithmetic molecule we encounter.
                        break

        # Write the file.
        try:
            # Add CONECT record for single molecule PDB files.
            if format == "PDB" and system.nMolecules() == 1:
                # Generate a PDB parser object.
                pdb = _SireIO.PDB2(system._sire_object, _property_map)

                # Get the lines.
                lines = pdb.toLines()

                # For molecules that were perturbable, we must create the
                # CONECT record from the bonding information.
                if system[0]._sire_object.hasProperty("is_perturbable") or \
                   system[0]._sire_object.hasProperty("was_perturbable"):
                    bond = _property_map.get("bond", "bond0")
                    conect = _bond_to_conect(system[0]._sire_object.property(bond),
                                             system[0]._sire_object.info())

                # Create a connectivty object and generate the CONECT record.
                else:
                    conect = _SireMol.Connectivity(system[0]._sire_object,
                                                   _SireMol.CovalentBondHunter(),
                                                   _property_map).toCONECT()

                # Create the updated PDB file.
                pdb_records = "\n".join(lines[:-2]) \
                    + "\n" + conect + "\n"  \
                    + "\n".join(lines[-2:])

                # Write the default file to get the full path.
                file = _SireIO.MoleculeParser.save(
                    system._sire_object, filebase, _property_map)

                # Now overwrite the file the PDB file with the updated records.
                with open(file[0], "w") as pdb_file:
                    pdb_file.write(pdb_records)

            else:
                # Make sure AMBER and GROMACS files have the expected water topology
                # and save GROMACS files with an extension such that they can be run
                # directly by GROMACS without needing to be renamed.
                if format == "PRM7" or format == "RST7":
                    system = system.copy()
                    system._set_water_topology("AMBER", _property_map)
                    file = _SireIO.MoleculeParser.save(
                        system._sire_object, filebase, _property_map)
                elif format == "GroTop":
                    system = system.copy()
                    system._set_water_topology("GROMACS")
                    file = _SireIO.MoleculeParser.save(
                        system._sire_object, filebase, _property_map)[0]
                    new_file = file.replace("grotop", "top")
                    _os.rename(file, new_file)
                    file = [new_file]
                elif format == "Gro87":
                    # Write to 3dp by default, unless greater precision is
                    # requested by the user.
                    if "precision" not in _property_map:
                        _property_map["precision"] = _SireBase.wrap(3)
                    file = _SireIO.MoleculeParser.save(
                        system._sire_object, filebase, _property_map)[0]
                    new_file = file.replace("gro87", "gro")
                    _os.rename(file, new_file)
                    file = [new_file]
                else:
                    file = _SireIO.MoleculeParser.save(
                        system._sire_object, filebase, _property_map)

            files += file

        except Exception as e:
            if dirname != "":
                _os.chdir(dir)
            msg = "Failed to save system to format: '%s'" % format
            if _isVerbose():
                raise IOError(msg) from e
            else:
                raise IOError(msg) from None

    # Change back to the original directory.
    if dirname != "":
        _os.chdir(dir)

    # Return the list of files.
    return files


def savePerturbableSystem(filebase, system, property_map={}):
    """Save a system containing a perturbable molecule. This will be written in
       AMBER format, with a topology file for each end state of the perturbation,
       i.e. 'filebase0.prm7' and 'filebase1.prm7'. Coordinates for the end
       states are written to 'filebase0.rst7' and 'filebase1.rst7'.

       Parameters
       ----------

       filebase : str
           The base name of the output files.

       system : :class:`System <BioSimSpace._SireWrappers.System>`
           The molecular system.

       property_map : dict
           A dictionary that maps system "properties" to their user defined
           values. This allows the user to refer to properties with their
           own naming scheme, e.g. { "charge" : "my-charge" }
    """

    # Check that the filebase is a string.
    if not isinstance(filebase, str):
        raise TypeError("'filebase' must be of type 'str'")

    # Check that the system is valid.
    if isinstance(system, _System):
        pass
    # A Molecule object.
    elif isinstance(system, _Molecule):
        system = _System(system)
    # A Molecules object.
    elif isinstance(system, _Molecules):
        system = system.toSystem()
    # A list of Molecule objects.
    elif isinstance(system, list) and all(isinstance(x, _Molecule) for x in system):
        system = _System(system)
    # Invalid type.
    else:
        raise TypeError("'system' must be of type 'BioSimSpace.SireWrappers.System', "
                        "'BioSimSpace._SireWrappers.Molecule, 'BioSimSpace._SireWrappers.Molecules' "
                        "or a list of 'BiSimSpace._SireWrappers.Molecule' types.")

    # Validate the map.
    if not isinstance(property_map, dict):
        raise TypeError("'property_map' must be of type 'dict'")

    # Validate that there is a single perturbable molecule in the system.
    pert_mols = system.getPerturbableMolecules()
    if len(pert_mols) != 1:
        raise ValueError("The 'system' must contain a single perturbable molecule. "
                         f"Found {len(pert_mols)}!")

    # Extract the molecule
    pert_mol = pert_mols[0]

    # Create a copy of the system for the lambda=0 and lambda=1 end states.
    system0 = system.copy()
    system1 = system.copy()

    # Update the perturbable molecule in each system.
    system0.updateMolecules(pert_mol._toRegularMolecule(property_map=property_map,
                                                        is_lambda1=False))
    system1.updateMolecules(pert_mol._toRegularMolecule(property_map=property_map,
                                                        is_lambda1=True))

    # Save the topology files.
    saveMolecules(filebase + "0", system0, "prm7")
    saveMolecules(filebase + "1", system1, "prm7")

    # Save the coordinate files.
    saveMolecules(filebase + "0", system0, "rst7")
    saveMolecules(filebase + "1", system1, "rst7")


def readPerturbableSystem(top0, coords0, top1, coords1, property_map={}):
    """Read a perturbable system from file.

       Parameters
       ----------

       top0 : str
           The path to the topology file for the lambda=0 end state.

       coords0 : str
           The path to the coordinate file for the lambda=0 end state.

       top1 : str
           The path to the topology file for the lambda=1 end state.

       coords1 : str
           The path to the coordinate file for the lambda=1 end state.

       property_map : dict
           A dictionary that maps system "properties" to their user defined
           values. This allows the user to refer to properties with their
           own naming scheme, e.g. { "charge" : "my-charge" }

       Returns
       -------

       system : :class:`System <BioSimSpace._SireWrappers.System>`
           A molecular system.
    """

    if not isinstance(top0, str):
        raise TypeError("'top0' must be of type 'str'.")

    if not isinstance(coords0, str):
        raise TypeError("'coords0' must be of type 'str'.")

    if not isinstance(top1, str):
        raise TypeError("'top1' must be of type 'str'.")

    if not isinstance(coords1, str):
        raise TypeError("'coords1' must be of type 'str'.")

    # Check that the coordinate and topology files can be parsed.

    # lamba = 0 coordinates.
    try:
        _SireIO.AmberRst7(coords0)
    except Exception as e:
        msg = f"Unable to read lambda=0 coordinate file: {coords0}"
        if _isVerbose():
            raise IOError(msg) from e
        else:
            raise IOError(msg) from None

    # lamba = 1 coordinates.
    try:
        _SireIO.AmberRst7(coords1)
    except Exception as e:
        msg = f"Unable to read lambda=1 coordinate file: {coords1}"
        if _isVerbose():
            raise IOError(msg) from e
        else:
            raise IOError(msg) from None

    # lamba = 0 topology.
    try:
        parser = _SireIO.AmberPrm(top0)
    except Exception as e:
        msg = f"Unable to read lambda=0 topology file: {top0}"
        if _isVerbose():
            raise IOError(msg) from e
        else:
            raise IOError(msg) from None
    if parser.isEmpty():
        raise ValueError(
            f"Unable to read topology file for lamba=0 end state: {top0}")

    # lamba = 1 topology.
    try:
        parser = _SireIO.AmberPrm(top1)
    except Exception as e:
        msg = f"Unable to read lambda=1 topology file: {top1}"
        if _isVerbose():
            raise IOError(msg) from e
        else:
            raise IOError(msg) from None
    if parser.isEmpty():
        raise ValueError(
            f"Unable to read topology file for lamba=1 end state: {top1}")

    # Try loading the two end states.
    system0 = readMolecules([coords0, top0], property_map=property_map)
    system1 = readMolecules([coords1, top1], property_map=property_map)

    # Make sure the systems have the same number of molecules.
    if system0.nMolecules() != system1.nMolecules():
        raise ValueError(
            "The two topologies contain a different number of molecules!")

    # Now loop through the molecules in each system to work out which
    # is the perturbable molecule. This will differ in the  'ambertype'
    # 'LJ' or 'charge' property.
    ambertype = property_map.get("ambertype", "ambertype")
    LJ = property_map.get("LJ", "LJ")
    charge = property_map.get("charge", "charge")
    has_pert = False
    for idx, (mol0, mol1) in enumerate(zip(system0.getMolecules(), system1.getMolecules())):
        for atom0, atom1 in zip(mol0.getAtoms(), mol1.getAtoms()):
            if atom0._sire_object.property(ambertype) != atom1._sire_object.property(ambertype) or \
               atom0._sire_object.property(LJ) != atom1._sire_object.property(LJ) or \
               atom0._sire_object.property(charge) != atom1._sire_object.property(charge):
                has_pert = True
                break
        if has_pert:
            break

    if not has_pert:
        raise ValueError("No perturbable molecule was found?")

    # Extract the perturbable molecule.
    pert_mol = system0[idx]

    # Extract and copy the Sire molecule.
    mol = pert_mol._sire_object.__deepcopy__()

    # Make the molecule editable.
    mol = mol.edit()

    # Rename all properties in the molecule for the lambda=0 end state,
    # e.g.: "prop" --> "prop0". Then delete all properties named "prop"
    # and "prop1".
    for prop in mol.propertyKeys():
        # See if this property exists in the user map.
        new_prop = property_map.get(prop, prop) + "0"

        # Copy the property using the updated name.
        mol = mol.setProperty(new_prop, mol.property(prop)).molecule()

        # Delete the redundant property.
        mol = mol.removeProperty(prop).molecule()

    # Now add the properties for the lambda=1 end state.
    mol1 = system1[idx]._sire_object
    for prop in mol1.propertyKeys():
        # See if this property exists in the user map.
        new_prop = property_map.get(prop, prop) + "1"

        # Copy the property using the updated name.
        mol = mol.setProperty(new_prop, mol1.property(prop)).molecule()

    # Flag that the molecule is perturbable.
    mol.setProperty("is_perturbable", _SireBase.wrap(True))

    # Add the molecule0 and molecule1 properties.
    mol.setProperty("molecule0", system0[idx]._sire_object)
    mol.setProperty("molecule1", system1[idx]._sire_object)

    # Commit the changes.
    mol = _Molecule(mol.commit())

    # Update the molecule in the original system.
    system0.updateMolecules(mol)

    return system0


def _bond_to_conect(bonds, info):
    """Helper function to create PDB CONECT records from bonding
       information from a molecular potential.

       Parameters
       ----------

       bonds : Sire.MM._MM.TwoAtomFunctions
           The bond potential property.

       info : Sire.Mol._Mol.MoleculeInfo
           The molecule info object.

       Returns
       -------

       conect : str
           The PDB CONECT records.
    """

    # Initialise the CONECT dictionary.
    conect_dict = {}

    # Loop over each potential term and the bonded atoms to the dictionary,
    # remembering that PDB atoms are one-indexed.
    for b in bonds.potentials():
        idx0 = info.atomIdx(b.atom0()).value() + 1
        idx1 = info.atomIdx(b.atom1()).value() + 1
        if idx0 in conect_dict:
            conect_dict[idx0].append(idx1)
        else:
            conect_dict[idx0] = [idx1]

    # Now create the CONECT record string.

    # Initialise the string.
    conect = ""

    # Sort keys in numerical order.
    k = list(conect_dict.keys())
    k.sort()

    # Store the number of keys.
    num_k = len(k)

    # Add a record for each root index.
    for x, idx0 in enumerate(k):
        # Add bonds in numerical order.
        v = conect_dict[idx0]
        v.sort()
        conect += f"CONECT{idx0:>5}"
        for idx1 in v:
            conect += f"{idx1:>5}"
        if x < num_k - 1:
            conect += "\n"

    return conect<|MERGE_RESOLUTION|>--- conflicted
+++ resolved
@@ -34,17 +34,6 @@
            "saveMolecules",
            "savePerturbableSystem"]
 
-from .._SireWrappers import System as _System
-from .._SireWrappers import Molecules as _Molecules
-from .._SireWrappers import Molecule as _Molecule
-from .._Exceptions import MissingSoftwareError as _MissingSoftwareError
-from .. import _isVerbose
-from .. import _gmx_path
-from .. import _amber_home
-from Sire import System as _SireSystem
-from Sire import Mol as _SireMol
-from Sire import IO as _SireIO
-from Sire import Base as _SireBase
 import warnings as _warnings
 import tempfile as _tempfile
 import subprocess as _subprocess
@@ -66,12 +55,9 @@
 # Flag that we've not yet raised a warning about GROMACS not being installed.
 _has_gmx_warned = False
 
-<<<<<<< HEAD
-=======
 from sire.legacy import Base as _SireBase
 from sire.legacy import IO as _SireIO
 from sire.legacy import Mol as _SireMol
-from sire.legacy import System as _SireSystem
 
 from .. import _amber_home
 from .. import _gmx_path
@@ -81,7 +67,6 @@
 from .._SireWrappers import Molecules as _Molecules
 from .._SireWrappers import System as _System
 from .. import _Utils
->>>>>>> dfe6cbb3
 
 # Context manager for capturing stdout.
 # Taken from:
@@ -304,13 +289,8 @@
         stderr = open(prefix + "pdb4amber.err", "w")
 
         # Run pdb4amber as a subprocess.
-<<<<<<< HEAD
-        proc = _subprocess.run(_shlex.split(command), cwd=work_dir,
-                               shell=False, stdout=stdout, stderr=stderr)
-=======
         proc = _subprocess.run(_Utils.command_split(command), cwd=work_dir,
             shell=False, stdout=stdout, stderr=stderr)
->>>>>>> dfe6cbb3
         stdout.close()
         stderr.close()
 
