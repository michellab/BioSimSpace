######################################################################
# BioSimSpace: Making biomolecular simulation a breeze!
#
# Copyright: 2017-2022
#
# Authors: Lester Hedges <lester.hedges@gmail.com>
#
# BioSimSpace is free software: you can redistribute it and/or modify
# it under the terms of the GNU General Public License as published by
# the Free Software Foundation, either version 2 of the License, or
# (at your option) any later version.
#
# BioSimSpace is distributed in the hope that it will be useful,
# but WITHOUT ANY WARRANTY; without even the implied warranty of
# MERCHANTABILITY or FITNESS FOR A PARTICULAR PURPOSE. See the
# GNU General Public License for more details.
#
# You should have received a copy of the GNU General Public License
# along with BioSimSpace. If not, see <http://www.gnu.org/licenses/>.
#####################################################################

"""
Functionality for initialising metadynamics simulation processes.
"""

__author__ = "Lester Hedges"
__email__ = "lester.hedges@gmail.com"

__all__ = ["run"]

from .._SireWrappers import System as _System
from .. import Process as _Process
from .. import Protocol as _Protocol

# Import common objects from BioSimSpace.MD._md
from ..MD._md import _file_extensions, _md_engines, _find_md_engines

<<<<<<< HEAD
def run(system, protocol, engine="AUTO", gpu_support=False, auto_start=True,
    name="metamd", work_dir=None, seed=None, property_map={},
    ignore_warnings=False, show_errors=True):
=======
def run(system, protocol, engine="auto", gpu_support=False, auto_start=True,
        name="metamd", work_dir=None, seed=None, property_map={}, **kwargs):
>>>>>>> a43acd83
    """Auto-configure and run a metadynamics process.

       Parameters
       ----------

       system : :class:`System <BioSimSpace._SireWrappers.System>`
           The molecular system.

       protocol : :class:`Protocol <BioSimSpace.Protocol.Metadynamics>`
           The metadynamics protocol.

       engine : str
           The molecular dynamics engine to use. If "AUTO", then a matching
           engine will automatically be chosen. Supported engines can be
           found using 'BioSimSpace.Metadynamics.engines()'.

       gpu_support : bool
           Whether to choose an engine with GPU support.

       auto_start : bool
           Whether to start the process automatically.

       name : str
           The name of the process.

       work_dir : str
           The working directory for the process.

       seed : int
           A random number seed.

       property_map : dict
           A dictionary that maps system "properties" to their user defined
           values. This allows the user to refer to properties with their
           own naming scheme, e.g. { "charge" : "my-charge" }

       kwargs : dict
           A dictionary of optional keyword arguments neeeded by the engine.

       Returns
       -------

       process : :class:`Process <BioSimSpace.Process>`
           A process to run the molecular dynamics protocol.
    """

    # Check that the system is valid.
    if not isinstance(system, _System):
        raise TypeError("'system' must be of type 'BioSimSpace._SireWrappers.System'")

    # Check that the protocol is valid.
    if not isinstance(protocol, _Protocol.Metadynamics):
        raise TypeError("'protocol' must be of type 'BioSimSpace.Protocol.Metadynamics'")

    # Validate optional arguments.

    if not isinstance(engine, str):
        raise TypeError("'engine' must be of type 'str'.")
    md_engine = engine.upper().replace(" ", "")

    if not isinstance(gpu_support, bool):
        raise TypeError("'gpu_support' must be of type 'bool'")

    if not isinstance(auto_start, bool):
        raise TypeError("'auto_start' must be of type 'bool'")

    if not isinstance(name, str):
        raise TypeError("'name' must be of type 'str'")

    if work_dir is not None:
        if not isinstance(work_dir, str):
            raise TypeError("'work_dir' must be of type 'str'")

    if seed is not None:
        if not type(seed) is int:
            raise TypeError("'seed' must be of type 'int'")

    if not isinstance(property_map, dict):
        raise TypeError("'property_map' must be of type 'dict'")

    # Find a molecular dynamics engine and executable.
    engines, exes = _find_md_engines(system, protocol, md_engine, gpu_support)

    # Create the process object, return the first supported engine that can
    # instantiate a process.

    for engine, exe in zip(engines, exes):
        try:
            # AMBER.
            if engine == "AMBER":
                process = _Process.Amber(system, protocol, exe=exe, name=name,
                    work_dir=work_dir, seed=seed, property_map=property_map, **kwargs)

            # GROMACS.
            elif engine == "GROMACS":
                process = _Process.Gromacs(system, protocol, exe=exe, name=name,
                    work_dir=work_dir, seed=seed, property_map=property_map, **kwargs)

            # OPENMM.
            elif engine == "OPENMM":
                if gpu_support:
                    platform = "CUDA"
                else:
                    platform = "CPU"
                # Don't pass the executable name through so that this works on Windows too.
                process = _Process.OpenMM(system, protocol, exe=None, name=name,
                    work_dir=work_dir, seed=seed, property_map=property_map, platform=platform,
                    **kwargs)

            # Start the process.
            if auto_start:
                return process.start()
            else:
                return process

        except:
            pass

    # If we got here, then we couldn't create a process.
    if md_engine == "AUTO":
        raise Exception(f"Unable to create a process using any supported engine: {engines}")
    else:
        raise Exception(f"Unable to create a process using the chosen engine: {md_engine}")<|MERGE_RESOLUTION|>--- conflicted
+++ resolved
@@ -35,14 +35,8 @@
 # Import common objects from BioSimSpace.MD._md
 from ..MD._md import _file_extensions, _md_engines, _find_md_engines
 
-<<<<<<< HEAD
-def run(system, protocol, engine="AUTO", gpu_support=False, auto_start=True,
-    name="metamd", work_dir=None, seed=None, property_map={},
-    ignore_warnings=False, show_errors=True):
-=======
 def run(system, protocol, engine="auto", gpu_support=False, auto_start=True,
         name="metamd", work_dir=None, seed=None, property_map={}, **kwargs):
->>>>>>> a43acd83
     """Auto-configure and run a metadynamics process.
 
        Parameters
