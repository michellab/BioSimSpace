######################################################################
# BioSimSpace: Making biomolecular simulation a breeze!
#
# Copyright: 2017-2022
#
# Authors: Lester Hedges <lester.hedges@gmail.com>
#
# BioSimSpace is free software: you can redistribute it and/or modify
# it under the terms of the GNU General Public License as published by
# the Free Software Foundation, either version 2 of the License, or
# (at your option) any later version.
#
# BioSimSpace is distributed in the hope that it will be useful,
# but WITHOUT ANY WARRANTY; without even the implied warranty of
# MERCHANTABILITY or FITNESS FOR A PARTICULAR PURPOSE. See the
# GNU General Public License for more details.
#
# You should have received a copy of the GNU General Public License
# along with BioSimSpace. If not, see <http://www.gnu.org/licenses/>.
#####################################################################

"""
Functionality for relative free-energy simulations.
"""

__author__ = "Lester Hedges"
__email__ = "lester.hedges@gmail.com"

__all__ = ["Relative", "getData"]

<<<<<<< HEAD
=======
from collections import OrderedDict as _OrderedDict
from glob import glob as _glob
from logging import warning
from alchemlyb.estimators import AutoMBAR as _AutoMBAR
from alchemlyb.estimators import TI as _TI
from alchemlyb.parsing.amber import extract_dHdl as _amber_extract_dHdl
from alchemlyb.parsing.amber import extract_u_nk as _amber_extract_u_nk
from alchemlyb.parsing.gmx import extract_dHdl as _gmx_extract_dHdl
from alchemlyb.parsing.gmx import extract_u_nk as _gmx_extract_u_nk
from alchemlyb.preprocessing.subsampling import equilibrium_detection as _equilibrium_detection
from alchemlyb.preprocessing.subsampling import statistical_inefficiency as _statistical_inefficiency
from alchemlyb.postprocessors.units import to_kcalmol as _to_kcalmol
from alchemlyb.postprocessors.units import kJ2kcal as _kJ2kcal
from alchemlyb.postprocessors.units import R_kJmol as _R_kJmol
from alchemlyb.visualisation import plot_mbar_overlap_matrix as _plot_mbar_overlap_matrix
from alchemlyb.visualisation import plot_ti_dhdl as _plot_ti_dhdl

>>>>>>> 03396e79
import copy as _copy
from glob import glob as _glob
import math as _math
import numpy as _np
import pandas as _pd
import shlex as _shlex
import sys as _sys
import os as _os
import re as _re
import shutil as _shutil
import subprocess as _subprocess
import tempfile as _tempfile
import warnings as _warnings
import zipfile as _zipfile
<<<<<<< HEAD
from pytest import approx
from scipy.constants import proton_mass
from scipy.constants import physical_constants

hydrogen_amu = proton_mass/(physical_constants["atomic mass constant"][0])

import alchemlyb as _alchemlyb
from alchemlyb.postprocessors.units import R_kJmol, kJ2kcal
from alchemlyb.parsing.gmx import extract_u_nk as _gmx_extract_u_nk
from alchemlyb.parsing.gmx import extract_dHdl as _gmx_extract_dHdl
from alchemlyb.parsing.amber import extract_u_nk as _amber_extract_u_nk
from alchemlyb.parsing.amber import extract_dHdl as _amber_extract_dHdl
from alchemlyb.preprocessing.subsampling import statistical_inefficiency as _statistical_inefficiency
from alchemlyb.preprocessing.subsampling import equilibrium_detection as _equilibrium_detection
from alchemlyb.estimators import AutoMBAR as _AutoMBAR
from alchemlyb.estimators import TI as _TI
from alchemlyb.postprocessors.units import to_kcalmol as _to_kcalmol
=======
import numpy as _np
import pandas as _pd
import alchemlyb as _alchemlyb
>>>>>>> 03396e79

from Sire.Base import getBinDir as _getBinDir
from Sire.Base import getShareDir as _getShareDir

from .. import _gmx_exe, _gmx_version
from .. import _is_notebook
from .._Exceptions import AnalysisError as _AnalysisError
from .._Exceptions import MissingSoftwareError as _MissingSoftwareError
from .._Exceptions import IncompatibleError as _IncompatibleError
from .._SireWrappers import System as _System
from .._Utils import cd as _cd
from .. import Process as _Process
from .. import Protocol as _Protocol
from .. import Types as _Types
from .. import Units as _Units

from BioSimSpace.MD._md import _find_md_engines

if _is_notebook:
    from IPython.display import FileLink as _FileLink

# Check that the analyse_freenrg script exists.
if _sys.platform != "win32":
    _analyse_freenrg = _os.path.join(_getBinDir(), "analyse_freenrg")
else:
    _analyse_freenrg = _os.path.join(_os.path.normpath(
        _getShareDir()), "scripts", "analyse_freenrg.py")
if not _os.path.isfile(_analyse_freenrg):
    raise _MissingSoftwareError(
        "Cannot find free energy analysis script in expected location: '%s'" % _analyse_freenrg)
if _sys.platform == "win32":
    _analyse_freenrg = "%s %s" % (_os.path.join(_os.path.normpath(
        _getBinDir()), "sire_python.exe"), _analyse_freenrg)


class Relative():
    """Class for configuring and running relative free-energy perturbation simulations."""

    # Create a list of supported molecular dynamics engines.
    _engines = ["AMBER", "GROMACS", "SOMD"]

    def __init__(self, system, protocol=None, work_dir=None, engine=None,
<<<<<<< HEAD
                 gpu_support=False, setup_only=False, ignore_warnings=False,
                 show_errors=True, extra_options=None, extra_lines=None,
                 estimator='MBAR', property_map={}):
=======
                 setup_only=False, ignore_warnings=False,
                 show_errors=True, estimator='MBAR', property_map={}):
>>>>>>> 03396e79
        """Constructor.

           Parameters
           ----------

           system : :class:`System <BioSimSpace._SireWrappers.System>`
               The molecular system for the perturbation leg. This must contain
               a single perturbable molecule and is assumed to have already
               been equilibrated.

           protocol : :class:`Protocol.FreeEnergy <BioSimSpace.Protocol.FreeEnergy>`, \
               The simulation protocol.

           work_dir : str
               The working directory for the free-energy perturbation
               simulation.

           engine: str
               The molecular dynamics engine used to run the simulation. Available
               options are "AMBER", "GROMACS", or "SOMD". If this argument is omitted
               then BioSimSpace will choose an appropriate engine for you.

           gpu_support : bool
               Whether the engine must have GPU support.

           setup_only: bool
               Whether to only support simulation setup. If True, then no
               simulation processes objects will be created, only the directory
               hierarchy and input files to run a simulation externally. This
               can be useful when you don't intend to use BioSimSpace to run
               the simulation. Note that a 'work_dir' must also be specified.

           ignore_warnings : bool
               Whether to ignore warnings when generating the binary run file.
               This option is specific to GROMACS and will be ignored when a
               different molecular dynamics engine is chosen.

           show_errors : bool
               Whether to show warning/error messages when generating the binary
               run file. This option is specific to GROMACS and will be ignored
               when a different molecular dynamics engine is chosen.

<<<<<<< HEAD
           extra_options : dict
               A dictionary containing extra options. Overrides the ones generated from the protocol.

           extra_lines : list
               A list of extra lines to be put at the end of the script.

=======
>>>>>>> 03396e79
           estimator : str
               Estimator used for the analysis - must be either 'MBAR' or 'TI'.

           property_map : dict
               A dictionary that maps system "properties" to their user defined
               values. This allows the user to refer to properties with their
               own naming scheme, e.g. { "charge" : "my-charge" }
        """

        # Validate the input.

        if not isinstance(system, _System):
            raise TypeError(
                "'system' must be of type 'BioSimSpace._SireWrappers.System'")
        else:
            # Store a copy of solvated system.
            self._system = system.copy()

        if protocol is not None:
            if isinstance(protocol, _Protocol._FreeEnergyMixin):
                self._protocol = protocol
            else:
                raise TypeError(
                    "'protocol' must be of type 'BioSimSpace.Protocol.FreeEnergy'")
        else:
            # Use a default protocol.
            self._protocol = _Protocol.FreeEnergy()

        self._extra_options = extra_options if extra_options is not None else {}
        self._extra_lines = extra_lines if extra_lines is not None else []

        if not isinstance(setup_only, bool):
            raise TypeError("'setup_only' must be of type 'bool'.")
        else:
            self._setup_only = setup_only

        # Create a temporary working directory and store the directory name.
        if work_dir is None:
            if setup_only:
                raise ValueError(
                    "A 'work_dir' must be specified when 'setup_only' is True!")
            self._tmp_dir = _tempfile.TemporaryDirectory()
            self._work_dir = self._tmp_dir.name

        # User specified working directory.
        else:
            self._work_dir = work_dir

            # Create the directory if it doesn't already exist.
            if not _os.path.isdir(work_dir):
                _os.makedirs(work_dir, exist_ok=True)

        # Validate the user specified molecular dynamics engine.
        self._exe = None
        if engine is not None:
            if not isinstance(engine, str):
                raise TypeError("'engine' must be of type 'str'.")

            # Strip whitespace from engine and convert to upper case.
            engine = engine.replace(" ", "").upper()

            # Check that the engine is supported.
            if engine not in self._engines:
                raise ValueError("Unsupported molecular dynamics engine '%s'. "
                                 "Supported engines are: %r." % ", ".join(self._engines))

            # Make sure GROMACS is installed if GROMACS engine is selected.
            if engine == "GROMACS":
                if _gmx_exe is None:
                    raise _MissingSoftwareError(
                        "Cannot use GROMACS engine as GROMACS is not installed!")

                # The system must have a perturbable molecule.
                if system.nPerturbableMolecules() == 0:
                    raise ValueError("The system must contain a perturbable molecule! "
                                     "Use the 'BioSimSpace.Align' package to map and merge molecules.")

                if self._protocol.getPerturbationType() != "full":
                    raise NotImplementedError("GROMACS currently only supports the 'full' perturbation "
                                              "type. Please use engine='SOMD' when running multistep "
                                              "perturbation types.")
                self._exe = _gmx_exe
<<<<<<< HEAD
            elif engine == "AMBER":
                # Find a molecular dynamics engine and executable.
                engines, exes = _find_md_engines(
                    system, protocol, engine, gpu_support)
                if not exes:
                    raise _MissingSoftwareError(
                        "Cannot use AMBER engine as AMBER is not installed!")
                elif len(exes) > 1:
                    _warnings.warn(
                        f"Multiple AMBER engines were found. Proceeding with {exes[0]}...")
                self._exe = exes[0]
=======
            
            elif engine == "AMBER":
                _warnings.warn(
                    "In this branch, AMBER is currently only available for analysis of AMBER output.")                
>>>>>>> 03396e79

                # The system must have a perturbable molecule.
                if system.nPerturbableMolecules() == 0:
                    raise ValueError("The system must contain a perturbable molecule! "
                                     "Use the 'BioSimSpace.Align' package to map and merge molecules.")

                if self._protocol.getPerturbationType() != "full":
                    raise NotImplementedError("AMBER currently only supports the 'full' perturbation "
                                              "type. Please use engine='SOMD' when running multistep "
                                              "perturbation types.")
        else:
            # Use SOMD as a default.
            engine = "SOMD"

            # The system must have a single perturbable molecule.
            if system.nPerturbableMolecules() != 1:
                raise ValueError("The system must contain a single perturbable molecule! "
                                 "Use the 'BioSimSpace.Align' package to map and merge molecules.")

        # Set the engine.
        self._engine = engine

        # HMR check
        # by default, if the timestep is greater than 4 fs this should be true.
        if self._protocol.getHmr():

            # Set the expected HMR factor.
            hmr_factor = self._protocol.getHmrFactor()
            if hmr_factor == "auto":
                if self._engine == "AMBER":
                    hmr_factor = 3
                elif self._engine == "GROMACS":
                    hmr_factor = 4
                elif self._engine == "SOMD":
                    self._extra_options["hydrogen mass repartitioning factor"] = "1.5"
            else:
                if self._engine == "SOMD":
                    self._extra_options["hydrogen mass repartitioning factor"] = str(
                        hmr_factor)

            # Extract the molecules to which HMR applies.
            # set auto based on engine
            if self._protocol.getHmrWater() == "auto" or self._protocol.getHmrWater() == False:
                water = "no"
                # water_mols = system.getWaterMolecules()
                # molecules = system - water_mols
                molecules = self._system.search("not water", property_map)
            elif self._protocol.getHmrWater() == True:
                water = "yes"
                molecules = self._system.getMolecules()

            # TODO update search to whole system and mass search term once this is updated in the Sire API
            # use length of no of H to find average mass of H and if correctly repartitioned.
            # mass = (molecules.search("{element H}[0]"))[0]._sire_object.evaluate().mass().value()
            # Currently checking the mass (in g per mol) of the first H only.

            for mol in molecules:
                try:
                    h = mol.search("{element H}[0]")
                    # mass = h._sire_object.property(mass_prop).value()
                    mass = h[0]._sire_object.evaluate().mass(
                        property_map).value()
                    found_h = True
                except:
                    found_h = False
                if found_h:
                    break

            if not found_h:
                # in some cases, may not be able to find the mass based on element
                # if the only molecule is perturbable. Search for atom name with H.
                # need mass0 as this is one of the perturbable molecule properties.
                mass_prop = property_map.get("mass0", "mass0")
                molecule = self._system.getPerturbableMolecules()[0]
                for atom in molecule.getAtoms():
                    # check if the atom is a H atom
                    if atom.name().startswith("H"):
                        mass = atom._sire_object.property(mass_prop).value()
                        # check in case the mass at 0 is 0 as perturbable molecule.
                        if mass > 1:
                            found_h = True
                    if found_h:
                        break

            # error if cant find a H mass
            if not found_h:
                raise _IncompatibleError(
                    "Can't find the mass of a H in the system.")

            # Check that the mass matches what is expected.
            if self._engine == "SOMD":
                # values should be in amu
                if mass == approx(hydrogen_amu, rel=1e-2):
                    repartition = False
                else:
                    raise _IncompatibleError(
                        "Please do not pass an already repartitioned system in for use with SOMD.")

            # check for amber or gromacs repartitioning
            elif self._engine == "AMBER" or self._engine == "GROMACS":
                # check if the system has been repartitioned at all. If not, repartition.
                if mass == approx(hydrogen_amu, rel=1e-2):
                    repartition = True
                # check if system as been repartitioned with the decided factor.
                elif mass == approx(hmr_factor * hydrogen_amu, rel=1e-2):
                    repartition = False
                # finally, check if the system is repartitioned with the wrong factor.
                elif mass != approx(hmr_factor * hydrogen_amu, rel=1e-2):
                    raise _IncompatibleError("""
                    The system is repartitioned at a factor different from that specified in 'hmr_factor'
                    or at the auto default for this engine (3 for AMBER and 4 for GROMACS).
                    Please pass a correctly partitioned or entirely unpartitioned system.""")

            # Repartition if necessary.
            if repartition:
                _warnings.warn(
                    f"The passed system is being repartitioned according to a factor of '{hmr_factor}'.")
                self._system.repartitionHydrogenMass(
                    factor=hmr_factor, water=water, property_map=property_map)
            else:
                if self._engine != "SOMD":
                    _warnings.warn(
                        "The passed system is already repartitioned. Proceeding without additional repartitioning.")

        if not isinstance(ignore_warnings, bool):
            raise ValueError("'ignore_warnings' must be of type 'bool'.")
        self._ignore_warnings = ignore_warnings

        if not isinstance(show_errors, bool):
            raise ValueError("'show_errors' must be of type 'bool'.")
        self._show_errors = show_errors

        # Check that the estimator is either MBAR or TI.
        if not isinstance(estimator, str):
            raise ValueError("'estimator' must be of type 'str'.")
        if estimator not in ['MBAR', 'TI']:
            raise ValueError("'estimator' must be either 'MBAR' or 'TI'.")
        self._estimator = estimator

        # Check that the map is valid.
        if not isinstance(property_map, dict):
            raise TypeError("'property_map' must be of type 'dict'.")
        self._property_map = property_map

        # Create fake instance methods for 'analyse' and 'difference' and 'check overlap'.
        # These pass instance data through to the staticmethod versions.
        self.analyse = self._analyse
        self.difference = self._difference
        self.check_overlap = self._check_overlap
        self.plot = self._plot

        # Initialise the process runner.
        self._initialise_runner(self._system)

    def run(self, serial=True):
        """Run the simulation.

           Parameters
           ----------

           serial : bool
               Whether to run the individual processes for the lambda windows
               in serial.
        """
        if not isinstance(serial, bool):
            raise TypeError("'serial' must be of type 'bool'.")

        if self._setup_only:
            _warnings.warn(
                "No processes exist! Object created in 'setup_only' mode.")
        else:
            self._runner.startAll(serial=serial)

    def wait(self):
        """Wait for the simulation to finish."""
        if self._setup_only:
            _warnings.warn(
                "No processes exist! Object created in 'setup_only' mode.")
        else:
            self._runner.wait()

    def kill(self, index):
        """Kill a process for a specific lambda window.

           Parameters
           ----------

           index : int
               The index of the lambda window.
        """
        self._runner.kill(index)

    def killAll(self):
        """Kill any running processes for all lambda windows."""

        self._runner.killAll()

    def workDir(self):
        """Return the working directory.

           Returns
           -------

           work_dir : str
               The path of the working directory.
        """
        return self._work_dir

    def getData(self, name="data", file_link=False, work_dir=None):
        """Return a link to a zip file containing the data files required for
           post-simulation analysis.

           Parameters
           ----------

           name : str
               The name of the zip file.

           file_link : bool
               Whether to return a FileLink when working in Jupyter.

           work_dir : str
               The working directory for the free-energy perturbation
               simulation.

           Returns
           -------

           output : str, IPython.display.FileLink
               A path, or file link, to an archive of the process input.
        """

        if self._work_dir is None:
            raise ValueError("'work_dir' must be set!")
        else:
            if not isinstance(work_dir, str):
                raise TypeError("'work_dir' must be of type 'str'.")
            if not _os.path.isdir(work_dir):
                raise ValueError("'work_dir' doesn't exist!")

        if not isinstance(name, str):
            raise TypeError("'name' must be of type 'str'")

        # Generate the zip file name.
        zipname = "%s.zip" % name

        # Get the current working directory.
        cwd = _os.getcwd()

        # Change into the working directory.
        with _cd(work_dir):
            # Glob all of the analysis files.

            # First try SOMD data.
            files = _glob("*/*/simfile.dat")

            if len(files) == 0:
                files = _glob("*/*/gromacs.xvg")

                if len(files) == 0:
                    raise ValueError(
                        f"Couldn't find any analysis files in '{work_dir}'")

            # Write to the zip file.
            with _zipfile.ZipFile(cwd + f"/{zipname}", "w") as zip:
                for file in files:
                    zip.write(file)

        # Return a link to the archive.
        if _is_notebook:
            if file_link:
                # Create a FileLink to the archive.
                f_link = _FileLink(zipname)

                # Set the download attribute so that JupyterLab doesn't try to open the file.
                f_link.html_link_str = f"<a href='%s' target='_blank' download='{zipname}'>%s</a>"

                # Return a link to the archive.
                return f_link
            else:
                return zipname
        # Return the path to the archive.
        else:
            return zipname

    @staticmethod
    def _somd_extract_u_nk(simfile, T):
<<<<<<< HEAD
        """Return reduced potentials `u_nk` from Somd outputfile.

        Parameters
        ----------
        outfile : str
            Path to simfile.dat file to extract data from.
        T : float
            Temperature in Kelvin at which the simulations were performed;
            needed to generated the reduced potential (in units of kT)

        Returns
        -------
        u_nk : DataFrame
=======
        """Return reduced potentials `data` from Somd output file (simfile.dat).

        Parameters
        ----------
        simfile : str
            Path to simfile.dat file to extract data from.
        T : float
            Temperature in Kelvin at which the simulations were performed;
            needed to generated the reduced potential (in units of kT).

        Returns
        -------
        data : DataFrame
>>>>>>> 03396e79
            Reduced potential for each alchemical state (k) for each frame (n).
        """
        file = simfile

        # Find the lambda values for the simulation.
        found_lambda = False
        found_array = False
        found_time = False
        with open(file, 'r') as f:
            lambda_win = None
            lambda_array = None
            sim_length = None
            for line in f.readlines():
                start_w = '#Generating lambda is'
                start_a = '#Alchemical array is'
                start_t = ' and '
                end_t = ' ps'
                if start_w in line:
                    lambda_win = float(
                        line.replace(start_w, '').strip())
                    if lambda_win is not None:
                        found_lambda = True
                if start_a in line:
                    lambda_array = ((line.replace(start_a, '')).strip().replace(
                        '(', '').replace(')', '').replace(' ', '')).split(',')  # list
                    if lambda_array is not None:
                        found_array = True
                if start_t and end_t in line:
                    sim_length = float(
                        ((line.split(start_t)[1]).split(end_t)[0]).strip())
                    if sim_length is not None:
                        found_time = True
                if found_lambda:
                    if found_array:
                        if found_time:
                            break

        if not found_lambda:
            raise ValueError(
                f"The lambda window was not detected in the SOMD output file, {file}")

        if not found_array:
            raise ValueError(
                f"The lambda array was not detected in the SOMD output file, {file}")

        if not found_time:
            raise ValueError(
                f"The simulation time was not detected in the SOMD output file, {file}")

        # TODO: get header from the file instead of like this
        header = ['step', 'potential_kcal/mol', 'gradient_kcal/mol',
                  'forward_Metropolis', 'backward_Metropolis']
        header.extend(lambda_array)

        file_df = _pd.read_fwf(
            file, skipinitialspace=True, skiprows=13, header=None, names=header)

<<<<<<< HEAD
        # TODO fix so timestep still works if the simulation stops earlier
=======
>>>>>>> 03396e79
        time_step = (sim_length/len(file_df['step']))
        time_rows = _np.arange(0, len(file_df['step']), 1)
        time = _np.arange(0, sim_length, time_step)

        # Results in list of lists where each list is the 0 to 1 window values at that lambda value.
        mbar_energies = []

        # For the energies for each lambda window,
        # append the kt to the data list of values for all lambda windows.
        for t in time_rows:
            row = file_df.loc[t][lambda_array].to_numpy()
            E_ref = row[lambda_array.index(str(lambda_win))]
            energies = []
            for lam in lambda_array:
                E_ = row[lambda_array.index(lam)]
                energies.append((E_ - E_ref))
            mbar_energies.append(energies)

        # Turn into a dataframe that can be processed by alchemlyb.
        df = (_pd.DataFrame(mbar_energies, columns=_np.array(lambda_array, dtype=_np.float64),
                            index=_pd.MultiIndex.from_arrays([time, _np.repeat(lambda_win, len(time))],
                                                             names=['time', 'lambdas']))
              )
        df.attrs['temperature'] = T
        df.attrs['energy_unit'] = 'kT'

        return(df)

    @staticmethod
    def _somd_extract_dHdl(simfile, T):
<<<<<<< HEAD
        """Return gradients ``dH/dl`` from Somd outputfile.

        Parameters
        ----------
        outfile : str
=======
        """Return gradients ``dH/dl`` from Somd output file (simfile.dat).

        Parameters
        ----------
        simfile : str
>>>>>>> 03396e79
            Path to simfile.dat file to extract data from.
        T : float
            Temperature in Kelvin at which the simulations were performed.

        Returns
        -------
        dH/dl : Series
            dH/dl as a function of time for this lambda window.

        """
        file = simfile

<<<<<<< HEAD
        # For dhdl need to consider the T, as the gradient is in kcal/mol in the simfile.dat .
        k_b = R_kJmol * kJ2kcal
=======
        # For dhdl need to consider the temperature, as the gradient is in kcal/mol in the simfile.dat .
        k_b = _R_kJmol * _kJ2kcal
>>>>>>> 03396e79
        beta = 1/(k_b * T)

        # Find the lambda values for the simulation.
        found_lambda = False
        found_array = False
        found_time = False
        with open(file, 'r') as f:
            lambda_win = None
            lambda_array = None
            sim_length = None
            for line in f.readlines():
                start_w = '#Generating lambda is'
                start_a = '#Alchemical array is'
                start_t = ' and '
                end_t = ' ps'
                if start_w in line:
                    lambda_win = float(
                        line.replace(start_w, '').strip())
                    if lambda_win is not None:
                        found_lambda = True
                if start_a in line:
                    lambda_array = ((line.replace(start_a, '')).strip().replace(
                        '(', '').replace(')', '').replace(' ', '')).split(',')  # list
                    if lambda_array is not None:
                        found_array = True
                if start_t and end_t in line:
                    sim_length = float(
                        ((line.split(start_t)[1]).split(end_t)[0]).strip())
                    if sim_length is not None:
                        found_time = True
                if found_lambda:
                    if found_array:
                        if found_time:
                            break

        if not found_lambda:
            raise ValueError(
                f"The lambda window was not detected in the SOMD output file, {file}")

        if not found_array:
            raise ValueError(
                f"The lambda array was not detected in the SOMD output file, {file}")

        if not found_time:
            raise ValueError(
                f"The simulation time was not detected in the SOMD output file, {file}")

        # get header
        header = ['step', 'potential_kcal/mol', 'gradient_kcal/mol',
                  'forward_Metropolis', 'backward_Metropolis']
        header.extend(lambda_array)

        file_df = _pd.read_fwf(
            file, skipinitialspace=True, skiprows=13, header=None, names=header)

        time_step = (sim_length/len(file_df['step']))
        time_rows = _np.arange(0, len(file_df['step']), 1)
        time = _np.arange(0, sim_length, time_step)

        # Results in list of the gradients at that lambda.
        gradient_energies = []

        # Turn gradient list into list of reduced gradients.
        for t in time_rows:
            gradient = file_df.loc[t]['gradient_kcal/mol']
            red_gradient = gradient * beta
            gradient_energies.append(red_gradient)

        # Turn into a dataframe that can be processed by alchemlyb.
        df = (_pd.DataFrame(gradient_energies, columns=['fep'],
                            index=_pd.MultiIndex.from_arrays([time, _np.repeat(lambda_win, len(time))],
                                                             names=['time', 'fep-lambda']))
              )

        df.attrs['temperature'] = T
        df.attrs['energy_unit'] = 'kT'

        return(df)

    @staticmethod
<<<<<<< HEAD
    def analyse(work_dir, estimator='MBAR'):
=======
    def analyse(work_dir, estimator='MBAR', method="alchemlyb"):
>>>>>>> 03396e79
        """Analyse existing free-energy data from a simulation working directory.

           Parameters
           ----------

           work_dir : str
               The working directory for the simulation.
 
           estimator : str
               The estimator ('MBAR' or 'TI') used. Default is MBAR.

           estimator : str
               The estimator ('MBAR' or 'TI') used. Default is MBAR.

           Returns
           -------

           pmf : [(float, :class:`Energy <BioSimSpace.Types.Energy>`, :class:`Energy <BioSimSpace.Types.Energy>`)]
               The potential of mean force (PMF). The data is a list of tuples,
               where each tuple contains the lambda value, the PMF, and the
               standard error.

           overlap : [ [ float, float, ... ] ]
               The overlap matrix. This gives the overlap between each lambda
               window.
        """

        if not isinstance(work_dir, str):
            raise TypeError("'work_dir' must be of type 'str'.")
        if not _os.path.isdir(work_dir):
            raise ValueError("'work_dir' doesn't exist!")

        if estimator not in ['MBAR', 'TI']:
            raise ValueError("'estimator' must be either 'MBAR' or 'TI'.")

        function_glob_dict = {
            "SOMD": (Relative._analyse_somd, "/lambda_*/simfile.dat"),
            "GROMACS": (Relative._analyse_gromacs, "/lambda_*/gromacs.xvg"),
            "AMBER": (Relative._analyse_amber, "/lambda_*/amber.out")
        }

        for engine, (func, mask) in function_glob_dict.items():
            data = _glob(work_dir + mask)
<<<<<<< HEAD
            if data:
                return func(work_dir, estimator)
=======
            if data and engine == "AMBER":
                if method is not "alchemlyb":
                    raise _AnalysisError(f"{engine} requires alchemlyb.")
            if data and engine == "SOMD" and estimator == "TI" and method == "native":
                raise _AnalysisError(f"{engine} with {method} cannot do {estimator}.")
            if data and engine == "GROMACS" and method == "native":
                _warnings.warn(f"{engine} with {method} cannot do MBAR/TI. BAR will be used.")
            if data:
                return func(work_dir, estimator, method)
>>>>>>> 03396e79

        raise ValueError(
            "Couldn't find any SOMD, GROMACS or AMBER free-energy output?")

    def _analyse(self):
        """Analyse free-energy data for this object using MBAR.

           Returns
           -------

           pmf : [(float, :class:`Energy <BioSimSpace.Types.Energy>`, :class:`Energy <BioSimSpace.Types.Energy>`)]
               The potential of mean force (PMF). The data is a list of tuples,
               where each tuple contains the lambda value, the PMF, and the
               standard error.

           overlap : [ [ float, float, ... ] ]
               The overlap matrix. This gives the overlap between each lambda
               window.
        """

        # Return the result of calling the staticmethod, passing in the working
<<<<<<< HEAD
        # directory and estimator of this object.
        return Relative.analyse(self._work_dir, self._estimator)

    @staticmethod
    def preprocessing_extracted_data(data):
        """Processes the data using the alchemlyb library to obtain uncorrelated samples.

        Args:
            data : dataframe
            Dataframe of extracted dHdl or u_nk data.
=======
        # directory of this object.
        return Relative.analyse(self._work_dir, self._estimator)

    @staticmethod
    def _preprocessing_extracted_data(data):
        """_summary_

        Parameters
        ----------

            data : pandas.DataFrame
                Dataframe of extracted dHdl or u_nk data.
>>>>>>> 03396e79

        Returns
        -------

<<<<<<< HEAD
            processed_data : dataframe
=======
            processed_data : pandas.DataFrame
>>>>>>> 03396e79
            Dataframe of dHdl or u_nk data processed using automated equilibration
            detection followed by statistical inefficiency.
        """

<<<<<<< HEAD
        # Subsample according to equilibration detection followed by statistical inefficiency.
        eq_okay = False
        sample_okay = False
        try:
            eq_data = [_equilibrium_detection(i, i.iloc[:, 0])
                       for i in data]
            eq_okay = True
            sampled_data = [_statistical_inefficiency(i, i.iloc[:, 0])
                            for i in eq_data]
            sample_okay = True
        except:
            pass

        if not eq_okay:
            _warnings.warn("Could not detect equilibration.")
            try:
                sampled_data = [_statistical_inefficiency(i, i.iloc[:, 0])
                                for i in data]
                sample_okay = True
            except:
                _warnings.warn("Could not calculate statistical inefficiency.")
                sampled_data = data

        if eq_okay and not sample_okay:
            _warnings.warn("Could not calculate statistical inefficiency.")
            sampled_data = eq_data

        if eq_okay or sample_okay:
=======
        # Subsample according to equilibration detection.
        eq_okay = False
        try:
            sampled_data = [_equilibrium_detection(i, i.iloc[:, 0])
                       for i in data]
            eq_okay = True
        except:
            pass
        
        # Throw errors if either failed
        if not eq_okay:
            _warnings.warn("Could not detect equilibration.")
            sampled_data = data

        # make sure there are more than 50 samples for the analysis
        if eq_okay:
>>>>>>> 03396e79
            for i in sampled_data:
                if len(i.iloc[:, 0]) < 50:
                    _warnings.warn(
                        "Less than 50 samples as a result of preprocessing. No preprocessing will be performed.")
                    sampled_data = data

<<<<<<< HEAD
=======
        # concatanate in alchemlyb format
>>>>>>> 03396e79
        processed_data = _alchemlyb.concat(sampled_data)

        return processed_data

    @staticmethod
<<<<<<< HEAD
    def analyse_mbar(files, temperatures, lambdas, engine):
=======
    def _analyse_mbar(files, temperatures, lambdas, engine):
>>>>>>> 03396e79
        """Analyse existing free-energy data using MBAR and the alchemlyb library.

           Parameters
           ----------

           files : list
               List of files for all lambda values to analyse. Should be sorted.

           temperatures : list
               List of temperatures at which the simulation was carried out at for each lambda window.
               Index of the temperature value should match it's corresponding lambda window index in files.

           lambdas : list
               Sorted list of lambda values used for the simulation.

           engine : str
               Engine with which the simulation was run.

           Returns
           -------

           pmf : [(float, :class:`Energy <BioSimSpace.Types.Energy>`, :class:`Energy <BioSimSpace.Types.Energy>`)]
               The potential of mean force (PMF). The data is a list of tuples,
               where each tuple contains the lambda value, the PMF, and the
               standard error.

<<<<<<< HEAD
           overlap : [ [ float, float, ... ] ]
=======
           overlap : numpy.matrix 
>>>>>>> 03396e79
               The overlap matrix. This gives the overlap between each lambda
               window.
        """

        function_glob_dict = {
            "SOMD": (Relative._somd_extract_u_nk),
            "GROMACS": (_gmx_extract_u_nk),
            "AMBER": (_amber_extract_u_nk)
        }

        # Extract the data.
        func = function_glob_dict[engine]
        try:
            u_nk = [func(x, T=t) for x, t in zip(files, temperatures)]
        except:
            raise _AnalysisError(
                "Could not extract the data from the provided files!")

        # Preprocess the data.
        try:
<<<<<<< HEAD
            processed_u_nk = Relative.preprocessing_extracted_data(u_nk)
=======
            processed_u_nk = Relative._preprocessing_extracted_data(u_nk)
>>>>>>> 03396e79
        except:
            _warnings.warn("Could not preprocess the data.")
            processed_u_nk = u_nk

        try:
            mbar = _AutoMBAR().fit(processed_u_nk)
        except:
            raise _AnalysisError("MBAR free-energy analysis failed!")

        # Extract the data from the mbar results.
        data = []
        # Convert the data frames to kcal/mol.
        delta_f_ = _to_kcalmol(mbar.delta_f_)
        d_delta_f_ = _to_kcalmol(mbar.d_delta_f_)
        for lambda_, t in zip(lambdas, temperatures):
            x = lambdas.index(lambda_)
            mbar_value = delta_f_.iloc[0, x]
            mbar_error = d_delta_f_.iloc[1, x]

            # Append the data.
            data.append((lambda_,
                        (mbar_value) * _Units.Energy.kcal_per_mol,
                        (mbar_error) * _Units.Energy.kcal_per_mol))

        # Calculate overlap matrix.
        overlap = mbar.overlap_matrix
<<<<<<< HEAD

        return (data, overlap)

    @staticmethod
    def analyse_ti(files, temperatures, lambdas, engine):
        """Analyse existing free-energy data using TI and the alchemlyb library.

           Parameters
           ----------

           files : list
               List of files for all lambda values to analyse. Should be sorted.

           temperatures : list
               List of temperatures at which the simulation was carried out at for each lambda window.
               Index of the temperature value should match it's corresponding lambda window index in files.

           lambdas : list
               Sorted list of lambda values used for the simulation.

           engine : str
               Engine with which the simulation was run.

           Returns
           -------

           pmf : [(float, :class:`Energy <BioSimSpace.Types.Energy>`, :class:`Energy <BioSimSpace.Types.Energy>`)]
               The potential of mean force (PMF). The data is a list of tuples,
               where each tuple contains the lambda value, the PMF, and the
               standard error.

           overlap : [ [ float, float, ... ] ]
               The TI gradients for plotting a graph.
        """

        function_glob_dict = {
            "SOMD": (Relative._somd_extract_dHdl),
            "GROMACS": (_gmx_extract_dHdl),
            "AMBER": (_amber_extract_dHdl)
        }

        # Extract the data.
        func = function_glob_dict[engine]

        try:
            dhdl = [func(x, T=t) for x, t in zip(files, temperatures)]
        except:
            raise _AnalysisError(
                "Could not extract the data from the provided files!")

        # Preprocess the data.
        try:
            processed_dhdl = Relative.preprocessing_extracted_data(dhdl)
        except:
            _warnings.warn("Could not preprocess the data.")
            processed_dhdl = dhdl

        # Analyse using the TI from the alchemlyb library.
        try:
            ti = _TI().fit(processed_dhdl)
        except:
            raise _AnalysisError("TI free-energy analysis failed!")

        # Extract the data from the TI results.
        data = []
        # Convert the data frames to kcal/mol.
        delta_f_ = _to_kcalmol(ti.delta_f_)
        d_delta_f_ = _to_kcalmol(ti.d_delta_f_)
        for lambda_ in lambdas:
            x = lambdas.index(lambda_)
            ti_value = delta_f_.iloc[0, x]
            ti_error = d_delta_f_.iloc[1, x]

            # Append the data.
            data.append((lambda_,
                        (ti_value) * _Units.Energy.kcal_per_mol,
                        (ti_error) * _Units.Energy.kcal_per_mol))

        # For TI, dHdl graph.
        overlap = ti

        return (data, overlap)

    @staticmethod
    def _analyse_amber(work_dir=None, estimator=None):
        """Analyse the AMBER free energy data.

           Parameters
           ----------

           work_dir : str
               The path to the working directory.

           estimator : str
               The estimator ('MBAR' or 'TI') used.

           Returns
           -------

           pmf : [(float, :class:`Energy <BioSimSpace.Types.Energy>`, :class:`Energy <BioSimSpace.Types.Energy>`)]
               The potential of mean force (PMF). The data is a list of tuples,
               where each tuple contains the lambda value, the PMF, and the
               standard error.

           overlap : [ [ float, float, ... ] ]
               The overlap matrix. This gives the overlap between each lambda
               window. For TI, this gives the dhdl.
        """

        if type(work_dir) is not str:
            raise TypeError("'work_dir' must be of type 'str'.")
        if not _os.path.isdir(work_dir):
            raise ValueError("'work_dir' doesn't exist!")

        if estimator not in ['MBAR', 'TI']:
            raise ValueError("'estimator' must be either 'MBAR' or 'TI'.")

        files = sorted(_glob(work_dir + "/lambda_*/amber.out"))
        lambdas = [float(x.split("/")[-2].split("_")[-1]) for x in files]

        # Find the temperature for each lambda window.
        temperatures = []
        for file, lambda_ in zip(files, lambdas):
            found_temperature = False
            with open(file) as f:
                for line in f.readlines():
                    if not found_temperature:
                        match = _re.search("temp0=([\d.]+)", line)
                        if match is not None:
                            temperatures += [float(match.group(1))]
                            found_temperature = True
                        elif found_temperature == True:
                            pass

                if not found_temperature:
                    raise ValueError(
                        "The temperature was not detected in the AMBER output file.")

        if temperatures[0] != temperatures[-1]:
            raise ValueError(
                "The temperatures at the endstates don't match!")

        if estimator == 'MBAR':
            data, overlap = Relative.analyse_mbar(
                files, temperatures, lambdas, "AMBER")

        if estimator == 'TI':
            data, overlap = Relative.analyse_ti(
                files, temperatures, lambdas, "AMBER")

        return (data, overlap)

    @staticmethod
    def _analyse_gromacs(work_dir=None, estimator=None):
=======

        return (data, overlap)

    @staticmethod
    def _analyse_ti(files, temperatures, lambdas, engine):
        """Analyse existing free-energy data using TI and the alchemlyb library.

           Parameters
           ----------

           files : list
               List of files for all lambda values to analyse. Should be sorted.

           temperatures : list
               List of temperatures at which the simulation was carried out at for each lambda window.
               Index of the temperature value should match it's corresponding lambda window index in files.

           lambdas : list
               Sorted list of lambda values used for the simulation.

           engine : str
               Engine with which the simulation was run.

           Returns
           -------

           pmf : [(float, :class:`Energy <BioSimSpace.Types.Energy>`, :class:`Energy <BioSimSpace.Types.Energy>`)]
               The potential of mean force (PMF). The data is a list of tuples,
               where each tuple contains the lambda value, the PMF, and the
               standard error.

           dHdl : alchemlyb.estimators.ti_.TI
               The TI gradients for plotting a graph.
        """

        function_glob_dict = {
            "SOMD": (Relative._somd_extract_dHdl),
            "GROMACS": (_gmx_extract_dHdl),
            "AMBER": (_amber_extract_dHdl)
        }

        # Extract the data.
        func = function_glob_dict[engine]

        try:
            dhdl = [func(x, T=t) for x, t in zip(files, temperatures)]
        except:
            raise _AnalysisError(
                "Could not extract the data from the provided files!")

        # Preprocess the data.
        try:
            processed_dhdl = Relative._preprocessing_extracted_data(dhdl)
        except:
            _warnings.warn("Could not preprocess the data.")
            processed_dhdl = dhdl

        # Analyse using the TI from the alchemlyb library.
        try:
            ti = _TI().fit(processed_dhdl)
        except:
            raise _AnalysisError("TI free-energy analysis failed!")

        # Extract the data from the TI results.
        data = []
        # Convert the data frames to kcal/mol.
        delta_f_ = _to_kcalmol(ti.delta_f_)
        d_delta_f_ = _to_kcalmol(ti.d_delta_f_)
        for lambda_ in lambdas:
            x = lambdas.index(lambda_)
            ti_value = delta_f_.iloc[0, x]
            ti_error = d_delta_f_.iloc[1, x]

            # Append the data.
            data.append((lambda_,
                        (ti_value) * _Units.Energy.kcal_per_mol,
                        (ti_error) * _Units.Energy.kcal_per_mol))

        return (data, ti)

    @staticmethod
    def _analyse_amber(work_dir=None, estimator=None, method="alchemlyb"):
        """Analyse the AMBER free energy data.

           Parameters
           ----------

           work_dir : str
               The path to the working directory.

           estimator : str
               The estimator ('MBAR' or 'TI') used.

           Returns
           -------

           pmf : [(float, :class:`Energy <BioSimSpace.Types.Energy>`, :class:`Energy <BioSimSpace.Types.Energy>`)]
               The potential of mean force (PMF). The data is a list of tuples,
               where each tuple contains the lambda value, the PMF, and the
               standard error.

           overlap or dHdl : numpy.matrix or alchemlyb.estimators.ti_.TI
               For MBAR, this returns the overlap matrix for the overlap between each lambda window.
               For TI, this returns the gradients for plotting a graph.
        """

        if type(work_dir) is not str:
            raise TypeError("'work_dir' must be of type 'str'.")
        if not _os.path.isdir(work_dir):
            raise ValueError("'work_dir' doesn't exist!")

        if estimator not in ['MBAR', 'TI']:
            raise ValueError("'estimator' must be either 'MBAR' or 'TI'.")

        files = sorted(_glob(work_dir + "/lambda_*/amber.out"))
        lambdas = [float(x.split("/")[-2].split("_")[-1]) for x in files]

        # Find the temperature for each lambda window.
        temperatures = []
        for file, lambda_ in zip(files, lambdas):
            found_temperature = False
            with open(file) as f:
                for line in f.readlines():
                    if not found_temperature:
                        match = _re.search("temp0=([\d.]+)", line)
                        if match is not None:
                            temperatures += [float(match.group(1))]
                            found_temperature = True
                        elif found_temperature == True:
                            pass

                if not found_temperature:
                    raise ValueError(
                        "The temperature was not detected in the AMBER output file.")

        if temperatures[0] != temperatures[-1]:
            raise ValueError(
                "The temperatures at the endstates don't match!")

        if estimator == 'MBAR':
            data, overlap = Relative._analyse_mbar(
                files, temperatures, lambdas, "AMBER")

        if estimator == 'TI':
            data, overlap = Relative._analyse_ti(
                files, temperatures, lambdas, "AMBER")

        return (data, overlap)

    @staticmethod
    def _analyse_gromacs(work_dir=None, estimator=None, method="alchemlyb"):
>>>>>>> 03396e79
        """Analyse the GROMACS free energy data.

           Parameters
           ----------

           work_dir : str
               The path to the working directory.

           estimator : str
               The estimator ('MBAR' or 'TI') used.

           Returns
           -------

           pmf : [(float, :class:`Energy <BioSimSpace.Types.Energy>`, :class:`Energy <BioSimSpace.Types.Energy>`)]
               The potential of mean force (PMF). The data is a list of tuples,
               where each tuple contains the lambda value, the PMF, and the
               standard error.

<<<<<<< HEAD
           overlap : [ [ float, float, ... ] ]
               The overlap matrix. This gives the overlap between each lambda
               window. For TI, this gives the dhdl.
=======
           overlap or dHdl : numpy.matrix or alchemlyb.estimators.ti_.TI
               For MBAR, this returns the overlap matrix for the overlap between each lambda window.
               For TI, this returns the gradients for plotting a graph.
>>>>>>> 03396e79
        """

        if not isinstance(work_dir, str):
            raise TypeError("'work_dir' must be of type 'str'.")
        if not _os.path.isdir(work_dir):
            raise ValueError("'work_dir' doesn't exist!")

        if estimator not in ['MBAR', 'TI']:
            raise ValueError("'estimator' must be either 'MBAR' or 'TI'.")

<<<<<<< HEAD
        # For the newer gromacs version, analyse using alchemlyb.
        if _gmx_version >= 2020:
=======
        if _gmx_version <= 2020:
            _warnings.warn("Analysing using 'native' gmx bar and BAR as the gromacs version is older...")
            method = "native"

        if method == "alchemlyb":
>>>>>>> 03396e79

            files = sorted(_glob(work_dir + "/lambda_*/gromacs.xvg"))
            lambdas = [float(x.split("/")[-2].split("_")[-1]) for x in files]

            # find the temperature at each lambda window
            temperatures = []
            for file in files:
                found_temperature = False
                with open(file, 'r') as f:
                    for line in f.readlines():
                        t = None
                        start = 'T ='
                        end = '(K)'
                        if start and end in line:
                            t = int(
                                ((line.split(start)[1]).split(end)[0]).strip())
                            temperatures.append(t)
                            if t is not None:
                                found_temperature = True
                                break

                if not found_temperature:
                    raise ValueError(
                        f"The temperature was not detected in the GROMACS output file, {file}")

            if temperatures[0] != temperatures[-1]:
                raise ValueError(
                    "The temperatures at the endstates don't match!")

            if estimator == 'MBAR':
<<<<<<< HEAD
                data, overlap = Relative.analyse_mbar(
                    files, temperatures, lambdas, "GROMACS")

            if estimator == 'TI':
                data, overlap = Relative.analyse_ti(
=======
                data, overlap = Relative._analyse_mbar(
                    files, temperatures, lambdas, "GROMACS")

            if estimator == 'TI':
                data, overlap = Relative._analyse_ti(
>>>>>>> 03396e79
                    files, temperatures, lambdas, "GROMACS")

            return (data, overlap)

<<<<<<< HEAD
        # For the older gromacs versions use the gmx bar analysis.
        else:
            print("Analysing using gmx bar and BAR as the gromacs version is older...")
=======
        # For the older gromacs versions and native use the gmx bar analysis.
        elif method == "native":
            _warnings.warn("using 'native' for GROMACS does not return an overlap/dHdl.")
>>>>>>> 03396e79
            # Create the command.
            command = "%s bar -f %s/lambda_*/*.xvg -o %s/bar.xvg" % (
                _gmx_exe, work_dir, work_dir)

            # Run the first command.
            proc = _subprocess.run(_shlex.split(command), shell=True,
                                   stdout=_subprocess.PIPE, stderr=_subprocess.PIPE)
            if proc.returncode != 0:
                raise _AnalysisError("GROMACS free-energy analysis failed!")

            # Initialise list to hold the data.
            data = []

<<<<<<< HEAD
=======
            # Run the first command.
            proc = _subprocess.run(_shlex.split(command), shell=False,
                stdout=_subprocess.PIPE, stderr=_subprocess.PIPE)
            if proc.returncode != 0:
                raise _AnalysisError("GROMACS free-energy analysis failed!")

            # Initialise list to hold the data.
            data = []

>>>>>>> 03396e79
            # Extract the data from the output files.

            # First leg.
            with open("%s/bar.xvg" % work_dir) as file:

                # Read all of the lines into a list.
                lines = []
                for line in file:
                    # Ignore comments and xmgrace directives.
                    if line[0] != "#" and line[0] != "@":
                        lines.append(line.rstrip())

                # Store the initial free energy reading.
                data.append((0.0,
                            0.0 * _Units.Energy.kcal_per_mol,
                            0.0 * _Units.Energy.kcal_per_mol))

                # Zero the accumulated error.
                total_error = 0

                # Zero the accumulated free energy difference.
                total_freenrg = 0

                # Process the BAR data.
                for x, line in enumerate(lines):
                    # Extract the data from the line.
                    records = line.split()
<<<<<<< HEAD

                    # Update the total free energy difference.
                    total_freenrg += float(records[1])

                    # Extract the error.
                    error = float(records[2])

                    # Update the accumulated error.
                    total_error = _math.sqrt(
                        total_error*total_error + error*error)

                    # Append the data.
                    data.append(((x + 1) / (len(lines)),
                                (total_freenrg * _Units.Energy.kt).kcal_per_mol(),
                                (total_error * _Units.Energy.kt).kcal_per_mol()))

            return (data, None)

    @staticmethod
    def _analyse_somd(work_dir=None, estimator=None):
        """Analyse the SOMD free energy data.

           Parameters
           ----------

           work_dir : str
               The path to the working directory.

           estimator : str
               The estimator ('MBAR' or 'TI') used.

           Returns
           -------

           pmf : [(float, :class:`Energy <BioSimSpace.Types.Energy>`, :class:`Energy <BioSimSpace.Types.Energy>`)]
               The potential of mean force (PMF). The data is a list of tuples,
               where each tuple contains the lambda value, the PMF, and the
               standard error.

           overlap : [ [ float, float, ... ] ]
               The overlap matrix. This gives the overlap between each lambda
               window. For TI, this gives the dhdl.
        """

        if not isinstance(work_dir, str):
            raise TypeError("'work_dir' must be of type 'str'.")
        if not _os.path.isdir(work_dir):
            raise ValueError("'work_dir' doesn't exist!")

        if estimator not in ['MBAR', 'TI']:
            raise ValueError(
                "'estimator' must be either 'MBAR' or 'TI' for SOMD output.")

        files = sorted(_glob(work_dir + "/lambda_*/simfile.dat"))
        lambdas = [float(x.split("/")[-2].split("_")[-1]) for x in files]

        temperatures = []
        for file in files:
            found_temperature = False
            with open(file, 'r') as f:
                for line in f.readlines():
                    t = None
                    start = '#Generating temperature is'
                    if start in line:
                        t = int(
                            ((line.split(start)[1]).strip()).split(' ')[0])
                        temperatures.append(t)
                        if t is not None:
                            found_temperature = True
                            break

            if not found_temperature:
                raise ValueError(
                    f"The temperature was not detected in the SOMD output file, {file}")

        if temperatures[0] != temperatures[-1]:
            raise ValueError(
                "The temperatures at the endstates don't match!")

        if estimator == 'MBAR':
            data, overlap = Relative.analyse_mbar(
                files, temperatures, lambdas, "SOMD")

        if estimator == 'TI':
            data, overlap = Relative.analyse_ti(
                files, temperatures, lambdas, "SOMD")
=======

                    # Update the total free energy difference.
                    total_freenrg += float(records[1])

                    # Extract the error.
                    error = float(records[2])

                    # Update the accumulated error.
                    total_error = _math.sqrt(total_error*total_error + error*error)

                    # Append the data.
                    data.append(((x + 1) / (len(lines)),
                                (total_freenrg * _Units.Energy.kt).kcal_per_mol(),
                                (total_error * _Units.Energy.kt).kcal_per_mol()))

            return (data, None)

    @staticmethod
    def _analyse_somd(work_dir=None, estimator=None, method="alchemlyb"):
        """Analyse the SOMD free energy data.

           Parameters
           ----------

           work_dir : str
               The path to the working directory.

           estimator : str
               The estimator ('MBAR' or 'TI') used.

           Returns
           -------

           pmf : [(float, :class:`Energy <BioSimSpace.Types.Energy>`, :class:`Energy <BioSimSpace.Types.Energy>`)]
               The potential of mean force (PMF). The data is a list of tuples,
               where each tuple contains the lambda value, the PMF, and the
               standard error.

           overlap or dHdl : numpy.matrix or alchemlyb.estimators.ti_.TI
               For MBAR, this returns the overlap matrix for the overlap between each lambda window.
               For TI, this returns the gradients for plotting a graph.
        """

        if not isinstance(work_dir, str):
            raise TypeError("'work_dir' must be of type 'str'.")
        if not _os.path.isdir(work_dir):
            raise ValueError("'work_dir' doesn't exist!")

        if estimator not in ['MBAR', 'TI']:
            raise ValueError(
                "'estimator' must be either 'MBAR' or 'TI' for SOMD output.")

        if method == "alchemlyb":

            files = sorted(_glob(work_dir + "/lambda_*/simfile.dat"))
            lambdas = [float(x.split("/")[-2].split("_")[-1]) for x in files]

            temperatures = []
            for file in files:
                found_temperature = False
                with open(file, 'r') as f:
                    for line in f.readlines():
                        t = None
                        start = '#Generating temperature is'
                        if start in line:
                            t = int(
                                ((line.split(start)[1]).strip()).split(' ')[0])
                            temperatures.append(t)
                            if t is not None:
                                found_temperature = True
                                break

                if not found_temperature:
                    raise ValueError(
                        f"The temperature was not detected in the SOMD output file, {file}")

            if temperatures[0] != temperatures[-1]:
                raise ValueError(
                    "The temperatures at the endstates don't match!")

            if estimator == 'MBAR':
                data, overlap = Relative._analyse_mbar(
                    files, temperatures, lambdas, "SOMD")

            if estimator == 'TI':
                data, overlap = Relative._analyse_ti(
                    files, temperatures, lambdas, "SOMD")

        elif method == "native":

            # Create the command.
            command = "%s mbar -i %s/lambda_*/simfile.dat* -o %s/mbar.txt --overlap --percent 5" % (_analyse_freenrg, work_dir, work_dir)

            # Run the first command.
            proc = _subprocess.run(_shlex.split(command), shell=False,
                stdout=_subprocess.PIPE, stderr=_subprocess.PIPE)
            if proc.returncode != 0:
                raise _AnalysisError("SOMD free-energy analysis failed!")

            # Re-run without subsampling if the subsampling has resulted in less than 50 samples.
            with open("%s/mbar.txt" % work_dir) as file:
                for line in file:
                    if "#WARNING SUBSAMPLING ENERGIES RESULTED IN LESS THAN 50 SAMPLES" in line:
                        _warnings.warn("Subsampling resulted in less than 50 samples, "
                                    f"re-running without subsampling for '{work_dir}'")
                        command = "%s mbar -i %s/lambda_*/simfile.dat -o %s/mbar.txt --overlap" % (_analyse_freenrg, work_dir, work_dir)
                        proc = _subprocess.run(_shlex.split(command), shell=False,
                            stdout=_subprocess.PIPE, stderr=_subprocess.PIPE)
                        if proc.returncode != 0:
                            raise _AnalysisError("SOMD free-energy analysis failed!")
                        break

            # Initialise list to hold the data.
            data = []

            # Initialise list to hold the overlap matrix.
            overlap = []

            # Extract the data from the output files.

            # First leg.
            with open("%s/mbar.txt" % work_dir) as file:

                # Process the MBAR data.
                for line in file:
                    # Process the overlap matrix.
                    if "#Overlap matrix" in line:

                        # Get the next row.
                        row = next(file)

                        # Loop until we hit the next section.
                        while not row.startswith("#DG"):
                            # Extract the data for this row.
                            records = [float(x) for x in row.split()]

                            # Append to the overlap matrix.
                            overlap.append(records)

                            # Get the next line.
                            row = next(file)

                    # Process the PMF.
                    elif "PMF from MBAR" in line:
                        # Get the next row.
                        row = next(file)
>>>>>>> 03396e79

                        # Loop until we hit the next section.
                        while not row.startswith("#TI"):
                            # Split the line.
                            records = row.split()

                            # Append the data.
                            data.append((float(records[0]),
                                        float(records[1]) * _Units.Energy.kcal_per_mol,
                                        float(records[2]) * _Units.Energy.kcal_per_mol))

                            # Get the next line.
                            row = next(file)

        return (data, overlap)

    @staticmethod
    def difference(pmf, pmf_ref):
        """Compute the relative free-energy difference between two perturbation
           legs.

           Parameters
           ----------

           pmf : [(float, :class:`Energy <BioSimSpace.Types.Energy>`, :class:`Energy <BioSimSpace.Types.Energy>`)]
               The potential of mean force (PMF) of interest. The data is a list
               of tuples, where each tuple contains the lambda value, the PMF,
               and the standard error.

           pmf_ref : [(float, :class:`Energy <BioSimSpace.Types.Energy>`, :class:`Energy <BioSimSpace.Types.Energy>`)]
               The reference potential of mean force (PMF). The data is a list
               of tuples, where each tuple contains the lambda value, the PMF,
               and the standard error.

           Returns
           -------

           free_energy : (:class:`Energy <BioSimSpace.Types.Energy>`, :class:`Energy <BioSimSpace.Types.Energy>`)
               The relative free-energy difference and its associated error.
        """

        if not isinstance(pmf, list):
            raise TypeError("'pmf' must be of type 'list'.")
        if not isinstance(pmf_ref, list):
            raise TypeError("'pmf_ref' must be of type 'list'.")

        for rec in pmf:
            if not isinstance(rec, tuple):
                raise TypeError("'pmf1' must contain tuples containing lambda "
                                "values and the associated free-energy and error.")
            else:
                if len(rec) != 3:
                    raise ValueError("Each tuple in 'pmf1' must contain three items: "
                                     "a lambda value and the associated free energy "
                                     "and error.")
                for val in rec[1:]:
                    if not isinstance(val, _Types.Energy):
                        raise TypeError(
                            "'pmf' must contain 'BioSimSpace.Types.Energy' types.")

        for rec in pmf_ref:
            if not isinstance(rec, tuple):
                raise TypeError("'pmf_ref' must contain tuples containing lambda "
                                "values and the associated free-energy and error.")
            else:
                if len(rec) != 3:
                    raise ValueError("Each tuple in 'pmf_ref' must contain three items: "
                                     "a lambda value and the associated free energy "
                                     "and error.")
                for val in rec[1:]:
                    if not isinstance(val, _Types.Energy):
                        raise TypeError(
                            "'pmf_ref' must contain 'BioSimSpace.Types.Energy' types.")

        # Work out the difference in free energy.
        free_energy = (pmf[-1][1] - pmf[0][1]) - \
            (pmf_ref[-1][1] - pmf_ref[0][1])

        # Propagate the errors. (These add in quadrature.)

        # Measure.
        error0 = _math.sqrt((pmf[-1][2].value() * pmf[-1][2].value()) +
                            (pmf[0][2].value() * pmf[0][2].value()))

        # Reference.
        error1 = _math.sqrt((pmf_ref[-1][2].value() * pmf_ref[-1][2].value()) +
                            (pmf_ref[0][2].value() * pmf_ref[0][2].value()))

        # Error for free-energy difference.
        error = _math.sqrt((error0 * error0) + (error1 * error1)
                           ) * _Units.Energy.kcal_per_mol

        return (free_energy, error)

    def _difference(self, pmf_ref):
        """Compute the relative free-energy difference between two perturbation
           legs.

           Parameters
           ----------

           pmf_ref : [(float, :class:`Energy <BioSimSpace.Types.Energy>`, :class:`Energy <BioSimSpace.Types.Energy>`)]
               The reference potential of mean force (PMF). The data is a list
               of tuples, where each tuple contains the lambda value, the PMF,
               and the standard error.

           Returns
           -------

           free_energy : (:class:`Energy <BioSimSpace.Types.Energy>`, :class:`Energy <BioSimSpace.Types.Energy>`)
               The relative free-energy difference and its associated error.
        """

        # Calculate the PMF for this object.
        pmf, _ = self.analyse()

        # Now call the staticmethod passing in both PMFs.
        return Relative.difference(pmf, pmf_ref)

    @staticmethod
<<<<<<< HEAD
    def check_overlap(overlap, estimator="MBAR"):
=======
    def checkOverlap(overlap, estimator="MBAR"):
>>>>>>> 03396e79
        """Check the overlap of an FEP leg. 

           Parameters
           ----------

           overlap : [ [ float, float, ... ] ], numpy.matrix
               The overlap matrix. This gives the overlap between lambda windows.

           estimator : str
               Must be "MBAR" for checking the overlap matrix.

           Returns
           -------

<<<<<<< HEAD
           Message - gives a warning if the overlap is less than 0.03 for any off-diagonal.
=======
           overlap_okay : boolean
                True if the overlap is okay, False if any off-diagonals are less than 0.03.
>>>>>>> 03396e79

        """
        if not isinstance(overlap, _np.matrix):
            raise TypeError("'overlap' must be of type 'numpy.matrix'.")

        # estimator must be MBAR for overlap matrix or TI for dhdl plot.
        if estimator not in ['MBAR']:
            raise ValueError("'estimator' must be 'MBAR'.")

        if estimator == "MBAR":
            # check the overlap
            # get all off diagonals
            off_diagonal = (_np.diagonal(overlap, 1)).tolist()
            for a in (_np.diagonal(overlap, -1)).tolist():
                off_diagonal.append(a)

            # check if the off diagonals are 0.03 or larger.
            too_small = 0
<<<<<<< HEAD
=======
            overlap_okay = False
>>>>>>> 03396e79
            for o in off_diagonal:
                if o < 0.03:
                    too_small += 1
            if too_small > 0:
<<<<<<< HEAD
                message = f"Overlap matrix is bad - {too_small} off-diagonals are less than 0.03."
                _warnings.warn(f"{message}")
            else:
                message = "Overlap matrix is okay."

        return (message)
=======
                _warnings.warn(f"Overlap matrix is bad - {too_small} off-diagonals are less than 0.03.")
            else:
                overlap_okay = True

        return (overlap_okay)
>>>>>>> 03396e79

    def _check_overlap(self):
        """Check the overlap of an FEP leg. 

           Parameters
           ----------

           Returns
           -------

<<<<<<< HEAD
           Message - gives a warning if the overlap is less than 0.03 for any off-diagonal.

=======
           overlap_okay : boolean
                True if the overlap is okay, False if any off-diagonals are less than 0.03.
>>>>>>> 03396e79

        """

        # Calculate the overlap for this object.
        _, overlap = self.analyse()

        # Now call the staticmethod passing in the overlap and the work_dir of the run.
<<<<<<< HEAD
        return Relative.check_overlap(overlap, estimator=self._estimator)
=======
        return Relative.checkOverlap(overlap, estimator=self._estimator)

    @staticmethod
    def plot(overlap_dhdl, estimator=None, work_dir=None):
        """Plot either the overlap or the dhdl of the transformation. 

           Parameters
           ----------

           overlap_dhdl : numpy.matrix or alchemlyb.estimators.ti_.TI
               For MBAR, this is the overlap matrix for the overlap between each lambda window.
               For TI, this the dHdl gradients from the alchemlyb analysis.

           estimator : str
               The estimator ('MBAR' or 'TI') used.

           work_dir : str
               The working directory for the free-energy perturbation simulation.
               If this is specified, the plot will be saved there.

           Returns
           -------
           the plot : matplotlib.axes._subplots.AxesSubplot

        """

        if work_dir:
            if not isinstance(work_dir, str):
                raise TypeError("'work_dir' must be of type 'str'.")
            if not _os.path.isdir(work_dir):
                raise ValueError("'work_dir' doesn't exist!")
        else:
            pass
      
        # estimator must be MBAR for overlap matrix or TI for dhdl plot.
        if estimator not in ['MBAR', 'TI', None]:
            raise ValueError("'estimator' must be 'MBAR' or 'TI'. If 'None, data type will be inferred.")

        if estimator is None:
            if isinstance(overlap_dhdl, _np.matrix):
                estimator = "MBAR"
            elif isinstance(overlap_dhdl, _alchemlyb.estimators.ti_.TI):
                estimator = "TI"
            else:
                raise TypeError("Data type for estimator = 'None' could not be inferred / does not match allowed data types.")

        if estimator == "MBAR":
            if not isinstance(overlap_dhdl, _np.matrix):
                        raise TypeError("'overlap' must be of type 'numpy.matrix' for 'MBAR'.\
                            This is obtained from running analysis using estimator='MBAR'.")

            # use the alchemlyb functionality to plot the overlap matrix
            ax = _plot_mbar_overlap_matrix(overlap_dhdl)
            ax.set_title(f"overlap matrix")

            if work_dir is not None:
                ax.figure.savefig(
                    f"{work_dir}/overlap_MBAR.png", bbox_inches='tight', pad_inches=0.0)      

        elif estimator == 'TI':
            if not isinstance(overlap_dhdl, _alchemlyb.estimators.ti_.TI):
                raise TypeError("'overlap' must be of type 'alchemlyb.estimators.ti_.TI' for 'TI'.\
                                    This is obtained from running analysis using estimator='TI'.")

            # use the alchemlyb functionality to plot the dhdl
            ax = _plot_ti_dhdl(overlap_dhdl)
            ax.set_title(f"dhdl plot")
            
            if work_dir is not None:
                ax.figure.savefig(
                    f"{work_dir}/dHdl_TI.png")
            
        return(ax)

    def _plot(self):
        """Plot either the overlap or the dhdl of the transformation.
           Saves the plot in the working directory of the run.

           Parameters
           ----------

           Returns
           -------
           the plot : matplotlib.axes._subplots.AxesSubplot

        """

        # Calculate the overlap for this object.
        _, overlap = self.analyse()

        # Now call the staticmethod passing in the overlap, estimator and the work_dir of the run.
        return Relative.plot(overlap, estimator=self._estimator, work_dir=self._work_dir)
>>>>>>> 03396e79

    def _initialise_runner(self, system):
        """Internal helper function to initialise the process runner.

           Parameters
           ----------

           system : :class:`System <BioSimSpace._SireWrappers.System>`
               The molecular system.

        """

        # Initialise list to store the processe
        processes = []

        # Convert to an appropriate AMBER topology. (Required by SOMD for its
        # FEP setup.)
        if self._engine == "SOMD":
            system._set_water_topology(
                "AMBER", property_map=self._property_map)

        # Setup all of the simulation processes for each leg.

        # Get the lambda values from the protocol for the first leg.
        lam_vals = self._protocol.getLambdaValues()

        # Create a process for the first lambda value.
        lam = lam_vals[0]

        # Update the protocol lambda values.
        self._protocol.setLambdaValues(lam=lam, lam_vals=lam_vals)

        # Create and append the required processes for each leg.
        # Nest the working directories inside self._work_dir.

        # Name the first directory.
        first_dir = "%s/lambda_%5.4f" % (self._work_dir, lam)

        # SOMD.
        if self._engine == "SOMD":
            # Check for GPU support.
            if "CUDA_VISIBLE_DEVICES" in _os.environ:
                platform = "CUDA"
            else:
                platform = "CPU"

            first_process = _Process.Somd(system, self._protocol,
                                          platform=platform, work_dir=first_dir,
<<<<<<< HEAD
                                          property_map=self._property_map, extra_options=self._extra_options,
                                          extra_lines=self._extra_lines)
=======
                                          property_map=self._property_map)
>>>>>>> 03396e79

        # GROMACS.
        elif self._engine == "GROMACS":
            first_process = _Process.Gromacs(system, self._protocol,
                                             work_dir=first_dir, ignore_warnings=self._ignore_warnings,
<<<<<<< HEAD
                                             show_errors=self._show_errors, extra_options=self._extra_options,
                                             extra_lines=self._extra_lines)

        # AMBER.
        elif self._engine == "AMBER":
            first_process = _Process.Amber(system, self._protocol, exe=self._exe,
                                           work_dir=first_dir, extra_options=self._extra_options,
                                           extra_lines=self._extra_lines)

        if self._setup_only:
            del(first_process)
        else:
            processes.append(first_process)
=======
                                             show_errors=self._show_errors)
>>>>>>> 03396e79

        # Loop over the rest of the lambda values.
        for x, lam in enumerate(lam_vals[1:]):
            # Name the directory.
            new_dir = "%s/lambda_%5.4f" % (self._work_dir, lam)

            # Use the full path.
            if new_dir[0] != "/":
                new_dir = _os.getcwd() + "/" + new_dir

            # Delete any existing directories.
            if _os.path.isdir(new_dir):
                _shutil.rmtree(new_dir, ignore_errors=True)

            # Copy the first directory to that of the current lambda value.
            _shutil.copytree(first_dir, new_dir)

            # Update the protocol lambda values.
            self._protocol.setLambdaValues(lam=lam, lam_vals=lam_vals)

            # Now update the lambda values in the config files.

            # SOMD.
            if self._engine == "SOMD":
                new_config = []
                with open(new_dir + "/somd.cfg", "r") as f:
                    for line in f:
                        if "lambda_val" in line:
                            new_config.append("lambda_val = %s\n" % lam)
                        else:
                            new_config.append(line)
                with open(new_dir + "/somd.cfg", "w") as f:
                    for line in new_config:
                        f.write(line)

                # Create a copy of the process and update the working
                # directory.
                if not self._setup_only:
                    process = _copy.copy(first_process)
                    process._system = first_process._system.copy()
                    process._protocol = self._protocol
                    process._work_dir = new_dir
                    process._std_out_file = new_dir + "/somd.out"
                    process._std_err_file = new_dir + "/somd.err"
                    process._rst_file = new_dir + "/somd.rst7"
                    process._top_file = new_dir + "/somd.prm7"
                    process._traj_file = new_dir + "/traj000000001.dcd"
                    process._restart_file = new_dir + "/latest.rst"
                    process._config_file = new_dir + "/somd.cfg"
                    process._pert_file = new_dir + "/somd.pert"
                    process._gradients_file = new_dir + "/gradients.dat"
                    process._input_files = [process._config_file,
                                            process._rst_file,
                                            process._top_file,
                                            process._pert_file]
                    processes.append(process)

            # GROMACS.
            elif self._engine == "GROMACS":
                # Delete the existing binary run file.
                _os.remove(new_dir + "/gromacs.tpr")
                new_config = []
                with open(new_dir + "/gromacs.mdp", "r") as f:
                    for line in f:
                        if "init-lambda-state" in line:
                            new_config.append(
                                "init-lambda-state = %d\n" % (x+1))
                        else:
                            new_config.append(line)
                with open(new_dir + "/gromacs.mdp", "w") as f:
                    for line in new_config:
                        f.write(line)

                mdp = new_dir + "/gromacs.mdp"
                mdp_out = new_dir + "/gromacs.out.mdp"
                gro = new_dir + "/gromacs.gro"
                top = new_dir + "/gromacs.top"
                tpr = new_dir + "/gromacs.tpr"

                # Use grompp to generate the portable binary run input file.
                command = "%s grompp -f %s -po %s -c %s -p %s -r %s -o %s" \
                    % (self._exe, mdp, mdp_out, gro, top, gro, tpr)

                # Run the command. If this worked for the first lambda value,
                # then it should work for all others.
                proc = _subprocess.run(_shlex.split(command), shell=False, text=True,
                                       stdout=_subprocess.PIPE, stderr=_subprocess.PIPE)
<<<<<<< HEAD

                # Create a copy of the process and update the working
                # directory.
                if not self._setup_only:
                    process = _copy.copy(first_process)
                    process._system = first_process._system.copy()
                    process._protocol = self._protocol
                    process._work_dir = new_dir
                    process._std_out_file = new_dir + "/gromacs.out"
                    process._std_err_file = new_dir + "/gromacs.err"
                    process._gro_file = new_dir + "/gromacs.gro"
                    process._top_file = new_dir + "/gromacs.top"
                    process._traj_file = new_dir + "/gromacs.trr"
                    process._config_file = new_dir + "/gromacs.mdp"
                    process._tpr_file = new_dir + "/gromacs.tpr"
                    process._input_files = [process._config_file,
                                            process._gro_file,
                                            process._top_file,
                                            process._tpr_file]
                    processes.append(process)

            # AMBER.
            elif self._engine == "AMBER":
                new_config = []
                with open(new_dir + "/amber.cfg", "r") as f:
                    for line in f:
                        if "clambda" in line:
                            new_config.append("   clambda=%s,\n" % lam)
                        else:
                            new_config.append(line)
                with open(new_dir + "/amber.cfg", "w") as f:
                    for line in new_config:
                        f.write(line)
=======
>>>>>>> 03396e79

                # Create a copy of the process and update the working
                # directory.
                if not self._setup_only:
                    process = _copy.copy(first_process)
                    process._system = first_process._system.copy()
                    process._protocol = self._protocol
                    process._work_dir = new_dir
<<<<<<< HEAD
                    process._std_out_file = new_dir + "/amber.out"
                    process._std_err_file = new_dir + "/amber.err"
                    process._rst_file = new_dir + "/amber.rst7"
                    process._top_file = new_dir + "/amber.prm7"
                    process._traj_file = new_dir + "/amber.nc"
                    process._config_file = new_dir + "/amber.cfg"
                    process._nrg_file = new_dir + "/amber.nrg"
                    process._input_files = [process._config_file,
                                            process._rst_file,
                                            process._top_file]
=======
                    process._std_out_file = new_dir + "/gromacs.out"
                    process._std_err_file = new_dir + "/gromacs.err"
                    process._gro_file = new_dir + "/gromacs.gro"
                    process._top_file = new_dir + "/gromacs.top"
                    process._traj_file = new_dir + "/gromacs.trr"
                    process._config_file = new_dir + "/gromacs.mdp"
                    process._tpr_file = new_dir + "/gromacs.tpr"
                    process._input_files = [process._config_file,
                                            process._gro_file,
                                            process._top_file,
                                            process._tpr_file]
>>>>>>> 03396e79
                    processes.append(process)

        if not self._setup_only:
            # Initialise the process runner. All processes have already been nested
            # inside the working directory so no need to re-nest.
            self._runner = _Process.ProcessRunner(processes)

    def _update_run_args(self, args):
        """Internal function to update run arguments for all subprocesses.

           Parameters
           ----------

           args : dict, collections.OrderedDict
               A dictionary which contains the new command-line arguments
               for the process executable.
        """

        if not isinstance(args, dict):
            raise TypeError("'args' must be of type 'dict'")

        for process in self._runner.processes():
            process.setArgs(args)


def getData(name="data", file_link=False, work_dir=None):
    """Return a link to a zip file containing the data files required for
       post-simulation analysis.

       Parameters
       ----------

       name : str
           The name of the zip file.

       file_link : bool
           Whether to return a FileLink when working in Jupyter.

       work_dir : str
           The working directory for the simulation.

       Returns
       -------

       output : str, IPython.display.FileLink
           A path, or file link, to an archive of the process input.
    """
    return Relative.getData(name=name, file_link=file_link, work_dir=work_dir)<|MERGE_RESOLUTION|>--- conflicted
+++ resolved
@@ -28,8 +28,6 @@
 
 __all__ = ["Relative", "getData"]
 
-<<<<<<< HEAD
-=======
 from collections import OrderedDict as _OrderedDict
 from glob import glob as _glob
 from logging import warning
@@ -46,10 +44,13 @@
 from alchemlyb.postprocessors.units import R_kJmol as _R_kJmol
 from alchemlyb.visualisation import plot_mbar_overlap_matrix as _plot_mbar_overlap_matrix
 from alchemlyb.visualisation import plot_ti_dhdl as _plot_ti_dhdl
-
->>>>>>> 03396e79
+from pytest import approx
+from scipy.constants import proton_mass
+from scipy.constants import physical_constants
+
+hydrogen_amu = proton_mass/(physical_constants["atomic mass constant"][0])
+
 import copy as _copy
-from glob import glob as _glob
 import math as _math
 import numpy as _np
 import pandas as _pd
@@ -62,29 +63,7 @@
 import tempfile as _tempfile
 import warnings as _warnings
 import zipfile as _zipfile
-<<<<<<< HEAD
-from pytest import approx
-from scipy.constants import proton_mass
-from scipy.constants import physical_constants
-
-hydrogen_amu = proton_mass/(physical_constants["atomic mass constant"][0])
-
 import alchemlyb as _alchemlyb
-from alchemlyb.postprocessors.units import R_kJmol, kJ2kcal
-from alchemlyb.parsing.gmx import extract_u_nk as _gmx_extract_u_nk
-from alchemlyb.parsing.gmx import extract_dHdl as _gmx_extract_dHdl
-from alchemlyb.parsing.amber import extract_u_nk as _amber_extract_u_nk
-from alchemlyb.parsing.amber import extract_dHdl as _amber_extract_dHdl
-from alchemlyb.preprocessing.subsampling import statistical_inefficiency as _statistical_inefficiency
-from alchemlyb.preprocessing.subsampling import equilibrium_detection as _equilibrium_detection
-from alchemlyb.estimators import AutoMBAR as _AutoMBAR
-from alchemlyb.estimators import TI as _TI
-from alchemlyb.postprocessors.units import to_kcalmol as _to_kcalmol
-=======
-import numpy as _np
-import pandas as _pd
-import alchemlyb as _alchemlyb
->>>>>>> 03396e79
 
 from Sire.Base import getBinDir as _getBinDir
 from Sire.Base import getShareDir as _getShareDir
@@ -127,14 +106,9 @@
     _engines = ["AMBER", "GROMACS", "SOMD"]
 
     def __init__(self, system, protocol=None, work_dir=None, engine=None,
-<<<<<<< HEAD
                  gpu_support=False, setup_only=False, ignore_warnings=False,
                  show_errors=True, extra_options=None, extra_lines=None,
                  estimator='MBAR', property_map={}):
-=======
-                 setup_only=False, ignore_warnings=False,
-                 show_errors=True, estimator='MBAR', property_map={}):
->>>>>>> 03396e79
         """Constructor.
 
            Parameters
@@ -177,15 +151,12 @@
                run file. This option is specific to GROMACS and will be ignored
                when a different molecular dynamics engine is chosen.
 
-<<<<<<< HEAD
            extra_options : dict
                A dictionary containing extra options. Overrides the ones generated from the protocol.
 
            extra_lines : list
                A list of extra lines to be put at the end of the script.
 
-=======
->>>>>>> 03396e79
            estimator : str
                Estimator used for the analysis - must be either 'MBAR' or 'TI'.
 
@@ -268,7 +239,6 @@
                                               "type. Please use engine='SOMD' when running multistep "
                                               "perturbation types.")
                 self._exe = _gmx_exe
-<<<<<<< HEAD
             elif engine == "AMBER":
                 # Find a molecular dynamics engine and executable.
                 engines, exes = _find_md_engines(
@@ -280,12 +250,6 @@
                     _warnings.warn(
                         f"Multiple AMBER engines were found. Proceeding with {exes[0]}...")
                 self._exe = exes[0]
-=======
-            
-            elif engine == "AMBER":
-                _warnings.warn(
-                    "In this branch, AMBER is currently only available for analysis of AMBER output.")                
->>>>>>> 03396e79
 
                 # The system must have a perturbable molecule.
                 if system.nPerturbableMolecules() == 0:
@@ -573,21 +537,6 @@
 
     @staticmethod
     def _somd_extract_u_nk(simfile, T):
-<<<<<<< HEAD
-        """Return reduced potentials `u_nk` from Somd outputfile.
-
-        Parameters
-        ----------
-        outfile : str
-            Path to simfile.dat file to extract data from.
-        T : float
-            Temperature in Kelvin at which the simulations were performed;
-            needed to generated the reduced potential (in units of kT)
-
-        Returns
-        -------
-        u_nk : DataFrame
-=======
         """Return reduced potentials `data` from Somd output file (simfile.dat).
 
         Parameters
@@ -601,7 +550,6 @@
         Returns
         -------
         data : DataFrame
->>>>>>> 03396e79
             Reduced potential for each alchemical state (k) for each frame (n).
         """
         file = simfile
@@ -659,10 +607,7 @@
         file_df = _pd.read_fwf(
             file, skipinitialspace=True, skiprows=13, header=None, names=header)
 
-<<<<<<< HEAD
         # TODO fix so timestep still works if the simulation stops earlier
-=======
->>>>>>> 03396e79
         time_step = (sim_length/len(file_df['step']))
         time_rows = _np.arange(0, len(file_df['step']), 1)
         time = _np.arange(0, sim_length, time_step)
@@ -693,19 +638,11 @@
 
     @staticmethod
     def _somd_extract_dHdl(simfile, T):
-<<<<<<< HEAD
-        """Return gradients ``dH/dl`` from Somd outputfile.
-
-        Parameters
-        ----------
-        outfile : str
-=======
         """Return gradients ``dH/dl`` from Somd output file (simfile.dat).
 
         Parameters
         ----------
         simfile : str
->>>>>>> 03396e79
             Path to simfile.dat file to extract data from.
         T : float
             Temperature in Kelvin at which the simulations were performed.
@@ -718,13 +655,8 @@
         """
         file = simfile
 
-<<<<<<< HEAD
-        # For dhdl need to consider the T, as the gradient is in kcal/mol in the simfile.dat .
-        k_b = R_kJmol * kJ2kcal
-=======
         # For dhdl need to consider the temperature, as the gradient is in kcal/mol in the simfile.dat .
         k_b = _R_kJmol * _kJ2kcal
->>>>>>> 03396e79
         beta = 1/(k_b * T)
 
         # Find the lambda values for the simulation.
@@ -805,11 +737,7 @@
         return(df)
 
     @staticmethod
-<<<<<<< HEAD
-    def analyse(work_dir, estimator='MBAR'):
-=======
     def analyse(work_dir, estimator='MBAR', method="alchemlyb"):
->>>>>>> 03396e79
         """Analyse existing free-energy data from a simulation working directory.
 
            Parameters
@@ -853,10 +781,6 @@
 
         for engine, (func, mask) in function_glob_dict.items():
             data = _glob(work_dir + mask)
-<<<<<<< HEAD
-            if data:
-                return func(work_dir, estimator)
-=======
             if data and engine == "AMBER":
                 if method is not "alchemlyb":
                     raise _AnalysisError(f"{engine} requires alchemlyb.")
@@ -866,7 +790,6 @@
                 _warnings.warn(f"{engine} with {method} cannot do MBAR/TI. BAR will be used.")
             if data:
                 return func(work_dir, estimator, method)
->>>>>>> 03396e79
 
         raise ValueError(
             "Couldn't find any SOMD, GROMACS or AMBER free-energy output?")
@@ -888,18 +811,6 @@
         """
 
         # Return the result of calling the staticmethod, passing in the working
-<<<<<<< HEAD
-        # directory and estimator of this object.
-        return Relative.analyse(self._work_dir, self._estimator)
-
-    @staticmethod
-    def preprocessing_extracted_data(data):
-        """Processes the data using the alchemlyb library to obtain uncorrelated samples.
-
-        Args:
-            data : dataframe
-            Dataframe of extracted dHdl or u_nk data.
-=======
         # directory of this object.
         return Relative.analyse(self._work_dir, self._estimator)
 
@@ -912,50 +823,15 @@
 
             data : pandas.DataFrame
                 Dataframe of extracted dHdl or u_nk data.
->>>>>>> 03396e79
 
         Returns
         -------
 
-<<<<<<< HEAD
-            processed_data : dataframe
-=======
             processed_data : pandas.DataFrame
->>>>>>> 03396e79
             Dataframe of dHdl or u_nk data processed using automated equilibration
             detection followed by statistical inefficiency.
         """
 
-<<<<<<< HEAD
-        # Subsample according to equilibration detection followed by statistical inefficiency.
-        eq_okay = False
-        sample_okay = False
-        try:
-            eq_data = [_equilibrium_detection(i, i.iloc[:, 0])
-                       for i in data]
-            eq_okay = True
-            sampled_data = [_statistical_inefficiency(i, i.iloc[:, 0])
-                            for i in eq_data]
-            sample_okay = True
-        except:
-            pass
-
-        if not eq_okay:
-            _warnings.warn("Could not detect equilibration.")
-            try:
-                sampled_data = [_statistical_inefficiency(i, i.iloc[:, 0])
-                                for i in data]
-                sample_okay = True
-            except:
-                _warnings.warn("Could not calculate statistical inefficiency.")
-                sampled_data = data
-
-        if eq_okay and not sample_okay:
-            _warnings.warn("Could not calculate statistical inefficiency.")
-            sampled_data = eq_data
-
-        if eq_okay or sample_okay:
-=======
         # Subsample according to equilibration detection.
         eq_okay = False
         try:
@@ -972,27 +848,19 @@
 
         # make sure there are more than 50 samples for the analysis
         if eq_okay:
->>>>>>> 03396e79
             for i in sampled_data:
                 if len(i.iloc[:, 0]) < 50:
                     _warnings.warn(
                         "Less than 50 samples as a result of preprocessing. No preprocessing will be performed.")
                     sampled_data = data
 
-<<<<<<< HEAD
-=======
         # concatanate in alchemlyb format
->>>>>>> 03396e79
         processed_data = _alchemlyb.concat(sampled_data)
 
         return processed_data
 
     @staticmethod
-<<<<<<< HEAD
-    def analyse_mbar(files, temperatures, lambdas, engine):
-=======
     def _analyse_mbar(files, temperatures, lambdas, engine):
->>>>>>> 03396e79
         """Analyse existing free-energy data using MBAR and the alchemlyb library.
 
            Parameters
@@ -1019,11 +887,7 @@
                where each tuple contains the lambda value, the PMF, and the
                standard error.
 
-<<<<<<< HEAD
-           overlap : [ [ float, float, ... ] ]
-=======
            overlap : numpy.matrix 
->>>>>>> 03396e79
                The overlap matrix. This gives the overlap between each lambda
                window.
         """
@@ -1044,11 +908,7 @@
 
         # Preprocess the data.
         try:
-<<<<<<< HEAD
-            processed_u_nk = Relative.preprocessing_extracted_data(u_nk)
-=======
             processed_u_nk = Relative._preprocessing_extracted_data(u_nk)
->>>>>>> 03396e79
         except:
             _warnings.warn("Could not preprocess the data.")
             processed_u_nk = u_nk
@@ -1075,12 +935,11 @@
 
         # Calculate overlap matrix.
         overlap = mbar.overlap_matrix
-<<<<<<< HEAD
 
         return (data, overlap)
 
     @staticmethod
-    def analyse_ti(files, temperatures, lambdas, engine):
+    def _analyse_ti(files, temperatures, lambdas, engine):
         """Analyse existing free-energy data using TI and the alchemlyb library.
 
            Parameters
@@ -1107,7 +966,7 @@
                where each tuple contains the lambda value, the PMF, and the
                standard error.
 
-           overlap : [ [ float, float, ... ] ]
+           dHdl : alchemlyb.estimators.ti_.TI
                The TI gradients for plotting a graph.
         """
 
@@ -1128,7 +987,7 @@
 
         # Preprocess the data.
         try:
-            processed_dhdl = Relative.preprocessing_extracted_data(dhdl)
+            processed_dhdl = Relative._preprocessing_extracted_data(dhdl)
         except:
             _warnings.warn("Could not preprocess the data.")
             processed_dhdl = dhdl
@@ -1154,13 +1013,10 @@
                         (ti_value) * _Units.Energy.kcal_per_mol,
                         (ti_error) * _Units.Energy.kcal_per_mol))
 
-        # For TI, dHdl graph.
-        overlap = ti
-
-        return (data, overlap)
+        return (data, ti)
 
     @staticmethod
-    def _analyse_amber(work_dir=None, estimator=None):
+    def _analyse_amber(work_dir=None, estimator=None, method="alchemlyb"):
         """Analyse the AMBER free energy data.
 
            Parameters
@@ -1180,9 +1036,9 @@
                where each tuple contains the lambda value, the PMF, and the
                standard error.
 
-           overlap : [ [ float, float, ... ] ]
-               The overlap matrix. This gives the overlap between each lambda
-               window. For TI, this gives the dhdl.
+           overlap or dHdl : numpy.matrix or alchemlyb.estimators.ti_.TI
+               For MBAR, this returns the overlap matrix for the overlap between each lambda window.
+               For TI, this returns the gradients for plotting a graph.
         """
 
         if type(work_dir) is not str:
@@ -1219,40 +1075,27 @@
                 "The temperatures at the endstates don't match!")
 
         if estimator == 'MBAR':
-            data, overlap = Relative.analyse_mbar(
+            data, overlap = Relative._analyse_mbar(
                 files, temperatures, lambdas, "AMBER")
 
         if estimator == 'TI':
-            data, overlap = Relative.analyse_ti(
+            data, overlap = Relative._analyse_ti(
                 files, temperatures, lambdas, "AMBER")
 
         return (data, overlap)
 
     @staticmethod
-    def _analyse_gromacs(work_dir=None, estimator=None):
-=======
-
-        return (data, overlap)
-
-    @staticmethod
-    def _analyse_ti(files, temperatures, lambdas, engine):
-        """Analyse existing free-energy data using TI and the alchemlyb library.
+    def _analyse_gromacs(work_dir=None, estimator=None, method="alchemlyb"):
+        """Analyse the GROMACS free energy data.
 
            Parameters
            ----------
 
-           files : list
-               List of files for all lambda values to analyse. Should be sorted.
-
-           temperatures : list
-               List of temperatures at which the simulation was carried out at for each lambda window.
-               Index of the temperature value should match it's corresponding lambda window index in files.
-
-           lambdas : list
-               Sorted list of lambda values used for the simulation.
-
-           engine : str
-               Engine with which the simulation was run.
+           work_dir : str
+               The path to the working directory.
+
+           estimator : str
+               The estimator ('MBAR' or 'TI') used.
 
            Returns
            -------
@@ -1262,155 +1105,9 @@
                where each tuple contains the lambda value, the PMF, and the
                standard error.
 
-           dHdl : alchemlyb.estimators.ti_.TI
-               The TI gradients for plotting a graph.
-        """
-
-        function_glob_dict = {
-            "SOMD": (Relative._somd_extract_dHdl),
-            "GROMACS": (_gmx_extract_dHdl),
-            "AMBER": (_amber_extract_dHdl)
-        }
-
-        # Extract the data.
-        func = function_glob_dict[engine]
-
-        try:
-            dhdl = [func(x, T=t) for x, t in zip(files, temperatures)]
-        except:
-            raise _AnalysisError(
-                "Could not extract the data from the provided files!")
-
-        # Preprocess the data.
-        try:
-            processed_dhdl = Relative._preprocessing_extracted_data(dhdl)
-        except:
-            _warnings.warn("Could not preprocess the data.")
-            processed_dhdl = dhdl
-
-        # Analyse using the TI from the alchemlyb library.
-        try:
-            ti = _TI().fit(processed_dhdl)
-        except:
-            raise _AnalysisError("TI free-energy analysis failed!")
-
-        # Extract the data from the TI results.
-        data = []
-        # Convert the data frames to kcal/mol.
-        delta_f_ = _to_kcalmol(ti.delta_f_)
-        d_delta_f_ = _to_kcalmol(ti.d_delta_f_)
-        for lambda_ in lambdas:
-            x = lambdas.index(lambda_)
-            ti_value = delta_f_.iloc[0, x]
-            ti_error = d_delta_f_.iloc[1, x]
-
-            # Append the data.
-            data.append((lambda_,
-                        (ti_value) * _Units.Energy.kcal_per_mol,
-                        (ti_error) * _Units.Energy.kcal_per_mol))
-
-        return (data, ti)
-
-    @staticmethod
-    def _analyse_amber(work_dir=None, estimator=None, method="alchemlyb"):
-        """Analyse the AMBER free energy data.
-
-           Parameters
-           ----------
-
-           work_dir : str
-               The path to the working directory.
-
-           estimator : str
-               The estimator ('MBAR' or 'TI') used.
-
-           Returns
-           -------
-
-           pmf : [(float, :class:`Energy <BioSimSpace.Types.Energy>`, :class:`Energy <BioSimSpace.Types.Energy>`)]
-               The potential of mean force (PMF). The data is a list of tuples,
-               where each tuple contains the lambda value, the PMF, and the
-               standard error.
-
            overlap or dHdl : numpy.matrix or alchemlyb.estimators.ti_.TI
                For MBAR, this returns the overlap matrix for the overlap between each lambda window.
                For TI, this returns the gradients for plotting a graph.
-        """
-
-        if type(work_dir) is not str:
-            raise TypeError("'work_dir' must be of type 'str'.")
-        if not _os.path.isdir(work_dir):
-            raise ValueError("'work_dir' doesn't exist!")
-
-        if estimator not in ['MBAR', 'TI']:
-            raise ValueError("'estimator' must be either 'MBAR' or 'TI'.")
-
-        files = sorted(_glob(work_dir + "/lambda_*/amber.out"))
-        lambdas = [float(x.split("/")[-2].split("_")[-1]) for x in files]
-
-        # Find the temperature for each lambda window.
-        temperatures = []
-        for file, lambda_ in zip(files, lambdas):
-            found_temperature = False
-            with open(file) as f:
-                for line in f.readlines():
-                    if not found_temperature:
-                        match = _re.search("temp0=([\d.]+)", line)
-                        if match is not None:
-                            temperatures += [float(match.group(1))]
-                            found_temperature = True
-                        elif found_temperature == True:
-                            pass
-
-                if not found_temperature:
-                    raise ValueError(
-                        "The temperature was not detected in the AMBER output file.")
-
-        if temperatures[0] != temperatures[-1]:
-            raise ValueError(
-                "The temperatures at the endstates don't match!")
-
-        if estimator == 'MBAR':
-            data, overlap = Relative._analyse_mbar(
-                files, temperatures, lambdas, "AMBER")
-
-        if estimator == 'TI':
-            data, overlap = Relative._analyse_ti(
-                files, temperatures, lambdas, "AMBER")
-
-        return (data, overlap)
-
-    @staticmethod
-    def _analyse_gromacs(work_dir=None, estimator=None, method="alchemlyb"):
->>>>>>> 03396e79
-        """Analyse the GROMACS free energy data.
-
-           Parameters
-           ----------
-
-           work_dir : str
-               The path to the working directory.
-
-           estimator : str
-               The estimator ('MBAR' or 'TI') used.
-
-           Returns
-           -------
-
-           pmf : [(float, :class:`Energy <BioSimSpace.Types.Energy>`, :class:`Energy <BioSimSpace.Types.Energy>`)]
-               The potential of mean force (PMF). The data is a list of tuples,
-               where each tuple contains the lambda value, the PMF, and the
-               standard error.
-
-<<<<<<< HEAD
-           overlap : [ [ float, float, ... ] ]
-               The overlap matrix. This gives the overlap between each lambda
-               window. For TI, this gives the dhdl.
-=======
-           overlap or dHdl : numpy.matrix or alchemlyb.estimators.ti_.TI
-               For MBAR, this returns the overlap matrix for the overlap between each lambda window.
-               For TI, this returns the gradients for plotting a graph.
->>>>>>> 03396e79
         """
 
         if not isinstance(work_dir, str):
@@ -1421,16 +1118,11 @@
         if estimator not in ['MBAR', 'TI']:
             raise ValueError("'estimator' must be either 'MBAR' or 'TI'.")
 
-<<<<<<< HEAD
-        # For the newer gromacs version, analyse using alchemlyb.
-        if _gmx_version >= 2020:
-=======
         if _gmx_version <= 2020:
             _warnings.warn("Analysing using 'native' gmx bar and BAR as the gromacs version is older...")
             method = "native"
 
         if method == "alchemlyb":
->>>>>>> 03396e79
 
             files = sorted(_glob(work_dir + "/lambda_*/gromacs.xvg"))
             lambdas = [float(x.split("/")[-2].split("_")[-1]) for x in files]
@@ -1461,32 +1153,18 @@
                     "The temperatures at the endstates don't match!")
 
             if estimator == 'MBAR':
-<<<<<<< HEAD
-                data, overlap = Relative.analyse_mbar(
-                    files, temperatures, lambdas, "GROMACS")
-
-            if estimator == 'TI':
-                data, overlap = Relative.analyse_ti(
-=======
                 data, overlap = Relative._analyse_mbar(
                     files, temperatures, lambdas, "GROMACS")
 
             if estimator == 'TI':
                 data, overlap = Relative._analyse_ti(
->>>>>>> 03396e79
                     files, temperatures, lambdas, "GROMACS")
 
             return (data, overlap)
 
-<<<<<<< HEAD
-        # For the older gromacs versions use the gmx bar analysis.
-        else:
-            print("Analysing using gmx bar and BAR as the gromacs version is older...")
-=======
         # For the older gromacs versions and native use the gmx bar analysis.
         elif method == "native":
             _warnings.warn("using 'native' for GROMACS does not return an overlap/dHdl.")
->>>>>>> 03396e79
             # Create the command.
             command = "%s bar -f %s/lambda_*/*.xvg -o %s/bar.xvg" % (
                 _gmx_exe, work_dir, work_dir)
@@ -1500,8 +1178,6 @@
             # Initialise list to hold the data.
             data = []
 
-<<<<<<< HEAD
-=======
             # Run the first command.
             proc = _subprocess.run(_shlex.split(command), shell=False,
                 stdout=_subprocess.PIPE, stderr=_subprocess.PIPE)
@@ -1511,7 +1187,6 @@
             # Initialise list to hold the data.
             data = []
 
->>>>>>> 03396e79
             # Extract the data from the output files.
 
             # First leg.
@@ -1539,94 +1214,6 @@
                 for x, line in enumerate(lines):
                     # Extract the data from the line.
                     records = line.split()
-<<<<<<< HEAD
-
-                    # Update the total free energy difference.
-                    total_freenrg += float(records[1])
-
-                    # Extract the error.
-                    error = float(records[2])
-
-                    # Update the accumulated error.
-                    total_error = _math.sqrt(
-                        total_error*total_error + error*error)
-
-                    # Append the data.
-                    data.append(((x + 1) / (len(lines)),
-                                (total_freenrg * _Units.Energy.kt).kcal_per_mol(),
-                                (total_error * _Units.Energy.kt).kcal_per_mol()))
-
-            return (data, None)
-
-    @staticmethod
-    def _analyse_somd(work_dir=None, estimator=None):
-        """Analyse the SOMD free energy data.
-
-           Parameters
-           ----------
-
-           work_dir : str
-               The path to the working directory.
-
-           estimator : str
-               The estimator ('MBAR' or 'TI') used.
-
-           Returns
-           -------
-
-           pmf : [(float, :class:`Energy <BioSimSpace.Types.Energy>`, :class:`Energy <BioSimSpace.Types.Energy>`)]
-               The potential of mean force (PMF). The data is a list of tuples,
-               where each tuple contains the lambda value, the PMF, and the
-               standard error.
-
-           overlap : [ [ float, float, ... ] ]
-               The overlap matrix. This gives the overlap between each lambda
-               window. For TI, this gives the dhdl.
-        """
-
-        if not isinstance(work_dir, str):
-            raise TypeError("'work_dir' must be of type 'str'.")
-        if not _os.path.isdir(work_dir):
-            raise ValueError("'work_dir' doesn't exist!")
-
-        if estimator not in ['MBAR', 'TI']:
-            raise ValueError(
-                "'estimator' must be either 'MBAR' or 'TI' for SOMD output.")
-
-        files = sorted(_glob(work_dir + "/lambda_*/simfile.dat"))
-        lambdas = [float(x.split("/")[-2].split("_")[-1]) for x in files]
-
-        temperatures = []
-        for file in files:
-            found_temperature = False
-            with open(file, 'r') as f:
-                for line in f.readlines():
-                    t = None
-                    start = '#Generating temperature is'
-                    if start in line:
-                        t = int(
-                            ((line.split(start)[1]).strip()).split(' ')[0])
-                        temperatures.append(t)
-                        if t is not None:
-                            found_temperature = True
-                            break
-
-            if not found_temperature:
-                raise ValueError(
-                    f"The temperature was not detected in the SOMD output file, {file}")
-
-        if temperatures[0] != temperatures[-1]:
-            raise ValueError(
-                "The temperatures at the endstates don't match!")
-
-        if estimator == 'MBAR':
-            data, overlap = Relative.analyse_mbar(
-                files, temperatures, lambdas, "SOMD")
-
-        if estimator == 'TI':
-            data, overlap = Relative.analyse_ti(
-                files, temperatures, lambdas, "SOMD")
-=======
 
                     # Update the total free energy difference.
                     total_freenrg += float(records[1])
@@ -1773,7 +1360,6 @@
                     elif "PMF from MBAR" in line:
                         # Get the next row.
                         row = next(file)
->>>>>>> 03396e79
 
                         # Loop until we hit the next section.
                         while not row.startswith("#TI"):
@@ -1894,11 +1480,7 @@
         return Relative.difference(pmf, pmf_ref)
 
     @staticmethod
-<<<<<<< HEAD
-    def check_overlap(overlap, estimator="MBAR"):
-=======
     def checkOverlap(overlap, estimator="MBAR"):
->>>>>>> 03396e79
         """Check the overlap of an FEP leg. 
 
            Parameters
@@ -1913,12 +1495,8 @@
            Returns
            -------
 
-<<<<<<< HEAD
-           Message - gives a warning if the overlap is less than 0.03 for any off-diagonal.
-=======
            overlap_okay : boolean
                 True if the overlap is okay, False if any off-diagonals are less than 0.03.
->>>>>>> 03396e79
 
         """
         if not isinstance(overlap, _np.matrix):
@@ -1937,28 +1515,16 @@
 
             # check if the off diagonals are 0.03 or larger.
             too_small = 0
-<<<<<<< HEAD
-=======
             overlap_okay = False
->>>>>>> 03396e79
             for o in off_diagonal:
                 if o < 0.03:
                     too_small += 1
             if too_small > 0:
-<<<<<<< HEAD
-                message = f"Overlap matrix is bad - {too_small} off-diagonals are less than 0.03."
-                _warnings.warn(f"{message}")
-            else:
-                message = "Overlap matrix is okay."
-
-        return (message)
-=======
                 _warnings.warn(f"Overlap matrix is bad - {too_small} off-diagonals are less than 0.03.")
             else:
                 overlap_okay = True
 
         return (overlap_okay)
->>>>>>> 03396e79
 
     def _check_overlap(self):
         """Check the overlap of an FEP leg. 
@@ -1969,13 +1535,8 @@
            Returns
            -------
 
-<<<<<<< HEAD
-           Message - gives a warning if the overlap is less than 0.03 for any off-diagonal.
-
-=======
            overlap_okay : boolean
                 True if the overlap is okay, False if any off-diagonals are less than 0.03.
->>>>>>> 03396e79
 
         """
 
@@ -1983,9 +1544,6 @@
         _, overlap = self.analyse()
 
         # Now call the staticmethod passing in the overlap and the work_dir of the run.
-<<<<<<< HEAD
-        return Relative.check_overlap(overlap, estimator=self._estimator)
-=======
         return Relative.checkOverlap(overlap, estimator=self._estimator)
 
     @staticmethod
@@ -2078,7 +1636,6 @@
 
         # Now call the staticmethod passing in the overlap, estimator and the work_dir of the run.
         return Relative.plot(overlap, estimator=self._estimator, work_dir=self._work_dir)
->>>>>>> 03396e79
 
     def _initialise_runner(self, system):
         """Internal helper function to initialise the process runner.
@@ -2127,18 +1684,13 @@
 
             first_process = _Process.Somd(system, self._protocol,
                                           platform=platform, work_dir=first_dir,
-<<<<<<< HEAD
                                           property_map=self._property_map, extra_options=self._extra_options,
                                           extra_lines=self._extra_lines)
-=======
-                                          property_map=self._property_map)
->>>>>>> 03396e79
 
         # GROMACS.
         elif self._engine == "GROMACS":
             first_process = _Process.Gromacs(system, self._protocol,
                                              work_dir=first_dir, ignore_warnings=self._ignore_warnings,
-<<<<<<< HEAD
                                              show_errors=self._show_errors, extra_options=self._extra_options,
                                              extra_lines=self._extra_lines)
 
@@ -2152,9 +1704,6 @@
             del(first_process)
         else:
             processes.append(first_process)
-=======
-                                             show_errors=self._show_errors)
->>>>>>> 03396e79
 
         # Loop over the rest of the lambda values.
         for x, lam in enumerate(lam_vals[1:]):
@@ -2242,7 +1791,6 @@
                 # then it should work for all others.
                 proc = _subprocess.run(_shlex.split(command), shell=False, text=True,
                                        stdout=_subprocess.PIPE, stderr=_subprocess.PIPE)
-<<<<<<< HEAD
 
                 # Create a copy of the process and update the working
                 # directory.
@@ -2276,8 +1824,6 @@
                 with open(new_dir + "/amber.cfg", "w") as f:
                     for line in new_config:
                         f.write(line)
-=======
->>>>>>> 03396e79
 
                 # Create a copy of the process and update the working
                 # directory.
@@ -2286,7 +1832,6 @@
                     process._system = first_process._system.copy()
                     process._protocol = self._protocol
                     process._work_dir = new_dir
-<<<<<<< HEAD
                     process._std_out_file = new_dir + "/amber.out"
                     process._std_err_file = new_dir + "/amber.err"
                     process._rst_file = new_dir + "/amber.rst7"
@@ -2297,19 +1842,6 @@
                     process._input_files = [process._config_file,
                                             process._rst_file,
                                             process._top_file]
-=======
-                    process._std_out_file = new_dir + "/gromacs.out"
-                    process._std_err_file = new_dir + "/gromacs.err"
-                    process._gro_file = new_dir + "/gromacs.gro"
-                    process._top_file = new_dir + "/gromacs.top"
-                    process._traj_file = new_dir + "/gromacs.trr"
-                    process._config_file = new_dir + "/gromacs.mdp"
-                    process._tpr_file = new_dir + "/gromacs.tpr"
-                    process._input_files = [process._config_file,
-                                            process._gro_file,
-                                            process._top_file,
-                                            process._tpr_file]
->>>>>>> 03396e79
                     processes.append(process)
 
         if not self._setup_only:
