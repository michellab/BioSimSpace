--- conflicted
+++ resolved
@@ -88,17 +88,6 @@
 if _sys.platform != "win32":
     _analyse_freenrg = _os.path.join(_getBinDir(), "analyse_freenrg")
 else:
-<<<<<<< HEAD
-    _analyse_freenrg = _os.path.join(_os.path.normpath(
-        _getShareDir()), "scripts", "analyse_freenrg.py")
-if not _os.path.isfile(_analyse_freenrg):
-    raise _MissingSoftwareError(
-        "Cannot find free energy analysis script in expected location: '%s'" % _analyse_freenrg)
-if _sys.platform == "win32":
-    _analyse_freenrg = "%s %s" % (_os.path.join(_os.path.normpath(
-        _getBinDir()), "sire_python.exe"), _analyse_freenrg)
-
-=======
     _analyse_freenrg = _os.path.join(
         _os.path.normpath(_getShareDir()), "scripts", "analyse_freenrg.py"
     )
@@ -112,7 +101,6 @@
         _os.path.join(_os.path.normpath(_getBinDir()), "sire_python.exe"),
         _analyse_freenrg,
     )
->>>>>>> 8b7d476d
 
 
 class Relative:
@@ -121,76 +109,19 @@
     # Create a list of supported molecular dynamics engines.
     _engines = ["AMBER", "GROMACS", "SOMD"]
 
-<<<<<<< HEAD
-    def __init__(self, system, protocol=None, work_dir=None, engine=None,
-                 gpu_support=False, setup_only=False, ignore_warnings=False,
-                 show_errors=True, extra_options=None, extra_lines=None,
-                 estimator='MBAR', property_map={}):
-        """Constructor.
-
-           Parameters
-           ----------
-
-           system : :class:`System <BioSimSpace._SireWrappers.System>`
-               The molecular system for the perturbation leg. This must contain
-               a single perturbable molecule and is assumed to have already
-               been equilibrated.
-
-           protocol : :class:`Protocol.FreeEnergy <BioSimSpace.Protocol.FreeEnergy>`, \
-               The simulation protocol.
-
-           work_dir : str
-               The working directory for the free-energy perturbation
-               simulation.
-
-           engine: str
-               The molecular dynamics engine used to run the simulation. Available
-               options are "AMBER", "GROMACS", or "SOMD". If this argument is omitted
-               then BioSimSpace will choose an appropriate engine for you.
-
-           gpu_support : bool
-               Whether the engine must have GPU support.
-
-           setup_only: bool
-               Whether to only support simulation setup. If True, then no
-               simulation processes objects will be created, only the directory
-               hierarchy and input files to run a simulation externally. This
-               can be useful when you don't intend to use BioSimSpace to run
-               the simulation. Note that a 'work_dir' must also be specified.
-
-           ignore_warnings : bool
-               Whether to ignore warnings when generating the binary run file.
-               This option is specific to GROMACS and will be ignored when a
-               different molecular dynamics engine is chosen.
-
-           show_errors : bool
-               Whether to show warning/error messages when generating the binary
-               run file. This option is specific to GROMACS and will be ignored
-               when a different molecular dynamics engine is chosen.
-
-           extra_options : dict
-               A dictionary containing extra options. Overrides the ones generated from the protocol.
-
-           extra_lines : list
-               A list of extra lines to be put at the end of the script.
-
-           estimator : str
-               Estimator used for the analysis - must be either 'MBAR' or 'TI'.
-
-           property_map : dict
-               A dictionary that maps system "properties" to their user defined
-               values. This allows the user to refer to properties with their
-               own naming scheme, e.g. { "charge" : "my-charge" }
-=======
     def __init__(
         self,
         system,
         protocol=None,
         work_dir=None,
         engine=None,
+        gpu_support=False,
         setup_only=False,
         ignore_warnings=False,
         show_errors=True,
+        extra_options=None,
+        extra_lines=None,
+        estimator='MBAR',
         property_map={},
     ):
         """
@@ -211,10 +142,13 @@
             The working directory for the free-energy perturbation
             simulation.
 
-        engine : str
-            The molecular dynamics engine used to run the simulation. Available
-            options are "GROMACS", or "SOMD". If this argument is omitted then
-            BioSimSpace will choose an appropriate engine for you.
+           engine: str
+               The molecular dynamics engine used to run the simulation. Available
+               options are "AMBER", "GROMACS", or "SOMD". If this argument is omitted
+               then BioSimSpace will choose an appropriate engine for you.
+
+           gpu_support : bool
+               Whether the engine must have GPU support.
 
         setup_only : bool
             Whether to only support simulation setup. If True, then no
@@ -233,23 +167,27 @@
             run file. This option is specific to GROMACS and will be ignored
             when a different molecular dynamics engine is chosen.
 
-        property_map : dict
-            A dictionary that maps system "properties" to their user defined
-            values. This allows the user to refer to properties with their
-            own naming scheme, e.g. { "charge" : "my-charge" }
->>>>>>> 8b7d476d
+           extra_options : dict
+               A dictionary containing extra options. Overrides the ones generated from the protocol.
+
+           extra_lines : list
+               A list of extra lines to be put at the end of the script.
+
+           estimator : str
+               Estimator used for the analysis - must be either 'MBAR' or 'TI'.
+
+           property_map : dict
+               A dictionary that maps system "properties" to their user defined
+               values. This allows the user to refer to properties with their
+               own naming scheme, e.g. { "charge" : "my-charge" }
         """
 
         # Validate the input.
 
         if not isinstance(system, _System):
             raise TypeError(
-<<<<<<< HEAD
-                "'system' must be of type 'BioSimSpace._SireWrappers.System'")
-=======
                 "'system' must be of type 'BioSimSpace._SireWrappers.System'"
             )
->>>>>>> 8b7d476d
         else:
             # Store a copy of solvated system.
             self._system = system.copy()
@@ -259,12 +197,8 @@
                 self._protocol = protocol
             else:
                 raise TypeError(
-<<<<<<< HEAD
-                    "'protocol' must be of type 'BioSimSpace.Protocol.FreeEnergy'")
-=======
                     "'protocol' must be of type 'BioSimSpace.Protocol.FreeEnergy'"
                 )
->>>>>>> 8b7d476d
         else:
             # Use a default protocol.
             self._protocol = _Protocol.FreeEnergy()
@@ -281,12 +215,8 @@
         if work_dir is None:
             if setup_only:
                 raise ValueError(
-<<<<<<< HEAD
-                    "A 'work_dir' must be specified when 'setup_only' is True!")
-=======
                     "A 'work_dir' must be specified when 'setup_only' is True!"
                 )
->>>>>>> 8b7d476d
             self._tmp_dir = _tempfile.TemporaryDirectory()
             self._work_dir = self._tmp_dir.name
 
@@ -318,12 +248,8 @@
             if engine == "GROMACS":
                 if _gmx_exe is None:
                     raise _MissingSoftwareError(
-<<<<<<< HEAD
-                        "Cannot use GROMACS engine as GROMACS is not installed!")
-=======
                         "Cannot use GROMACS engine as GROMACS is not installed!"
                     )
->>>>>>> 8b7d476d
 
                 # The system must have a perturbable molecule.
                 if system.nPerturbableMolecules() == 0:
@@ -333,10 +259,11 @@
                     )
 
                 if self._protocol.getPerturbationType() != "full":
-<<<<<<< HEAD
-                    raise NotImplementedError("GROMACS currently only supports the 'full' perturbation "
-                                              "type. Please use engine='SOMD' when running multistep "
-                                              "perturbation types.")
+                    raise NotImplementedError(
+                        "GROMACS currently only supports the 'full' perturbation "
+                        "type. Please use engine='SOMD' when running multistep "
+                        "perturbation types."
+                        )
                 self._exe = _gmx_exe
             elif engine == "AMBER":
                 # Find a molecular dynamics engine and executable.
@@ -359,13 +286,6 @@
                     raise NotImplementedError("AMBER currently only supports the 'full' perturbation "
                                               "type. Please use engine='SOMD' when running multistep "
                                               "perturbation types.")
-=======
-                    raise NotImplementedError(
-                        "GROMACS currently only supports the 'full' perturbation "
-                        "type. Please use engine='SOMD' when running multistep "
-                        "perturbation types."
-                    )
->>>>>>> 8b7d476d
         else:
             # Use SOMD as a default.
             engine = "SOMD"
@@ -623,12 +543,8 @@
 
                 if len(files) == 0:
                     raise ValueError(
-<<<<<<< HEAD
-                        f"Couldn't find any analysis files in '{work_dir}'")
-=======
                         f"Couldn't find any analysis files in '{work_dir}'"
                     )
->>>>>>> 8b7d476d
 
             # Write to the zip file.
             with _zipfile.ZipFile(cwd + f"/{zipname}", "w") as zip:
@@ -655,7 +571,6 @@
             return zipname
 
     @staticmethod
-<<<<<<< HEAD
     def _somd_extract_u_nk(simfile, T):
         """Return reduced potentials `data` from Somd output file (simfile.dat).
 
@@ -859,16 +774,10 @@
     @staticmethod
     def analyse(work_dir, estimator='MBAR', method="alchemlyb"):
         """Analyse existing free-energy data from a simulation working directory.
-=======
-    def analyse(work_dir):
-        """
-        Analyse existing free-energy data from a simulation working directory.
->>>>>>> 8b7d476d
 
         Parameters
         ----------
 
-<<<<<<< HEAD
            work_dir : str
                The working directory for the simulation.
  
@@ -877,29 +786,18 @@
 
            method : str
                The estimator ('alchemlyb' or 'native') used. Default is alchemlyb.
-=======
-        work_dir : str
-            The working directory for the simulation.
->>>>>>> 8b7d476d
-
-        Returns
-        -------
+
+           Returns
+           -------
 
         pmf : [(float, :class:`Energy <BioSimSpace.Types.Energy>`, :class:`Energy <BioSimSpace.Types.Energy>`)]
             The potential of mean force (PMF). The data is a list of tuples,
             where each tuple contains the lambda value, the PMF, and the
             standard error.
 
-<<<<<<< HEAD
            overlap : [ [ float, float, ... ] ]
                The overlap matrix. This gives the overlap between each lambda
                window.
-=======
-        overlap : [ [ float, float, ... ] ]
-            The overlap matrix. This gives the overlap between each lambda
-            window.  This parameter is only computed for the SOMD engine and
-            will be None when GROMACS is used.
->>>>>>> 8b7d476d
         """
 
         if not isinstance(work_dir, str):
@@ -907,7 +805,6 @@
         if not _os.path.isdir(work_dir):
             raise ValueError("'work_dir' doesn't exist!")
 
-<<<<<<< HEAD
         if estimator not in ['MBAR', 'TI']:
             raise ValueError("'estimator' must be either 'MBAR' or 'TI'.")
 
@@ -933,28 +830,7 @@
             "Couldn't find any SOMD, GROMACS or AMBER free-energy output?")
 
     def _analyse(self):
-        """Analyse free-energy data for this object using MBAR.
-=======
-        # First test for SOMD files.
-        data = _glob(work_dir + "/lambda_*/gradients.dat")
-
-        # SOMD.
-        if len(data) > 0:
-            return Relative._analyse_somd(work_dir)
-
-        # Now check for GROMACS output.
-        else:
-            data = _glob(work_dir + "/lambda_*/gromacs.xvg")
-            if len(data) == 0:
-                raise ValueError(
-                    "Couldn't find any SOMD or GROMACS free-energy output?"
-                )
-            return Relative._analyse_gromacs(work_dir)
-
-    def _analyse(self):
-        """
-        Analyse free-energy data for this object.
->>>>>>> 8b7d476d
+        """Analyse free-energy data for this object.
 
         Returns
         -------
@@ -964,16 +840,9 @@
             where each tuple contains the lambda value, the PMF, and the
             standard error.
 
-<<<<<<< HEAD
            overlap : [ [ float, float, ... ] ]
                The overlap matrix. This gives the overlap between each lambda
                window.
-=======
-        overlap : [ [ float, float, ... ] ]
-            The overlap matrix. This gives the overlap between each lambda
-            window.  This parameter is only computed for the SOMD engine and
-            will be None when GROMACS is used.
->>>>>>> 8b7d476d
         """
 
         # Return the result of calling the staticmethod, passing in the working
@@ -981,7 +850,6 @@
         return Relative.analyse(self._work_dir, self._estimator)
 
     @staticmethod
-<<<<<<< HEAD
     def _preprocessing_extracted_data(data):
         """_summary_
 
@@ -1029,16 +897,10 @@
     @staticmethod
     def _analyse_mbar(files, temperatures, lambdas, engine):
         """Analyse existing free-energy data using MBAR and the alchemlyb library.
-=======
-    def _analyse_gromacs(work_dir=None):
-        """
-        Analyse the GROMACS free energy data.
->>>>>>> 8b7d476d
-
-        Parameters
-        ----------
-
-<<<<<<< HEAD
+
+           Parameters
+           ----------
+
            files : list
                List of files for all lambda values to analyse. Should be sorted.
 
@@ -1051,15 +913,10 @@
 
            engine : str
                Engine with which the simulation was run.
-=======
-        work_dir : str
-            The path to the working directory.
->>>>>>> 8b7d476d
-
-        Returns
-        -------
-
-<<<<<<< HEAD
+
+           Returns
+           -------
+
            pmf : [(float, :class:`Energy <BioSimSpace.Types.Energy>`, :class:`Energy <BioSimSpace.Types.Energy>`)]
                The potential of mean force (PMF). The data is a list of tuples,
                where each tuple contains the lambda value, the PMF, and the
@@ -1068,12 +925,6 @@
            overlap : numpy.matrix 
                The overlap matrix. This gives the overlap between each lambda
                window.
-=======
-        pmf : [(float, :class:`Energy <BioSimSpace.Types.Energy>`, :class:`Energy <BioSimSpace.Types.Energy>`)]
-            The potential of mean force (PMF). The data is a list of tuples,
-            where each tuple contains the lambda value, the PMF, and the
-            standard error.
->>>>>>> 8b7d476d
         """
 
         function_glob_dict = {
@@ -1136,7 +987,6 @@
                List of temperatures at which the simulation was carried out at for each lambda window.
                Index of the temperature value should match it's corresponding lambda window index in files.
 
-<<<<<<< HEAD
            lambdas : list
                Sorted list of lambda values used for the simulation.
 
@@ -1145,24 +995,6 @@
 
            Returns
            -------
-=======
-        # Create the command.
-        command = "%s bar -f %s/lambda_*/*.xvg -o %s/bar.xvg" % (
-            _gmx_exe,
-            work_dir,
-            work_dir,
-        )
-
-        # Run the first command.
-        proc = _subprocess.run(
-            _Utils.command_split(command),
-            shell=False,
-            stdout=_subprocess.PIPE,
-            stderr=_subprocess.PIPE,
-        )
-        if proc.returncode != 0:
-            raise _AnalysisError("GROMACS free-energy analysis failed!")
->>>>>>> 8b7d476d
 
            pmf : [(float, :class:`Energy <BioSimSpace.Types.Energy>`, :class:`Energy <BioSimSpace.Types.Energy>`)]
                The potential of mean force (PMF). The data is a list of tuples,
@@ -1222,19 +1054,8 @@
     def _analyse_amber(work_dir=None, estimator=None, method="alchemlyb"):
         """Analyse the AMBER free energy data.
 
-<<<<<<< HEAD
            Parameters
            ----------
-=======
-            # Store the initial free energy reading.
-            data.append(
-                (
-                    0.0,
-                    0.0 * _Units.Energy.kcal_per_mol,
-                    0.0 * _Units.Energy.kcal_per_mol,
-                )
-            )
->>>>>>> 8b7d476d
 
            work_dir : str
                The path to the working directory.
@@ -1255,7 +1076,6 @@
                For TI, this returns the gradients for plotting a graph.
         """
 
-<<<<<<< HEAD
         if type(work_dir) is not str:
             raise TypeError("'work_dir' must be of type 'str'.")
         if not _os.path.isdir(work_dir):
@@ -1296,31 +1116,12 @@
         if estimator == 'TI':
             data, overlap = Relative._analyse_ti(
                 files, temperatures, lambdas, "AMBER")
-=======
-                # Update the accumulated error.
-                total_error = _math.sqrt(total_error * total_error + error * error)
-
-                # Append the data.
-                data.append(
-                    (
-                        (x + 1) / (len(lines)),
-                        (total_freenrg * _Units.Energy.kt).kcal_per_mol(),
-                        (total_error * _Units.Energy.kt).kcal_per_mol(),
-                    )
-                )
->>>>>>> 8b7d476d
 
         return (data, overlap)
 
     @staticmethod
-<<<<<<< HEAD
     def _analyse_gromacs(work_dir=None, estimator=None, method="alchemlyb"):
         """Analyse the GROMACS free energy data.
-=======
-    def _analyse_somd(work_dir=None):
-        """
-        Analyse the SOMD free energy data.
->>>>>>> 8b7d476d
 
         Parameters
         ----------
@@ -1328,32 +1129,20 @@
         work_dir : str
             The path to the working directory.
 
-<<<<<<< HEAD
            estimator : str
                The estimator ('MBAR' or 'TI') used.
 
            Returns
            -------
-=======
-        Returns
-        -------
->>>>>>> 8b7d476d
-
-        pmf : [(float, :class:`Energy <BioSimSpace.Types.Energy>`, :class:`Energy <BioSimSpace.Types.Energy>`)]
-            The potential of mean force (PMF). The data is a list of tuples,
-            where each tuple contains the lambda value, the PMF, and the
-            standard error.
-
-<<<<<<< HEAD
+
+           pmf : [(float, :class:`Energy <BioSimSpace.Types.Energy>`, :class:`Energy <BioSimSpace.Types.Energy>`)]
+               The potential of mean force (PMF). The data is a list of tuples,
+               where each tuple contains the lambda value, the PMF, and the
+               standard error.
+
            overlap or dHdl : numpy.matrix or alchemlyb.estimators.ti_.TI
                For MBAR, this returns the overlap matrix for the overlap between each lambda window.
                For TI, this returns the gradients for plotting a graph.
-=======
-        overlap : [ [ float, float, ... ] ]
-            The overlap matrix. This gives the overlap between each lambda
-            window.  This parameter is only computed for the SOMD engine and
-            will be None when GROMACS is used.
->>>>>>> 8b7d476d
         """
 
         if not isinstance(work_dir, str):
@@ -1361,7 +1150,6 @@
         if not _os.path.isdir(work_dir):
             raise ValueError("'work_dir' doesn't exist!")
 
-<<<<<<< HEAD
         if estimator not in ['MBAR', 'TI']:
             raise ValueError("'estimator' must be either 'MBAR' or 'TI'.")
 
@@ -1418,7 +1206,7 @@
                 _gmx_exe, work_dir, work_dir)
 
             # Run the first command.
-            proc = _subprocess.run(_shlex.split(command), shell=True,
+            proc = _subprocess.run(_shlex.split(command), shell=False,
                                    stdout=_subprocess.PIPE, stderr=_subprocess.PIPE)
             if proc.returncode != 0:
                 raise _AnalysisError("GROMACS free-energy analysis failed!")
@@ -1448,9 +1236,13 @@
                         lines.append(line.rstrip())
 
                 # Store the initial free energy reading.
-                data.append((0.0,
-                            0.0 * _Units.Energy.kcal_per_mol,
-                            0.0 * _Units.Energy.kcal_per_mol))
+                data.append(
+                    (
+                        0.0,
+                        0.0 * _Units.Energy.kcal_per_mol,
+                        0.0 * _Units.Energy.kcal_per_mol,
+                    )
+                )
 
                 # Zero the accumulated error.
                 total_error = 0
@@ -1469,67 +1261,30 @@
                     # Extract the error.
                     error = float(records[2])
 
-                    # Update the accumulated error.
-                    total_error = _math.sqrt(total_error*total_error + error*error)
-
-                    # Append the data.
-                    data.append(((x + 1) / (len(lines)),
-                                (total_freenrg * _Units.Energy.kt).kcal_per_mol(),
-                                (total_error * _Units.Energy.kt).kcal_per_mol()))
+                # Update the accumulated error.
+                total_error = _math.sqrt(total_error * total_error + error * error)
+
+                # Append the data.
+                data.append(
+                    (
+                        (x + 1) / (len(lines)),
+                        (total_freenrg * _Units.Energy.kt).kcal_per_mol(),
+                        (total_error * _Units.Energy.kt).kcal_per_mol(),
+                    )
+                )
 
             return (data, None)
-=======
-        # Create the command.
-        command = (
-            "%s mbar -i %s/lambda_*/simfile.dat -o %s/mbar.txt --overlap --subsampling"
-            % (_analyse_freenrg, work_dir, work_dir)
-        )
-
-        # Run the first command.
-        proc = _subprocess.run(
-            _Utils.command_split(command),
-            shell=False,
-            stdout=_subprocess.PIPE,
-            stderr=_subprocess.PIPE,
-        )
-        if proc.returncode != 0:
-            raise _AnalysisError("SOMD free-energy analysis failed!")
-
-        # Re-run without subsampling if the subsampling has resulted in less than 50 samples.
-        with open("%s/mbar.txt" % work_dir) as file:
-            for line in file:
-                if (
-                    "#WARNING SUBSAMPLING ENERGIES RESULTED IN LESS THAN 50 SAMPLES"
-                    in line
-                ):
-                    _warnings.warn(
-                        "Subsampling resulted in less than 50 samples, "
-                        f"re-running without subsampling for '{work_dir}'"
-                    )
-                    command = (
-                        "%s mbar -i %s/lambda_*/simfile.dat -o %s/mbar.txt --overlap"
-                        % (_analyse_freenrg, work_dir, work_dir)
-                    )
-                    proc = _subprocess.run(
-                        _Utils.command_split(command),
-                        shell=False,
-                        stdout=_subprocess.PIPE,
-                        stderr=_subprocess.PIPE,
-                    )
-                    if proc.returncode != 0:
-                        raise _AnalysisError("SOMD free-energy analysis failed!")
-                    break
->>>>>>> 8b7d476d
 
     @staticmethod
     def _analyse_somd(work_dir=None, estimator=None, method="alchemlyb"):
-        """Analyse the SOMD free energy data.
-
-           Parameters
-           ----------
-
-           work_dir : str
-               The path to the working directory.
+        """
+        Analyse the SOMD free energy data.
+
+        Parameters
+        ----------
+
+        work_dir : str
+            The path to the working directory.
 
            estimator : str
                The estimator ('MBAR' or 'TI') used.
@@ -1537,10 +1292,10 @@
            Returns
            -------
 
-           pmf : [(float, :class:`Energy <BioSimSpace.Types.Energy>`, :class:`Energy <BioSimSpace.Types.Energy>`)]
-               The potential of mean force (PMF). The data is a list of tuples,
-               where each tuple contains the lambda value, the PMF, and the
-               standard error.
+        pmf : [(float, :class:`Energy <BioSimSpace.Types.Energy>`, :class:`Energy <BioSimSpace.Types.Energy>`)]
+            The potential of mean force (PMF). The data is a list of tuples,
+            where each tuple contains the lambda value, the PMF, and the
+            standard error.
 
            overlap or dHdl : numpy.matrix or alchemlyb.estimators.ti_.TI
                For MBAR, this returns the overlap matrix for the overlap between each lambda window.
@@ -1597,83 +1352,80 @@
             # Create the command.
             command = "%s mbar -i %s/lambda_*/simfile.dat* -o %s/mbar.txt --overlap --percent 5" % (_analyse_freenrg, work_dir, work_dir)
 
-            # Run the first command.
-            proc = _subprocess.run(_shlex.split(command), shell=False,
-                stdout=_subprocess.PIPE, stderr=_subprocess.PIPE)
-            if proc.returncode != 0:
-                raise _AnalysisError("SOMD free-energy analysis failed!")
-
-            # Re-run without subsampling if the subsampling has resulted in less than 50 samples.
-            with open("%s/mbar.txt" % work_dir) as file:
-                for line in file:
-                    if "#WARNING SUBSAMPLING ENERGIES RESULTED IN LESS THAN 50 SAMPLES" in line:
-                        _warnings.warn("Subsampling resulted in less than 50 samples, "
-                                    f"re-running without subsampling for '{work_dir}'")
-                        command = "%s mbar -i %s/lambda_*/simfile.dat -o %s/mbar.txt --overlap" % (_analyse_freenrg, work_dir, work_dir)
-                        proc = _subprocess.run(_shlex.split(command), shell=False,
-                            stdout=_subprocess.PIPE, stderr=_subprocess.PIPE)
-                        if proc.returncode != 0:
-                            raise _AnalysisError("SOMD free-energy analysis failed!")
-                        break
-
-            # Initialise list to hold the data.
-            data = []
-
-            # Initialise list to hold the overlap matrix.
-            overlap = []
-
-            # Extract the data from the output files.
-
-            # First leg.
-            with open("%s/mbar.txt" % work_dir) as file:
-
-                # Process the MBAR data.
-                for line in file:
-                    # Process the overlap matrix.
-                    if "#Overlap matrix" in line:
-
-                        # Get the next row.
+        # Run the first command.
+        proc = _subprocess.run(
+            _Utils.command_split(command),
+            shell=False,
+            stdout=_subprocess.PIPE,
+            stderr=_subprocess.PIPE,
+        )
+        if proc.returncode != 0:
+            raise _AnalysisError("SOMD free-energy analysis failed!")
+
+        # Re-run without subsampling if the subsampling has resulted in less than 50 samples.
+        with open("%s/mbar.txt" % work_dir) as file:
+            for line in file:
+                if "#WARNING SUBSAMPLING ENERGIES RESULTED IN LESS THAN 50 SAMPLES" in line:
+                    _warnings.warn("Subsampling resulted in less than 50 samples, "
+                                f"re-running without subsampling for '{work_dir}'")
+                    command = "%s mbar -i %s/lambda_*/simfile.dat -o %s/mbar.txt --overlap" % (_analyse_freenrg, work_dir, work_dir)
+                    proc = _subprocess.run(_shlex.split(command), shell=False,
+                        stdout=_subprocess.PIPE, stderr=_subprocess.PIPE)
+                    if proc.returncode != 0:
+                        raise _AnalysisError("SOMD free-energy analysis failed!")
+                    break
+
+        # Initialise list to hold the data.
+        data = []
+
+        # Initialise list to hold the overlap matrix.
+        overlap = []
+
+        # Extract the data from the output files.
+
+        # First leg.
+        with open("%s/mbar.txt" % work_dir) as file:
+
+            # Process the MBAR data.
+            for line in file:
+                # Process the overlap matrix.
+                if "#Overlap matrix" in line:
+
+                    # Get the next row.
+                    row = next(file)
+
+                    # Loop until we hit the next section.
+                    while not row.startswith("#DG"):
+                        # Extract the data for this row.
+                        records = [float(x) for x in row.split()]
+
+                        # Append to the overlap matrix.
+                        overlap.append(records)
+
+                        # Get the next line.
                         row = next(file)
 
-                        # Loop until we hit the next section.
-                        while not row.startswith("#DG"):
-                            # Extract the data for this row.
-                            records = [float(x) for x in row.split()]
-
-                            # Append to the overlap matrix.
-                            overlap.append(records)
-
-<<<<<<< HEAD
-                            # Get the next line.
-                            row = next(file)
-=======
-                        # Append the data.
-                        data.append(
-                            (
-                                float(records[0]),
-                                float(records[1]) * _Units.Energy.kcal_per_mol,
-                                float(records[2]) * _Units.Energy.kcal_per_mol,
-                            )
+                # Process the PMF.
+                elif "PMF from MBAR" in line:
+                    # Get the next row.
+                    row = next(file)
+
+                    # Loop until we hit the next section.
+                    while not row.startswith("#TI"):
+                        # Split the line.
+                        records = row.split()
+
+                    # Append the data.
+                    data.append(
+                        (
+                            float(records[0]),
+                            float(records[1]) * _Units.Energy.kcal_per_mol,
+                            float(records[2]) * _Units.Energy.kcal_per_mol,
                         )
->>>>>>> 8b7d476d
-
-                    # Process the PMF.
-                    elif "PMF from MBAR" in line:
-                        # Get the next row.
-                        row = next(file)
-
-                        # Loop until we hit the next section.
-                        while not row.startswith("#TI"):
-                            # Split the line.
-                            records = row.split()
-
-                            # Append the data.
-                            data.append((float(records[0]),
-                                        float(records[1]) * _Units.Energy.kcal_per_mol,
-                                        float(records[2]) * _Units.Energy.kcal_per_mol))
-
-                            # Get the next line.
-                            row = next(file)
+                    )
+
+                    # Get the next line.
+                    row = next(file)
 
         return (data, overlap)
 
@@ -1716,15 +1468,6 @@
                 )
             else:
                 if len(rec) != 3:
-<<<<<<< HEAD
-                    raise ValueError("Each tuple in 'pmf1' must contain three items: "
-                                     "a lambda value and the associated free energy "
-                                     "and error.")
-                for val in rec[1:]:
-                    if not isinstance(val, _Types.Energy):
-                        raise TypeError(
-                            "'pmf' must contain 'BioSimSpace.Types.Energy' types.")
-=======
                     raise ValueError(
                         "Each tuple in 'pmf1' must contain three items: "
                         "a lambda value and the associated free energy "
@@ -1735,7 +1478,6 @@
                         raise TypeError(
                             "'pmf' must contain 'BioSimSpace.Types.Energy' types."
                         )
->>>>>>> 8b7d476d
 
         for rec in pmf_ref:
             if not isinstance(rec, tuple):
@@ -1745,15 +1487,6 @@
                 )
             else:
                 if len(rec) != 3:
-<<<<<<< HEAD
-                    raise ValueError("Each tuple in 'pmf_ref' must contain three items: "
-                                     "a lambda value and the associated free energy "
-                                     "and error.")
-                for val in rec[1:]:
-                    if not isinstance(val, _Types.Energy):
-                        raise TypeError(
-                            "'pmf_ref' must contain 'BioSimSpace.Types.Energy' types.")
-=======
                     raise ValueError(
                         "Each tuple in 'pmf_ref' must contain three items: "
                         "a lambda value and the associated free energy "
@@ -1764,7 +1497,6 @@
                         raise TypeError(
                             "'pmf_ref' must contain 'BioSimSpace.Types.Energy' types."
                         )
->>>>>>> 8b7d476d
 
         # Work out the difference in free energy.
         free_energy = (pmf[-1][1] - pmf[0][1]) - \
@@ -1773,18 +1505,6 @@
         # Propagate the errors. (These add in quadrature.)
 
         # Measure.
-<<<<<<< HEAD
-        error0 = _math.sqrt((pmf[-1][2].value() * pmf[-1][2].value()) +
-                            (pmf[0][2].value() * pmf[0][2].value()))
-
-        # Reference.
-        error1 = _math.sqrt((pmf_ref[-1][2].value() * pmf_ref[-1][2].value()) +
-                            (pmf_ref[0][2].value() * pmf_ref[0][2].value()))
-
-        # Error for free-energy difference.
-        error = _math.sqrt((error0 * error0) + (error1 * error1)
-                           ) * _Units.Energy.kcal_per_mol
-=======
         error0 = _math.sqrt(
             (pmf[-1][2].value() * pmf[-1][2].value())
             + (pmf[0][2].value() * pmf[0][2].value())
@@ -1801,7 +1521,6 @@
             _math.sqrt((error0 * error0) + (error1 * error1))
             * _Units.Energy.kcal_per_mol
         )
->>>>>>> 8b7d476d
 
         return (free_energy, error)
 
@@ -2047,7 +1766,6 @@
             else:
                 platform = "CPU"
 
-<<<<<<< HEAD
             first_process = _Process.Somd(system, self._protocol,
                                           platform=platform, work_dir=first_dir,
                                           property_map=self._property_map, extra_options=self._extra_options,
@@ -2070,33 +1788,6 @@
             del(first_process)
         else:
             processes.append(first_process)
-=======
-            first_process = _Process.Somd(
-                system,
-                self._protocol,
-                platform=platform,
-                work_dir=first_dir,
-                property_map=self._property_map,
-            )
-            if self._setup_only:
-                del first_process
-            else:
-                processes.append(first_process)
-
-        # GROMACS.
-        elif self._engine == "GROMACS":
-            first_process = _Process.Gromacs(
-                system,
-                self._protocol,
-                work_dir=first_dir,
-                ignore_warnings=self._ignore_warnings,
-                show_errors=self._show_errors,
-            )
-            if self._setup_only:
-                del first_process
-            else:
-                processes.append(first_process)
->>>>>>> 8b7d476d
 
         # Loop over the rest of the lambda values.
         for x, lam in enumerate(lam_vals[1:]):
@@ -2148,19 +1839,12 @@
                     process._config_file = new_dir + "/somd.cfg"
                     process._pert_file = new_dir + "/somd.pert"
                     process._gradients_file = new_dir + "/gradients.dat"
-<<<<<<< HEAD
-                    process._input_files = [process._config_file,
-                                            process._rst_file,
-                                            process._top_file,
-                                            process._pert_file]
-=======
                     process._input_files = [
                         process._config_file,
                         process._rst_file,
                         process._top_file,
                         process._pert_file,
                     ]
->>>>>>> 8b7d476d
                     processes.append(process)
 
             # GROMACS.
@@ -2171,12 +1855,7 @@
                 with open(new_dir + "/gromacs.mdp", "r") as f:
                     for line in f:
                         if "init-lambda-state" in line:
-<<<<<<< HEAD
-                            new_config.append(
-                                "init-lambda-state = %d\n" % (x+1))
-=======
                             new_config.append("init-lambda-state = %d\n" % (x + 1))
->>>>>>> 8b7d476d
                         else:
                             new_config.append(line)
                 with open(new_dir + "/gromacs.mdp", "w") as f:
@@ -2190,10 +1869,6 @@
                 tpr = new_dir + "/gromacs.tpr"
 
                 # Use grompp to generate the portable binary run input file.
-<<<<<<< HEAD
-                command = "%s grompp -f %s -po %s -c %s -p %s -r %s -o %s" \
-                    % (self._exe, mdp, mdp_out, gro, top, gro, tpr)
-=======
                 command = "%s grompp -f %s -po %s -c %s -p %s -r %s -o %s" % (
                     _gmx_exe,
                     mdp,
@@ -2203,7 +1878,6 @@
                     gro,
                     tpr,
                 )
->>>>>>> 8b7d476d
 
                 # Run the command. If this worked for the first lambda value,
                 # then it should work for all others.
@@ -2229,11 +1903,12 @@
                     process._traj_file = new_dir + "/gromacs.trr"
                     process._config_file = new_dir + "/gromacs.mdp"
                     process._tpr_file = new_dir + "/gromacs.tpr"
-<<<<<<< HEAD
-                    process._input_files = [process._config_file,
-                                            process._gro_file,
-                                            process._top_file,
-                                            process._tpr_file]
+                    process._input_files = [
+                        process._config_file,
+                        process._gro_file,
+                        process._top_file,
+                        process._tpr_file,
+                    ]
                     processes.append(process)
 
             # AMBER.
@@ -2266,14 +1941,6 @@
                     process._input_files = [process._config_file,
                                             process._rst_file,
                                             process._top_file]
-=======
-                    process._input_files = [
-                        process._config_file,
-                        process._gro_file,
-                        process._top_file,
-                        process._tpr_file,
-                    ]
->>>>>>> 8b7d476d
                     processes.append(process)
 
         if not self._setup_only:
