######################################################################
# BioSimSpace: Making biomolecular simulation a breeze!
#
# Copyright: 2017-2023
#
# Authors: Lester Hedges <lester.hedges@gmail.com>
#
# BioSimSpace is free software: you can redistribute it and/or modify
# it under the terms of the GNU General Public License as published by
# the Free Software Foundation, either version 3 of the License, or
# (at your option) any later version.
#
# BioSimSpace is distributed in the hope that it will be useful,
# but WITHOUT ANY WARRANTY; without even the implied warranty of
# MERCHANTABILITY or FITNESS FOR A PARTICULAR PURPOSE. See the
# GNU General Public License for more details.
#
# You should have received a copy of the GNU General Public License
# along with BioSimSpace. If not, see <http://www.gnu.org/licenses/>.
#####################################################################

"""Functionality for relative free-energy simulations."""

__author__ = "Lester Hedges"
__email__ = "lester.hedges@gmail.com"

__all__ = ["Relative", "getData"]

<<<<<<< HEAD
from collections import OrderedDict as _OrderedDict
from glob import glob as _glob
from logging import warning
from alchemlyb.estimators import MBAR as _MBAR
from alchemlyb.estimators import TI as _TI
from alchemlyb.parsing.amber import extract_dHdl as _amber_extract_dHdl
from alchemlyb.parsing.amber import extract_u_nk as _amber_extract_u_nk
from alchemlyb.parsing.gmx import extract_dHdl as _gmx_extract_dHdl
from alchemlyb.parsing.gmx import extract_u_nk as _gmx_extract_u_nk
from alchemlyb.preprocessing.subsampling import equilibrium_detection as _equilibrium_detection
from alchemlyb.preprocessing.subsampling import statistical_inefficiency as _statistical_inefficiency
from alchemlyb.preprocessing.subsampling import slicing as _slicing
from alchemlyb.preprocessing.subsampling import (decorrelate_u_nk, decorrelate_dhdl)
from alchemlyb.postprocessors.units import to_kcalmol as _to_kcalmol
from alchemlyb.postprocessors.units import kJ2kcal as _kJ2kcal
from alchemlyb.postprocessors.units import R_kJmol as _R_kJmol
from alchemlyb.visualisation import plot_mbar_overlap_matrix as _plot_mbar_overlap_matrix
from alchemlyb.visualisation import plot_ti_dhdl as _plot_ti_dhdl
from pytest import approx
from scipy.constants import proton_mass
from scipy.constants import physical_constants

hydrogen_amu = proton_mass/(physical_constants["atomic mass constant"][0])

=======
>>>>>>> bd4a6801
import copy as _copy
import json as _json
import math as _math
import numpy as _np
<<<<<<< HEAD
import pandas as _pd
import shlex as _shlex
import sys as _sys
import os as _os
=======
import os as _os
import pandas as _pd
import pathlib as _pathlib
import pyarrow.parquet as _pq
>>>>>>> bd4a6801
import re as _re
import shutil as _shutil
import subprocess as _subprocess
import sys as _sys
import warnings as _warnings
import zipfile as _zipfile
import alchemlyb as _alchemlyb

from .._Utils import _assert_imported, _have_imported, _try_import

# alchemlyb isn't available for all variants of Python that we support, so we
# need to try_import it.
_alchemlyb = _try_import("alchemlyb")

if _have_imported(_alchemlyb):
    import logging as _logging

    # Silence pymbar warnings on startup.
    _logger = _logging.getLogger("pymbar")
    _logger.setLevel(_logging.ERROR)

    # Handle alchemlyb MBAR API changes.
    try:
        from alchemlyb.estimators import AutoMBAR as _AutoMBAR
    except ImportError:
        from alchemlyb.estimators import MBAR as _AutoMBAR
    from alchemlyb.estimators import TI as _TI
    from alchemlyb.postprocessors.units import to_kcalmol as _to_kcalmol
    from alchemlyb.parsing.amber import extract_dHdl as _amber_extract_dHdl
    from alchemlyb.parsing.amber import extract_u_nk as _amber_extract_u_nk
    from alchemlyb.parsing.gmx import extract_dHdl as _gmx_extract_dHdl
    from alchemlyb.parsing.gmx import extract_u_nk as _gmx_extract_u_nk
    from alchemlyb.preprocessing.subsampling import (
        equilibrium_detection as _equilibrium_detection,
    )
    from alchemlyb.preprocessing.subsampling import (
        statistical_inefficiency as _statistical_inefficiency,
    )
    from alchemlyb.preprocessing.subsampling import slicing as _slicing
    from alchemlyb.preprocessing.subsampling import decorrelate_u_nk, decorrelate_dhdl
    from alchemlyb.postprocessors.units import to_kcalmol as _to_kcalmol
    from alchemlyb.postprocessors.units import kJ2kcal as _kJ2kcal
    from alchemlyb.postprocessors.units import R_kJmol as _R_kJmol

from sire.legacy.Base import getBinDir as _getBinDir
from sire.legacy.Base import getShareDir as _getShareDir

from .. import _gmx_exe, _gmx_version
from .. import _is_notebook
from .. import _isVerbose
from .._Exceptions import AnalysisError as _AnalysisError
from .._Exceptions import MissingSoftwareError as _MissingSoftwareError
from .._Exceptions import IncompatibleError as _IncompatibleError
from .._SireWrappers import System as _System
from .._Utils import cd as _cd
from .. import Process as _Process
from .. import Protocol as _Protocol
from .. import Types as _Types
from .. import Units as _Units
from .. import _Utils

from BioSimSpace.MD._md import _find_md_engines

if _is_notebook:
    from IPython.display import FileLink as _FileLink

# Check that the analyse_freenrg script exists.
if _sys.platform != "win32":
    _analyse_freenrg = _os.path.join(_getBinDir(), "analyse_freenrg")
else:
    _analyse_freenrg = _os.path.join(
        _os.path.normpath(_getShareDir()), "scripts", "analyse_freenrg.py"
    )
if not _os.path.isfile(_analyse_freenrg):
    raise _MissingSoftwareError(
        "Cannot find free energy analysis script in expected location: '%s'"
        % _analyse_freenrg
    )
if _sys.platform == "win32":
    _analyse_freenrg = "%s %s" % (
        _os.path.join(_os.path.normpath(_getBinDir()), "sire_python.exe"),
        _analyse_freenrg,
    )


class Relative:
    """Class for configuring and running relative free-energy perturbation simulations."""

<<<<<<< HEAD
    # Create a list of supported molecular dynamics engines.
    _engines = ["AMBER", "GROMACS", "SOMD"]
=======
    # Create a list of supported molecular dynamics engines. (For running simulations.)
    _engines = ["GROMACS", "SOMD"]
>>>>>>> bd4a6801

    # Create a list of supported molecular dynamics engines. (For analysis.)
    _engines_analysis = ["AMBER", "GROMACS", "SOMD", "SOMD2"]

    def __init__(
        self,
        system,
        protocol=None,
        work_dir=None,
        engine=None,
        gpu_support=False,
        setup_only=False,
        ignore_warnings=False,
        show_errors=True,
        extra_options=None,
        extra_lines=None,
        estimator='MBAR',
        property_map={},
    ):
        """
        Constructor.

        Parameters
        ----------

        system : :class:`System <BioSimSpace._SireWrappers.System>`
            The molecular system for the perturbation leg. This must contain
            a single perturbable molecule and is assumed to have already
            been equilibrated.

        protocol : :class:`Protocol.FreeEnergyMinimisation <BioSimSpace.Protocol.FreeEnergyMinimisation>`, \
                   :class:`Protocol.FreeEnergyEquilibration <BioSimSpace.Protocol.FreeEnergyEquilibration>`, \
                   :class:`Protocol.FreeEnergyProduction <BioSimSpace.Protocol.FreeEnergyProduction>`
            The simulation protocol.

        work_dir : str
            The working directory for the free-energy perturbation
            simulation.

           engine: str
               The molecular dynamics engine used to run the simulation. Available
               options are "AMBER", "GROMACS", or "SOMD". If this argument is omitted
               then BioSimSpace will choose an appropriate engine for you.

           gpu_support : bool
               Whether the engine must have GPU support.

        setup_only : bool
            Whether to only support simulation setup. If True, then no
            simulation processes objects will be created, only the directory
            hierarchy and input files to run a simulation externally. This
            can be useful when you don't intend to use BioSimSpace to run
            the simulation. Note that a 'work_dir' must also be specified.

        ignore_warnings : bool
            Whether to ignore warnings when generating the binary run file.
            This option is specific to GROMACS and will be ignored when a
            different molecular dynamics engine is chosen.

        show_errors : bool
            Whether to show warning/error messages when generating the binary
            run file. This option is specific to GROMACS and will be ignored
            when a different molecular dynamics engine is chosen.

           extra_options : dict
               A dictionary containing extra options. Overrides the ones generated from the protocol.

           extra_lines : list
               A list of extra lines to be put at the end of the script.

           estimator : str
               Estimator used for the analysis - must be either 'MBAR' or 'TI'.

           property_map : dict
               A dictionary that maps system "properties" to their user defined
               values. This allows the user to refer to properties with their
               own naming scheme, e.g. { "charge" : "my-charge" }
        """

        # Validate the input.

        if not isinstance(system, _System):
            raise TypeError(
                "'system' must be of type 'BioSimSpace._SireWrappers.System'"
            )
        else:
            # Store a copy of solvated system.
            self._system = system.copy()

        if protocol is not None:
            if isinstance(protocol, _Protocol._FreeEnergyMixin):
                self._protocol = protocol
            else:
                raise TypeError(
                    "'protocol' must be of type 'BioSimSpace.Protocol.FreeEnergy'"
                )
        else:
            # Use a default protocol.
            self._protocol = _Protocol.FreeEnergy()

        if not isinstance(setup_only, bool):
            raise TypeError("'setup_only' must be of type 'bool'.")
        else:
            self._setup_only = setup_only

        # Create a temporary working directory and store the directory name.
        if work_dir is None:
            if setup_only:
                raise ValueError(
                    "A 'work_dir' must be specified when 'setup_only' is True!"
                )
            self._tmp_dir = _tempfile.TemporaryDirectory()
            self._work_dir = self._tmp_dir.name

        # User specified working directory.
        else:
            self._work_dir = work_dir

            # Create the directory if it doesn't already exist.
            if not _os.path.isdir(work_dir):
                _os.makedirs(work_dir, exist_ok=True)

        # Validate the user specified molecular dynamics engine.
        self._exe = None
        if engine is not None:
            if not isinstance(engine, str):
                raise TypeError("'engine' must be of type 'str'.")

            # Strip whitespace from engine and convert to upper case.
            engine = engine.replace(" ", "").upper()

            # Check that the engine is supported.
            if engine not in self._engines:
                raise ValueError(
                    f"Unsupported molecular dynamics engine {engine}. "
                    "Supported engines are: %r." % ", ".join(self._engines)
                )

            # Make sure GROMACS is installed if GROMACS engine is selected.
            if engine == "GROMACS":
                if _gmx_exe is None:
                    raise _MissingSoftwareError(
                        "Cannot use GROMACS engine as GROMACS is not installed!"
                    )

                # The system must have a perturbable molecule.
                if system.nPerturbableMolecules() == 0:
                    raise ValueError(
                        "The system must contain a perturbable molecule! "
                        "Use the 'BioSimSpace.Align' package to map and merge molecules."
                    )

                if self._protocol.getPerturbationType() != "full":
                    raise NotImplementedError(
                        "GROMACS currently only supports the 'full' perturbation "
                        "type. Please use engine='SOMD' when running multistep "
                        "perturbation types."
                        )
                self._exe = _gmx_exe
            elif engine == "AMBER":
                # Find a molecular dynamics engine and executable.
                engines, exes = _find_md_engines(
                    system, protocol, engine, gpu_support)
                if not exes:
                    raise _MissingSoftwareError(
                        "Cannot use AMBER engine as AMBER is not installed!")
                elif len(exes) > 1:
                    _warnings.warn(
                        f"Multiple AMBER engines were found. Proceeding with {exes[0]}...")
                self._exe = exes[0]

                # The system must have a perturbable molecule.
                if system.nPerturbableMolecules() == 0:
                    raise ValueError("The system must contain a perturbable molecule! "
                                     "Use the 'BioSimSpace.Align' package to map and merge molecules.")

                if self._protocol.getPerturbationType() != "full":
                    raise NotImplementedError("AMBER currently only supports the 'full' perturbation "
                                              "type. Please use engine='SOMD' when running multistep "
                                              "perturbation types.")
        else:
            # Use SOMD as a default.
            engine = "SOMD"

            # The system must have a single perturbable molecule.
            if system.nPerturbableMolecules() != 1:
                raise ValueError(
                    "The system must contain a single perturbable molecule! "
                    "Use the 'BioSimSpace.Align' package to map and merge molecules."
                )

        # Set the engine.
        self._engine = engine

        # Validate the protocol.
        if protocol is not None:
            from ..Protocol._free_energy_mixin import _FreeEnergyMixin

            if isinstance(protocol, _FreeEnergyMixin):
                if engine == "SOMD" and not isinstance(
                    protocol, _Protocol.FreeEnergyProduction
                ):
                    raise ValueError(
                        "Currently SOMD only supports protocols of type 'BioSimSpace.Protocol.FreeEnergyProduction'"
                    )

                self._protocol = protocol
            else:
                raise TypeError(
                    "'protocol' must be of type 'BioSimSpace.Protocol.FreeEnergy'"
                )
        else:
            # Use a default protocol.
            self._protocol = _Protocol.FreeEnergy()

        # Check that multi-step perturbation isn't specified if GROMACS is the chosen engine.
        if engine == "GROMACS":
            if self._protocol.getPerturbationType() != "full":
                raise NotImplementedError(
                    "GROMACS currently only supports the 'full' perturbation "
                    "type. Please use engine='SOMD' when running multistep "
                    "perturbation types."
                )

        if not isinstance(setup_only, bool):
            raise TypeError("'setup_only' must be of type 'bool'.")
        else:
            self._setup_only = setup_only

        if work_dir is None and setup_only:
            raise ValueError(
                "A 'work_dir' must be specified when 'setup_only' is True!"
            )

        # Create the working directory.
        self._work_dir = _Utils.WorkDir(work_dir)

        # HMR check
        # by default, if the timestep is greater than 4 fs this should be true.
        if self._protocol.getHmr():

            # Set the expected HMR factor.
            hmr_factor = self._protocol.getHmrFactor()
            if hmr_factor == "auto":
                if self._engine == "AMBER" or self._engine == "GROMACS":
                    hmr_factor = 3
                elif self._engine == "SOMD":
                    self._extra_options["hydrogen mass repartitioning factor"] = "1.5"
            else:
                if self._engine == "SOMD":
                    self._extra_options["hydrogen mass repartitioning factor"] = str(
                        hmr_factor)

            # Extract the molecules to which HMR applies.
            # set auto based on engine
            if self._protocol.getHmrWater() == "auto" or self._protocol.getHmrWater() == False:
                water = "no"
                # water_mols = system.getWaterMolecules()
                # molecules = system - water_mols
                molecules = self._system.search("not water", property_map)
            elif self._protocol.getHmrWater() == True:
                water = "yes"
                molecules = self._system.getMolecules()

            # TODO update search to whole system and mass search term once this is updated in the Sire API
            # use length of no of H to find average mass of H and if correctly repartitioned.
            # mass = (molecules.search("{element H}[0]"))[0]._sire_object.evaluate().mass().value()
            # Currently checking the mass (in g per mol) of the first H only.

            for mol in molecules:
                try:
                    h = mol.search("{element H}[0]")
                    # mass = h._sire_object.property(mass_prop).value()
                    mass = h[0]._sire_object.evaluate().mass(
                        property_map).value()
                    found_h = True
                except:
                    found_h = False
                if found_h:
                    break

            if not found_h:
                # in some cases, may not be able to find the mass based on element
                # if the only molecule is perturbable. Search for atom name with H.
                # need mass0 as this is one of the perturbable molecule properties.
                mass_prop = property_map.get("mass0", "mass0")
                molecule = self._system.getPerturbableMolecules()[0]
                for atom in molecule.getAtoms():
                    # check if the atom is a H atom
                    if atom.name().startswith("H"):
                        mass = atom._sire_object.property(mass_prop).value()
                        # check in case the mass at 0 is 0 as perturbable molecule.
                        if mass > 1:
                            found_h = True
                    if found_h:
                        break

            # error if cant find a H mass
            if not found_h:
                raise _IncompatibleError(
                    "Can't find the mass of a H in the system.")

            # Check that the mass matches what is expected.
            if self._engine == "SOMD":
                # values should be in amu
                if mass == approx(hydrogen_amu, rel=1e-2):
                    repartition = False
                else:
                    raise _IncompatibleError(
                        "Please do not pass an already repartitioned system in for use with SOMD.")

            # check for amber or gromacs repartitioning
            elif self._engine == "AMBER" or self._engine == "GROMACS":
                # check if the system has been repartitioned at all. If not, repartition.
                if mass == approx(hydrogen_amu, rel=1e-2):
                    repartition = True
                # check if system as been repartitioned with the decided factor.
                elif mass == approx(hmr_factor * hydrogen_amu, rel=1e-2):
                    repartition = False
                # finally, check if the system is repartitioned with the wrong factor.
                elif mass != approx(hmr_factor * hydrogen_amu, rel=1e-2):
                    raise _IncompatibleError("""
                    The system is repartitioned at a factor different from that specified in 'hmr_factor'
                    or at the auto default for this engine (3 for AMBER and GROMACS, None for SOMD (as this is specified in the cfg file)).
                    Please pass a correctly partitioned or entirely unpartitioned system.""")

            # Repartition if necessary.
            if repartition:
                _warnings.warn(
                    f"The passed system is being repartitioned according to a factor of '{hmr_factor}'.")
                self._system.repartitionHydrogenMass(
                    factor=hmr_factor, water=water, property_map=property_map)
            else:
                if self._engine != "SOMD":
                    _warnings.warn(
                        "The passed system is already repartitioned. Proceeding without additional repartitioning.")

        if not isinstance(ignore_warnings, bool):
            raise ValueError("'ignore_warnings' must be of type 'bool'.")
        self._ignore_warnings = ignore_warnings

        if not isinstance(show_errors, bool):
            raise ValueError("'show_errors' must be of type 'bool'.")
        self._show_errors = show_errors

        # Check that the estimator is either MBAR or TI.
        if not isinstance(estimator, str):
            raise ValueError("'estimator' must be of type 'str'.")
        if estimator not in ['MBAR', 'TI']:
            raise ValueError("'estimator' must be either 'MBAR' or 'TI'.")
        self._estimator = estimator

        # Check the extra options.
        if not isinstance(extra_options, dict):
            raise TypeError("'extra_options' must be of type 'dict'.")
        else:
            keys = extra_options.keys()
            if not all(isinstance(k, str) for k in keys):
                raise TypeError("Keys of 'extra_options' must be of type 'str'.")
        self._extra_options = extra_options

        # Check the extra lines.
        if not isinstance(extra_lines, list):
            raise TypeError("'extra_lines' must be of type 'list'.")
        else:
            if not all(isinstance(line, str) for line in extra_lines):
                raise TypeError("Lines in 'extra_lines' must be of type 'str'.")
        self._extra_lines = extra_lines

        # Check that the map is valid.
        if not isinstance(property_map, dict):
            raise TypeError("'property_map' must be of type 'dict'.")
        self._property_map = property_map

<<<<<<< HEAD
        # Create fake instance methods for 'analyse' and 'difference' and 'check overlap'.
        # These pass instance data through to the staticmethod versions.
=======
        # Create fake instance methods for 'analyse', 'checkOverlap',
        # and 'difference'. These pass instance data through to the
        # staticmethod versions.
>>>>>>> bd4a6801
        self.analyse = self._analyse
        self.checkOverlap = self._checkOverlap
        self.difference = self._difference
        self.check_overlap = self._check_overlap
        self.plot = self._plot

        # Initialise the process runner.
        self._initialise_runner(self._system)

    def run(self, serial=True):
        """
        Run the simulation.

        Parameters
        ----------

        serial : bool
            Whether to run the individual processes for the lambda windows
            in serial.
        """
        if not isinstance(serial, bool):
            raise TypeError("'serial' must be of type 'bool'.")

        if self._setup_only:
            _warnings.warn(
                "No processes exist! Object created in 'setup_only' mode.")
        else:
            self._runner.startAll(serial=serial)

    def wait(self):
        """Wait for the simulation to finish."""
        if self._setup_only:
            _warnings.warn(
                "No processes exist! Object created in 'setup_only' mode.")
        else:
            self._runner.wait()

    def kill(self, index):
        """
        Kill a process for a specific lambda window.

        Parameters
        ----------

        index : int
            The index of the lambda window.
        """
        self._runner.kill(index)

    def killAll(self):
        """Kill any running processes for all lambda windows."""

        self._runner.killAll()

    def workDir(self):
        """
        Return the working directory.

        Returns
        -------

        work_dir : str
            The path of the working directory.
        """
        return str(self._work_dir)

    def getData(self, name="data", file_link=False, work_dir=None):
        """
        Return a link to a zip file containing the data files required for
        post-simulation analysis.

        Parameters
        ----------

        name : str
            The name of the zip file.

        file_link : bool
            Whether to return a FileLink when working in Jupyter.

        work_dir : str
            The working directory for the free-energy perturbation
            simulation.

        Returns
        -------

        output : str, IPython.display.FileLink
            A path, or file link, to an archive of the process input.
        """

        if self._work_dir is None:
            raise ValueError("'work_dir' must be set!")
        else:
            if not isinstance(work_dir, str):
                raise TypeError("'work_dir' must be of type 'str'.")
            if not _os.path.isdir(work_dir):
                raise ValueError("'work_dir' doesn't exist!")

        if not isinstance(name, str):
            raise TypeError("'name' must be of type 'str'")

        # Generate the zip file name.
        zipname = "%s.zip" % name

        # Get the current working directory.
        cwd = _os.getcwd()

        # Change into the working directory.
        with _cd(work_dir):
            # Specify the path to glob.
            glob_path = _pathlib.Path(work_dir)

            # First try SOMD data.
<<<<<<< HEAD
            files = _glob("*/*/simfile.dat")
=======
            files = glob_path.glob("**/gradients.dat")
>>>>>>> bd4a6801

            if len(files) == 0:
                files = glob_path.glob("**/[!bar]*.xvg")

                if len(files) == 0:
                    raise ValueError(
                        f"Couldn't find any analysis files in '{work_dir}'"
                    )

            # Write to the zip file.
            with _zipfile.ZipFile(cwd + f"/{zipname}", "w") as zip:
                for file in files:
                    zip.write(file)

        # Return a link to the archive.
        if _is_notebook:
            if file_link:
                # Create a FileLink to the archive.
                f_link = _FileLink(zipname)

                # Set the download attribute so that JupyterLab doesn't try to open the file.
                f_link.html_link_str = (
                    f"<a href='%s' target='_blank' download='{zipname}'>%s</a>"
                )

                # Return a link to the archive.
                return f_link
            else:
                return zipname
        # Return the path to the archive.
        else:
            return zipname

    @staticmethod
<<<<<<< HEAD
    def _somd_extract_u_nk(simfile, T):
        """Return reduced potentials `data` from Somd output file (simfile.dat).
=======
    def analyse(work_dir, estimator="MBAR", method="alchemlyb", **kwargs):
        """
        Analyse existing free-energy data from a simulation working directory.
>>>>>>> bd4a6801

        Parameters
        ----------
        simfile : str
            Path to simfile.dat file to extract data from.
        T : float
            Temperature in Kelvin at which the simulations were performed;
            needed to generated the reduced potential (in units of kT).

        Returns
        -------
        data : DataFrame
            Reduced potential for each alchemical state (k) for each frame (n).
        """
        file = simfile

        # Find the lambda values for the simulation.
        found_lambda = False
        found_array = False
        found_time = False
        with open(file, 'r') as f:
            lambda_win = None
            lambda_array = None
            sim_length = None
            for line in f.readlines():
                start_w = '#Generating lambda is'
                start_a = '#Alchemical array is'
                start_t = ' and '
                end_t = ' ps'
                if start_w in line:
                    lambda_win = float(line.replace(start_w, '').strip())
                    if lambda_win is not None:
                        found_lambda = True
                if start_a in line:
                    lambda_array = ((line.replace(start_a, '')).strip().replace(
                        '(', '').replace(')', '').replace(' ', '')).split(',')  # list
                    lambda_array = [float(lam) for lam in lambda_array]
                    if lambda_array is not None:
                        found_array = True
                if start_t and end_t in line:
                    sim_length = float(
                        ((line.split(start_t)[1]).split(end_t)[0]).strip())
                    if sim_length is not None:
                        found_time = True
                if found_lambda:
                    if found_array:
                        if found_time:
                            break

        if not found_lambda:
            raise ValueError(
                f"The lambda window was not detected in the SOMD output file, {file}")

        if not found_array:
            raise ValueError(
                f"The lambda array was not detected in the SOMD output file, {file}")

        if not found_time:
            raise ValueError(
                f"The simulation time was not detected in the SOMD output file, {file}")

        # TODO: get header from the file instead of like this
        header = ['step', 'potential_kcal/mol', 'gradient_kcal/mol',
                  'forward_Metropolis', 'backward_Metropolis']
        header.extend(lambda_array)

        file_df = _pd.read_fwf(
            file, skipinitialspace=True, skiprows=13, header=None, names=header)

        # TODO fix so timestep still works if the simulation stops earlier
        time_step = (sim_length/len(file_df['step']))
        time_rows = _np.arange(0, len(file_df['step']), 1)
        time = _np.arange(0, sim_length, time_step)

        # Results in list of lists where each list is the 0 to 1 window values at that lambda value.
        mbar_energies = []

        # For the energies for each lambda window,
        # append the kt to the data list of values for all lambda windows.
        for t in time_rows:
            row = file_df.loc[t][lambda_array].to_numpy()
            E_ref = row[lambda_array.index(lambda_win)]
            energies = []
            for lam in lambda_array:
                E_ = row[lambda_array.index(lam)]
                energies.append((E_ - E_ref))
            mbar_energies.append(energies)

        # Turn into a dataframe that can be processed by alchemlyb.
        df = (_pd.DataFrame(mbar_energies, columns=_np.array(lambda_array, dtype=_np.float64),
                            index=_pd.MultiIndex.from_arrays([time, _np.repeat(lambda_win, len(time))],
                                                             names=['time', 'lambdas']))
              )
        df.attrs['temperature'] = T
        df.attrs['energy_unit'] = 'kT'

        return(df)

    @staticmethod
    def _somd_extract_dHdl(simfile, T):
        """Return gradients ``dH/dl`` from Somd output file (simfile.dat).

        Parameters
        ----------
        simfile : str
            Path to simfile.dat file to extract data from.
        T : float
            Temperature in Kelvin at which the simulations were performed.

        estimator : str
            The estimator to use for the free-energy analysis. ("MBAR" or "TI")

        method : str
            The method to use for the free-energy analysis. ("alchemlyb" or "native")

        Returns
        -------
        dH/dl : Series
            dH/dl as a function of time for this lambda window.

        """
        file = simfile

        # For dhdl need to consider the temperature, as the gradient is in kcal/mol in the simfile.dat .
        k_b = _R_kJmol * _kJ2kcal
        beta = 1/(k_b * T)

        # Find the lambda values for the simulation.
        found_lambda = False
        found_array = False
        found_time = False
        with open(file, 'r') as f:
            lambda_win = None
            lambda_array = None
            sim_length = None
            for line in f.readlines():
                start_w = '#Generating lambda is'
                start_a = '#Alchemical array is'
                start_t = ' and '
                end_t = ' ps'
                if start_w in line:
                    lambda_win = float(line.replace(start_w, '').strip())
                    if lambda_win is not None:
                        found_lambda = True
                if start_a in line:
                    lambda_array = ((line.replace(start_a, '')).strip().replace(
                        '(', '').replace(')', '').replace(' ', '')).split(',')  # list
                    lambda_array = [float(lam) for lam in lambda_array]
                    if lambda_array is not None:
                        found_array = True
                if start_t and end_t in line:
                    sim_length = float(
                        ((line.split(start_t)[1]).split(end_t)[0]).strip())
                    if sim_length is not None:
                        found_time = True
                if found_lambda:
                    if found_array:
                        if found_time:
                            break

        if not found_lambda:
            raise ValueError(
                f"The lambda window was not detected in the SOMD output file, {file}")

        if not found_array:
            raise ValueError(
                f"The lambda array was not detected in the SOMD output file, {file}")

        if not found_time:
            raise ValueError(
                f"The simulation time was not detected in the SOMD output file, {file}")

        # get header
        header = ['step', 'potential_kcal/mol', 'gradient_kcal/mol',
                  'forward_Metropolis', 'backward_Metropolis']
        header.extend(lambda_array)

        file_df = _pd.read_fwf(
            file, skipinitialspace=True, skiprows=13, header=None, names=header)

        time_step = (sim_length/len(file_df['step']))
        time_rows = _np.arange(0, len(file_df['step']), 1)
        time = _np.arange(0, sim_length, time_step)

        # Results in list of the gradients at that lambda.
        gradient_energies = []

        # Turn gradient list into list of reduced gradients.
        for t in time_rows:
            gradient = file_df.loc[t]['gradient_kcal/mol']
            red_gradient = gradient * beta
            gradient_energies.append(red_gradient)

        # Turn into a dataframe that can be processed by alchemlyb.
        df = (_pd.DataFrame(gradient_energies, columns=['fep'],
                            index=_pd.MultiIndex.from_arrays([time, _np.repeat(lambda_win, len(time))],
                                                             names=['time', 'fep-lambda']))
              )

        df.attrs['temperature'] = T
        df.attrs['energy_unit'] = 'kT'

        return(df)

    @staticmethod
    def analyse(work_dir, estimator='MBAR', method="alchemlyb", **kwargs):
        """Analyse existing free-energy data from a simulation working directory.

        Parameters
        ----------

           work_dir : str
               The working directory for the simulation.
 
           estimator : str
               The estimator ('MBAR' or 'TI') used. Default is MBAR.

           method : str
               The estimator ('alchemlyb' or 'native') used. Default is alchemlyb.

           Returns
           -------

        pmf : [(float, :class:`Energy <BioSimSpace.Types.Energy>`, :class:`Energy <BioSimSpace.Types.Energy>`)]
            The potential of mean force (PMF). The data is a list of tuples,
            where each tuple contains the lambda value, the PMF, and the
            standard error.

<<<<<<< HEAD
           overlap : [ [ float, float, ... ] ]
               The overlap matrix. This gives the overlap between each lambda
               window.
=======
        overlap : np.matrix, None
            The overlap matrix. This gives the overlap between each lambda
            window. This parameter is only computed when available for the
            specified estimator and engine, otherwise None will be returned.
>>>>>>> bd4a6801
        """

        if not isinstance(work_dir, str):
            raise TypeError("'work_dir' must be of type 'str'.")
        if not _os.path.isdir(work_dir):
            raise ValueError("'work_dir' doesn't exist!")

<<<<<<< HEAD
        if estimator not in ['MBAR', 'TI']:
            raise ValueError("'estimator' must be either 'MBAR' or 'TI'.")

        function_glob_dict = {
            "SOMD": (Relative._analyse_somd, "/lambda_*/simfile.dat"),
            "GROMACS": (Relative._analyse_gromacs, "/lambda_*/gromacs.xvg"),
            "AMBER": (Relative._analyse_amber, "/lambda_*/amber.out")
        }

        for engine, (func, mask) in function_glob_dict.items():
            data = _glob(work_dir + mask)
            if data and engine == "AMBER":
                if method != "alchemlyb":
                    raise _AnalysisError(f"{engine} requires alchemlyb.")
            if data and engine == "SOMD" and estimator == "TI" and method == "native":
                raise _AnalysisError(f"{engine} with {method} cannot do {estimator}.")
            if data and engine == "GROMACS" and method == "native":
                _warnings.warn(f"{engine} with {method} cannot do MBAR/TI. BAR will be used.")
=======
        if not isinstance(estimator, str):
            raise TypeError("'estimator' must be of type 'str'.")

        if not isinstance(method, str):
            raise TypeError("'method' must be of type 'str'.")
        method = method.replace("-", "").upper()

        if method == "ALCHEMLYB":
            _assert_imported("alchemlyb")

        function_glob_dict = {
            "SOMD": (Relative._analyse_somd, "**/simfile.dat"),
            "SOMD2": (Relative._analyse_somd2, "**/*.parquet"),
            "GROMACS": (Relative._analyse_gromacs, "**/[!bar]*.xvg"),
            "AMBER": (Relative._analyse_amber, "**/*.out"),
        }

        for engine, (func, mask) in function_glob_dict.items():
            glob_path = _pathlib.Path(work_dir)
            data = sorted(glob_path.glob(mask))
            if data and engine == "AMBER":
                if method != "ALCHEMLYB":
                    raise _AnalysisError(
                        f"AMBER can only use the 'alchemlyb' analysis method."
                    )
            if data and engine == "SOMD" and estimator == "TI" and method == "native":
                raise _AnalysisError(
                    "SOMD cannot use 'TI' estimator with 'native' analysis method."
                )
            if data and engine == "SOMD2":
                if method != "ALCHEMLYB":
                    raise _AnalysisError(
                        f"SOMD2 can only use the 'alchemlyb' analysis method."
                    )
            if data and engine == "GROMACS" and method == "native":
                _warnings.warn(
                    "Native GROMACS analysis cannot do MBAR/TI. BAR will be used."
                )
>>>>>>> bd4a6801
            if data:
                return func(work_dir, estimator, method, **kwargs)

        raise ValueError(
<<<<<<< HEAD
            "Couldn't find any SOMD, GROMACS or AMBER free-energy output?")

    def _analyse(self):
        """Analyse free-energy data for this object.
=======
            "Couldn't find any SOMD, SOMD2, GROMACS or AMBER free-energy output?"
        )

    @staticmethod
    def checkOverlap(overlap, threshold=0.03):
        """
        Check the overlap of an FEP leg.

        Parameters
        ----------

        overlap : numpy.matrix
            The overlap matrix. This gives the overlap between lambda windows.

        threshold : float
            The threshold value used to check the off-diagonals.

        Returns
        -------

        is_okay : boolean
             True if the overlap is okay, False if any off-diagonals are less
             than the threshold value.

        num_low : int
            The number of off-diagonals that are less than the threshold value.

        """
        if not isinstance(overlap, _np.matrix):
            raise TypeError("'overlap' must be of type 'numpy.matrix'.")

        if not isinstance(threshold, float):
            raise TypeError("'threshold' must be of type 'float'.")
        if threshold < 0.0 or threshold > 1.0:
            raise ValueError("'threshold' must be between 0 and 1.")

        # Get all off diagonal elements.
        off_diagonal = (_np.diagonal(overlap, 1)).tolist()
        for x in (_np.diagonal(overlap, -1)).tolist():
            off_diagonal.append(x)

        # Check if any off diagonals are less than the threshold value.
        num_low = 0
        is_okay = False
        for od in off_diagonal:
            if od < threshold:
                num_low += 1
        if num_low > 0:
            _warnings.warn(
                f"Overlap is poor: {num_low} off-diagonals are less than {threshold}."
            )
        else:
            is_okay = True

        return is_okay, num_low

    @staticmethod
    def difference(pmf, pmf_ref):
        """
        Compute the relative free-energy difference between two perturbation
        legs.

        Parameters
        ----------

        pmf : [(float, :class:`Energy <BioSimSpace.Types.Energy>`, :class:`Energy <BioSimSpace.Types.Energy>`)]
            The potential of mean force (PMF) of interest. The data is a list
            of tuples, where each tuple contains the lambda value, the PMF,
            and the standard error.

        pmf_ref : [(float, :class:`Energy <BioSimSpace.Types.Energy>`, :class:`Energy <BioSimSpace.Types.Energy>`)]
            The reference potential of mean force (PMF). The data is a list
            of tuples, where each tuple contains the lambda value, the PMF,
            and the standard error.

        Returns
        -------

        free_energy : (:class:`Energy <BioSimSpace.Types.Energy>`, :class:`Energy <BioSimSpace.Types.Energy>`)
            The relative free-energy difference and its associated error.
        """

        if not isinstance(pmf, list):
            raise TypeError("'pmf' must be of type 'list'.")
        if not isinstance(pmf_ref, list):
            raise TypeError("'pmf_ref' must be of type 'list'.")

        for rec in pmf:
            if not isinstance(rec, tuple):
                raise TypeError(
                    "'pmf1' must contain tuples containing lambda "
                    "values and the associated free-energy and error."
                )
            else:
                if len(rec) != 3:
                    raise ValueError(
                        "Each tuple in 'pmf1' must contain three items: "
                        "a lambda value and the associated free energy "
                        "and error."
                    )
                for val in rec[1:]:
                    if not isinstance(val, _Types.Energy):
                        raise TypeError(
                            "'pmf' must contain 'BioSimSpace.Types.Energy' types."
                        )

        for rec in pmf_ref:
            if not isinstance(rec, tuple):
                raise TypeError(
                    "'pmf_ref' must contain tuples containing lambda "
                    "values and the associated free-energy and error."
                )
            else:
                if len(rec) != 3:
                    raise ValueError(
                        "Each tuple in 'pmf_ref' must contain three items: "
                        "a lambda value and the associated free energy "
                        "and error."
                    )
                for val in rec[1:]:
                    if not isinstance(val, _Types.Energy):
                        raise TypeError(
                            "'pmf_ref' must contain 'BioSimSpace.Types.Energy' types."
                        )

        # Work out the difference in free energy.
        free_energy = (pmf[-1][1] - pmf[0][1]) - (pmf_ref[-1][1] - pmf_ref[0][1])

        # Propagate the errors. (These add in quadrature.)

        # Measure.
        error0 = _math.sqrt(
            (pmf[-1][2].value() * pmf[-1][2].value())
            + (pmf[0][2].value() * pmf[0][2].value())
        )

        # Reference.
        error1 = _math.sqrt(
            (pmf_ref[-1][2].value() * pmf_ref[-1][2].value())
            + (pmf_ref[0][2].value() * pmf_ref[0][2].value())
        )

        # Error for free-energy difference.
        error = (
            _math.sqrt((error0 * error0) + (error1 * error1))
            * _Units.Energy.kcal_per_mol
        )

        return (free_energy, error)

    @staticmethod
    def _get_data(files, temperatures, engine, estimator):
        """
        files : list(pathlib.Path)
            List of files for all lambda values to analyse. Should be sorted.

        temperatures : list(float)
            List of temperatures at which the simulation was carried out at for each lambda window.
            Index of the temperature value should match it's corresponding lambda window index in files.

        lambdas : list(float)
            Sorted list of lambda values used for the simulation.

        engine : str
            Engine with which the simulation was run.

        estimator : str
            The estimator to use for the analysis. Options are "MBAR" or "TI".

        Returns
        -------

        data : list(pandas.DataFrame)
            A list of dataframes containing the data for each lambda window.
        """

        if not isinstance(files, (tuple, list)):
            raise TypeError("'files' must be of type 'list' or 'tuple'.")
        if not all(isinstance(x, _pathlib.Path) for x in files):
            raise TypeError("'files' must be a list of 'pathlib.Path' types.")

        if not isinstance(temperatures, (tuple, list)):
            raise TypeError("'temperatures' must be of type 'list' or 'tuple'.")
        if not all(isinstance(x, float) for x in temperatures):
            raise TypeError("'temperatures' must be a list of 'float' types.")

        if not isinstance(engine, str):
            raise TypeError("'engine' must be of type 'str'.")
        engine = engine.replace(" ", "").upper()
        if not engine in Relative._engines_analysis:
            raise ValueError(
                f"Unsupported engine '{engine}'. Options are: {', '.join(Relative._engines_analysis)}"
            )

        if not isinstance(estimator, str):
            raise TypeError("'estimator' must be of type 'str'.")
        estimator = estimator.replace(" ", "").upper()
        if not estimator in ["MBAR", "TI"]:
            raise ValueError("'estimator' must be either 'MBAR' or 'TI'.")

        if estimator == "MBAR":
            is_mbar = True
        else:
            is_mbar = False

        from functools import partial

        function_dict = {
            "SOMD": partial(Relative._somd_extract, estimator=estimator),
            "SOMD2": partial(Relative._somd2_extract, estimator=estimator),
            "GROMACS": _gmx_extract_u_nk if is_mbar else _gmx_extract_dHdl,
            "AMBER": _amber_extract_u_nk if is_mbar else _amber_extract_dHdl,
        }

        # Extract the data.
        func = function_dict[engine]
        try:
            data = [func(file, T=temp) for file, temp in zip(files, temperatures)]
        except Exception as e:
            msg = "Could not extract the data from the provided files!"
            if _isVerbose():
                raise _AnalysisError(msg) from e
            else:
                raise _AnalysisError(msg) from None

        return data

    @staticmethod
    def _get_u_nk(files, temperatures, engine):
        """
        Get the u_nk dataframes for MBAR analysis.

        Parameters
        ----------

        files : list(pathlib.Path)
            A list of data files.

        temperatures : list(float)
            A list of temperatures.

        engine : str
            The simulation engine used to generate the data.

        Returns
        -------

        u_nk : list(pandas.DataFrame)
            A list of dataframes containing the u_nk data for each lambda window.
        """
        return Relative._get_data(files, temperatures, engine, "MBAR")

    @staticmethod
    def _get_dh_dl(files, temperatures, engine):
        """
        Get the dh_dl dataframes for TI analysis.

        Parameters
        ----------

        files : list(pathlib.Path)
            A list of data files.

        temperatures : list(float)
            A list of temperatures.

        engine : str
            The simulation engine used to generate the data.

        Returns
        -------

        dh_dl : list(pandas.DataFrame)
            A list of dataframes containing the u_nk data for each lambda window.
        """
        return Relative._get_data(files, temperatures, engine, "TI")

    def _analyse(self, estimator="MBAR"):
        """
        Analyse free-energy data for this object.
>>>>>>> bd4a6801

        Parameters
        ----------

        estimator : str
            The estimator to use for the free-energy analysis. ("MBAR" or "TI")

        Returns
        -------

        pmf : [(float, :class:`Energy <BioSimSpace.Types.Energy>`, :class:`Energy <BioSimSpace.Types.Energy>`)]
            The potential of mean force (PMF). The data is a list of tuples,
            where each tuple contains the lambda value, the PMF, and the
            standard error.

<<<<<<< HEAD
           overlap : [ [ float, float, ... ] ]
               The overlap matrix. This gives the overlap between each lambda
               window.
        """

        # Return the result of calling the staticmethod, passing in the working
        # directory of this object.
        return Relative.analyse(self._work_dir, self._estimator)

    @staticmethod
    def _preprocessing_extracted_data(data, estimator, **kwargs):
        """preprocess the data

        Parameters
        ----------

            data : pandas.DataFrame
                Dataframe of extracted dHdl or u_nk data.
           estimator : str
               The estimator ('MBAR' or 'TI') used.

        Returns
        -------

            processed_data : pandas.DataFrame
            Dataframe of dHdl or u_nk data processed using automated equilibration
            detection followed by statistical inefficiency.
        """

        # consider passed kwarg arguments

        # assign variables as default incase not passed in during kwargs
        auto_eq = False
        stat_ineff = False
        truncate = False
        truncate_keep = "start"

        for key,value in kwargs.items():
            key = key.replace(" ","").replace("_","").upper()
            if key == "AUTOEQUILIBRATION":
                auto_eq = value
            if key == "STATISTICALINEFFICIENCY":
                stat_ineff = value
            if key == "TRUNCATEPERCENTAGE":
                truncate = value
            if key == "TRUNCATEKEEP":
                truncate_keep = value

        # first truncate data
        raw_data = data
        if truncate:

            # get the upper and lower bounds for truncate
            data_len = len(data[0]) # use just the first window for this
            data_step = round((data[0].index[-1][0] - data[0].index[-2][0]),1)
            data_kept = data_len * (truncate/100)
            data_time = data_kept * data_step
            if truncate_keep == "start":
                truncate_lower = 0
                truncate_upper = data_time - data_step
            if truncate_keep == "end":
                truncate_lower = (data_len * data_step) - data_time
                truncate_upper = (data_len * data_step) - data_step

            trunc_okay = False
            try:
                data = [_slicing(i, lower=truncate_lower, upper=truncate_upper)
                        for i in raw_data]
                trunc_okay = True
            except:
                pass
        
            # Throw errors if either failed
            if not trunc_okay:
                _warnings.warn("Could not truncate data.")
                data = raw_data
        else:
            data = raw_data

        # if auto eq, want to remove burn in. This still also performs stats ineff after.
        if stat_ineff:
            if estimator == "MBAR":
                decorrelated_data = [decorrelate_u_nk(i, method='dE',remove_burnin=auto_eq)
                            for i in data]
                
            elif estimator == "TI":
                decorrelated_data = [decorrelate_dhdl(i, remove_burnin=auto_eq)
                            for i in data]

            sampled_data = decorrelated_data

            for i in decorrelated_data:
                if len(i.iloc[:, 0]) < 50:
                    _warnings.warn(
                        "Less than 50 samples as a result of preprocessing. No preprocessing will be performed.")
                    sampled_data = data
        else:
            # need stats ineff for auto eq to run as well
            if auto_eq:
                _warnings.warn(
                    "Auto equilibration can only be detected if statistical inefficiency is run as well.")
            sampled_data = data

        # concatanate in alchemlyb format
        processed_data = _alchemlyb.concat(sampled_data)

        return processed_data

    @staticmethod
    def _get_u_nk(files, temperatures, engine):
        """Get the u_nk dataframes for MBAR analysis.

           Parameters
           ----------

           files : list
               List of files for all lambda values to analyse. Should be sorted.

           temperatures : list
               List of temperatures at which the simulation was carried out at for each lambda window.
               Index of the temperature value should match it's corresponding lambda window index in files.

           engine : str
               Engine with which the simulation was run.

           Returns
           -------

           u_nk : [dataframes] list of dataframes for each trajectory lambda window.
               
        """


        function_glob_dict = {
            "SOMD": (Relative._somd_extract_u_nk),
            "GROMACS": (_gmx_extract_u_nk),
            "AMBER": (_amber_extract_u_nk)
        }

        # Extract the data.
        func = function_glob_dict[engine]
        try:
            u_nk = [func(x, T=t) for x, t in zip(files, temperatures)]
        except Exception as e:
            print(e)
            raise _AnalysisError(
                "Could not extract the data from the provided files!")
        
        return u_nk
    

    @staticmethod
    def _analyse_mbar(files, temperatures, lambdas, engine, **kwargs):
        """Analyse existing free-energy data using MBAR and the alchemlyb library.

           Parameters
           ----------

           files : list
               List of files for all lambda values to analyse. Should be sorted.

           temperatures : list
               List of temperatures at which the simulation was carried out at for each lambda window.
               Index of the temperature value should match it's corresponding lambda window index in files.

           lambdas : list
               Sorted list of lambda values used for the simulation.

           engine : str
               Engine with which the simulation was run.

           Returns
           -------

           pmf : [(float, :class:`Energy <BioSimSpace.Types.Energy>`, :class:`Energy <BioSimSpace.Types.Energy>`)]
               The potential of mean force (PMF). The data is a list of tuples,
               where each tuple contains the lambda value, the PMF, and the
               standard error.

           overlap : numpy.matrix 
               The overlap matrix. This gives the overlap between each lambda
               window.
        """

        # get u_nk
        u_nk = Relative._get_u_nk(files, temperatures, engine)

        # Preprocess the data.
        try:
            processed_u_nk = Relative._preprocessing_extracted_data(u_nk, "MBAR", **kwargs)
        except:
            _warnings.warn("Could not preprocess the data.")
            processed_u_nk = _alchemlyb.concat(u_nk)

        # defaults
        mbar_method = None

        # check kwargs incase there is an mbar_method and then use this
        for key,value in kwargs.items():
            key = key.replace(" ","").replace("_","").upper()
            if key == "MBARMETHOD":
                mbar_method = value

        if mbar_method:
            try:
                mbar = _MBAR(method=mbar_method)
                mbar.fit(processed_u_nk)
            except Exception as e:
                print(e)
                raise _AnalysisError(f"MBAR free-energy analysis failed with {mbar_method} as mbar_method!")
        else:
            try:
                mbar = _MBAR().fit(processed_u_nk)
            except Exception as e:
                print(e)
                raise _AnalysisError("MBAR free-energy analysis failed!")

        # Extract the data from the mbar results.
        data = []
        # Convert the data frames to kcal/mol.
        delta_f_ = _to_kcalmol(mbar.delta_f_)
        d_delta_f_ = _to_kcalmol(mbar.d_delta_f_)
        for lambda_, t in zip(lambdas, temperatures):
            x = lambdas.index(lambda_)
            mbar_value = delta_f_.iloc[0, x]
            mbar_error = d_delta_f_.iloc[0, x]

            # Append the data.
            data.append((lambda_,
                        (mbar_value) * _Units.Energy.kcal_per_mol,
                        (mbar_error) * _Units.Energy.kcal_per_mol))

        # Calculate overlap matrix.
        overlap = mbar.overlap_matrix

        return (data, overlap)

    @staticmethod
    def _get_dhdl(files, temperatures, engine):
        """Get the u_nk dataframes for TI analysis.

           Parameters
           ----------

           files : list
               List of files for all lambda values to analyse. Should be sorted.

           temperatures : list
               List of temperatures at which the simulation was carried out at for each lambda window.
               Index of the temperature value should match it's corresponding lambda window index in files.

           engine : str
               Engine with which the simulation was run.

           Returns
           -------

           dhdl : [dataframes] list of dataframes for each trajectory lambda window.
               
        """

        function_glob_dict = {
            "SOMD": (Relative._somd_extract_dHdl),
            "GROMACS": (_gmx_extract_dHdl),
            "AMBER": (_amber_extract_dHdl)
        }

        # Extract the data.
        func = function_glob_dict[engine]

        try:
            dhdl = [func(x, T=t) for x, t in zip(files, temperatures)]
        except:
            raise _AnalysisError(
                "Could not extract the data from the provided files!")

        return dhdl
    

    @staticmethod
    def _analyse_ti(files, temperatures, lambdas, engine, **kwargs):
        """Analyse existing free-energy data using TI and the alchemlyb library.

           Parameters
           ----------

           files : list
               List of files for all lambda values to analyse. Should be sorted.

           temperatures : list
               List of temperatures at which the simulation was carried out at for each lambda window.
               Index of the temperature value should match it's corresponding lambda window index in files.

           lambdas : list
               Sorted list of lambda values used for the simulation.

           engine : str
               Engine with which the simulation was run.

           Returns
           -------

           pmf : [(float, :class:`Energy <BioSimSpace.Types.Energy>`, :class:`Energy <BioSimSpace.Types.Energy>`)]
               The potential of mean force (PMF). The data is a list of tuples,
               where each tuple contains the lambda value, the PMF, and the
               standard error.

           dHdl : alchemlyb.estimators.ti_.TI
               The TI gradients for plotting a graph.
        """

        # get dhdl
        dhdl = Relative._get_dhdl(files, temperatures, engine)

        # Preprocess the data.
        try:
            processed_dhdl = Relative._preprocessing_extracted_data(dhdl, "TI", **kwargs)
        except:
            _warnings.warn("Could not preprocess the data.")
            processed_dhdl = _alchemlyb.concat(dhdl)

        # Analyse using the TI from the alchemlyb library.
        try:
            ti = _TI().fit(processed_dhdl)
        except:
            raise _AnalysisError("TI free-energy analysis failed!")

        # Extract the data from the TI results.
        data = []
        # Convert the data frames to kcal/mol.
        delta_f_ = _to_kcalmol(ti.delta_f_)
        d_delta_f_ = _to_kcalmol(ti.d_delta_f_)
        for lambda_ in lambdas:
            x = lambdas.index(lambda_)
            ti_value = delta_f_.iloc[0, x]
            ti_error = d_delta_f_.iloc[0, x]

            # Append the data.
            data.append((lambda_,
                        (ti_value) * _Units.Energy.kcal_per_mol,
                        (ti_error) * _Units.Energy.kcal_per_mol))

        return (data, ti)

    @staticmethod
    def _analyse_amber(work_dir=None, estimator=None, method="alchemlyb", **kwargs):
        """Analyse the AMBER free energy data.

           Parameters
           ----------

           work_dir : str
               The path to the working directory.

           estimator : str
               The estimator ('MBAR' or 'TI') used.

           Returns
           -------

           pmf : [(float, :class:`Energy <BioSimSpace.Types.Energy>`, :class:`Energy <BioSimSpace.Types.Energy>`)]
               The potential of mean force (PMF). The data is a list of tuples,
               where each tuple contains the lambda value, the PMF, and the
               standard error.

           overlap or dHdl : numpy.matrix or alchemlyb.estimators.ti_.TI
               For MBAR, this returns the overlap matrix for the overlap between each lambda window.
               For TI, this returns the gradients for plotting a graph.
        """

        if type(work_dir) is not str:
            raise TypeError("'work_dir' must be of type 'str'.")
        if not _os.path.isdir(work_dir):
            raise ValueError("'work_dir' doesn't exist!")

        if estimator not in ['MBAR', 'TI']:
            raise ValueError("'estimator' must be either 'MBAR' or 'TI'.")

        files = sorted(_glob(work_dir + "/lambda_*/amber.out"))
        lambdas = [float(x.split("/")[-2].split("_")[-1]) for x in files]

        # Find the temperature for each lambda window.
        temperatures = []
        for file, lambda_ in zip(files, lambdas):
            found_temperature = False
            with open(file) as f:
                for line in f.readlines():
                    if not found_temperature:
                        match = _re.search(r"temp0=([\d.]+)", line)
                        if match is not None:
                            temperatures += [float(match.group(1))]
                            found_temperature = True
                        elif found_temperature == True:
                            pass

                if not found_temperature:
                    raise ValueError(
                        "The temperature was not detected in the AMBER output file.")

        if temperatures[0] != temperatures[-1]:
            raise ValueError(
                "The temperatures at the endstates don't match!")

        if estimator == 'MBAR':
            data, overlap = Relative._analyse_mbar(
                files, temperatures, lambdas, "AMBER", **kwargs)

        if estimator == 'TI':
            data, overlap = Relative._analyse_ti(
                files, temperatures, lambdas, "AMBER", **kwargs)

        return (data, overlap)

    @staticmethod
    def _analyse_gromacs(work_dir=None, estimator=None, method="alchemlyb", **kwargs):
        """Analyse the GROMACS free energy data.
=======
        overlap : np.matrix, None
            The overlap matrix. This gives the overlap between each lambda
            window. This parameter is only computed when available for the
            specified estimator and engine, otherwise None will be returned.
        """

        # Return the result of calling the staticmethod, passing in the working
        # directory of this object and the specified estimator.
        return Relative.analyse(str(self._work_dir), estimator=estimator)

    @staticmethod
    def _somd_extract(simfile, T=None, estimator="MBAR"):
        """
        Extract required data from a SOMD output file (simfile.dat).

        Parameters
        ----------

        simfile : str
            Path to the simfile.dat file.

        T : float
            Temperature in Kelvin at which the simulations were performed;
            needed to generated the reduced potential (in units of kT).

        estimator : str
            The estimator that the returned data will be used with. This can
            be either 'MBAR' or 'TI'.

        Returns
        -------

        data : pandas.DataFrame
            Either: Reduced potential for each alchemical state (k) for each
            frame (n) for MBAR, or dH/dl as a function of time for this lambda
            window for TI.
        """

        if not isinstance(simfile, _pathlib.Path):
            raise TypeError("'simfile' must be of type 'pathlib.Path'.")
        if not _os.path.isfile(simfile):
            raise ValueError("'simfile' doesn't exist!")

        if not isinstance(T, float):
            raise TypeError("'T' must be of type 'float'.")

        if not isinstance(estimator, str):
            raise TypeError("'estimator' must be of type 'str'.")
        if estimator.replace(" ", "").upper() not in ["MBAR", "TI"]:
            raise ValueError("'estimator' must be either 'MBAR' or 'TI'.")

        # Flag that we're using MBAR.
        if estimator == "MBAR":
            is_mbar = True
        else:
            is_mbar = False

        # For dhdl need to consider the temperature, as the gradient is in
        # kcal/mol in the simfile.dat.
        if not is_mbar:
            k_b = _R_kJmol * _kJ2kcal
            beta = 1 / (k_b * T)

        # Flags to check if we have found the required records.
        found_lambda = False
        found_array = False
        found_time = False

        # Process the file.
        with open(simfile, "r") as f:
            # Terms to search for in the record lines.
            start_w = "#Generating lambda is"
            start_a = "#Alchemical array is"
            start_t = " and "
            end_t = " ps"
            # Read the file line-by-line.
            for line in f.readlines():
                if start_w in line:
                    lambda_win = float(line.replace(start_w, "").strip())
                    if lambda_win is not None:
                        found_lambda = True
                if start_a in line:
                    lambda_array = (
                        (line.replace(start_a, ""))
                        .strip()
                        .replace("(", "")
                        .replace(")", "")
                        .replace(" ", "")
                    ).split(",")
                    lambda_array = [float(lam) for lam in lambda_array]
                    if lambda_array is not None:
                        found_array = True
                if start_t and end_t in line:
                    sim_length = float(
                        ((line.split(start_t)[1]).split(end_t)[0]).strip()
                    )
                    if sim_length is not None:
                        found_time = True
                # All records found, break the loop.
                if found_lambda:
                    if found_array:
                        if found_time:
                            break

        if not found_lambda:
            raise ValueError(
                f"The lambda window was not detected in the SOMD output file: {file}"
            )

        if not found_array:
            raise ValueError(
                f"The lambda array was not detected in the SOMD output file: {file}"
            )

        if not found_time:
            raise ValueError(
                f"The simulation time was not detected in the SOMD output file: {file}"
            )

        # TODO: get header from the file instead of like this.
        header = [
            "step",
            "potential_kcal/mol",
            "gradient_kcal/mol",
            "forward_Metropolis",
            "backward_Metropolis",
        ]
        header.extend(lambda_array)

        file_df = _pd.read_fwf(
            simfile, skipinitialspace=True, skiprows=13, header=None, names=header
        )

        time_step = sim_length / len(file_df["step"])
        time_rows = _np.arange(0, len(file_df["step"]), 1)
        time = _np.arange(0, sim_length, time_step)

        # For MBAR, results in list of lists where each list is the 0 to 1
        # window values that lambda value. For TI, it is a list of gradients
        # at that lambda.
        if is_mbar:
            results = (
                file_df.iloc[:, 5:].subtract(file_df[lambda_win], axis=0).to_numpy()
            )
        else:
            gradient = file_df["gradient_kcal/mol"].to_numpy()
            results = gradient * beta

        # Turn into a dataframe that can be processed by alchemlyb.
        if is_mbar:
            df = _pd.DataFrame(
                results,
                columns=_np.array(lambda_array, dtype=_np.float64),
                index=_pd.MultiIndex.from_arrays(
                    [time, _np.repeat(lambda_win, len(time))], names=["time", "lambdas"]
                ),
            )
        else:
            df = _pd.DataFrame(
                results,
                columns=["fep"],
                index=_pd.MultiIndex.from_arrays(
                    [time, _np.repeat(lambda_win, len(time))],
                    names=["time", "fep-lambdas"],
                ),
            )
        df.attrs["temperature"] = T
        df.attrs["energy_unit"] = "kT"

        return df

    @staticmethod
    def _somd2_extract(parquet_file, T=None, estimator="MBAR"):
        """
        Extract required data from a SOMD2 output file (parquet file).

        Parameters
        ----------

        parquet_file : str
            Path to the parquet file.

        T : float
            Temperature in Kelvin at which the simulations were performed;
            needed to generated the reduced potential (in units of kT).

        estimator : str
            The estimator that the returned data will be used with. This can
            be either 'MBAR' or 'TI'.

        Returns
        -------

        data : pandas.DataFrame
            Either: Reduced potential for each alchemical state (k) for each
            frame (n) for MBAR, or dH/dl as a function of time for this lambda
            window for TI.
        """

        if not isinstance(parquet_file, _pathlib.Path):
            raise TypeError("'parquet_file' must be of type 'pathlib.Path'.")
        if not _os.path.isfile(parquet_file):
            raise ValueError("'parquet_file' doesn't exist!")

        if not isinstance(T, float):
            raise TypeError("'T' must be of type 'float'.")

        if not isinstance(estimator, str):
            raise TypeError("'estimator' must be of type 'str'.")
        if estimator.replace(" ", "").upper() not in ["MBAR", "TI"]:
            raise ValueError("'estimator' must be either 'MBAR' or 'TI'.")

        # Flag that we're using MBAR.
        if estimator == "MBAR":
            is_mbar = True
        else:
            is_mbar = False

        # Beta factor for computing reduced potentials and gradients.
        k_b = _R_kJmol * _kJ2kcal
        beta = 1 / (k_b * T)

        # Try to read the file.
        try:
            table = _pq.read_table(parquet_file)
        except:
            raise IOError(f"Could not read the SOMD2 parquet file: {parquet_file}")

        # Try to extract the metadata.
        try:
            metadata = _json.loads(table.schema.metadata["somd2".encode()])
            temperature = float(metadata["temperature"])
        except:
            raise IOError(
                f"Could not read the SOMD2 metadta from parquet file: {parquet_file}"
            )

        # Validate metadata required by all analysis methods.
        try:
            lam = float(metadata["lambda"])
        except:
            raise ValueError("Parquet metadata does not contain lambda value.")
        try:
            lambda_array = metadata["lambda_array"]
        except:
            raise ValueError("Parquet metadata does not contain lambda array.")

        # Make sure that the temperature is correct.
        if not T == temperature:
            raise ValueError(
                f"The temperature in the parquet metadata '{temperature:%.3f}' "
                f"does not match the specified temperature '{T:%.3f}'."
            )

        # Convert to a pandas dataframe.
        df = table.to_pandas()

        if is_mbar:
            df = df[[str(x) for x in lambda_array]].copy()
            lambdas = len(df.index) * [lam]
            multiindex = _pd.MultiIndex.from_arrays(
                [df.index, lambdas], names=["time", "lambdas"]
            )
            df.index = multiindex
            df = beta * df.subtract(df[str(lam)], axis=0)

            # Set the temperature and energy unit.
            df.attrs["temperature"] = T
            df.attrs["energy_unit"] = "kT"

            # Convert column index to float.
            df.columns = df.columns.astype(float)

            return df.dropna()

        else:
            columns_lambdas = df.columns[
                _pd.to_numeric(df.columns, errors="coerce").to_series().notnull()
            ]

            if len(columns_lambdas) > 3 and lambda_array is None:
                raise ValueError(
                    "More than 3 lambda values in the dataframe but no lambda array provided?"
                )
            try:
                lam_below = max(
                    [
                        float(lambda_val)
                        for lambda_val in columns_lambdas
                        if float(lambda_val) < lam
                    ]
                )
            except ValueError:
                lam_below = None
            try:
                lam_above = min(
                    [
                        float(lambda_val)
                        for lambda_val in columns_lambdas
                        if float(lambda_val) > lam
                    ]
                )
            except ValueError:
                lam_above = None

            # Compute gradient using finite differences.
            if lam_below is None:
                double_incr = (lam_above - lam) * 2
                grad = (df[str(lam_above)] - df[str(lam)]) * 2 / double_incr
                back_m = _np.exp(beta * (df[str(lam_above)] - df[str(lam)]))
                forward_m = _np.exp(-1 * beta * (df[str(lam_above)] - df[str(lam)]))
            elif lam_above is None:
                double_incr = (lam - lam_below) * 2
                grad = (df[str(lam)] - df[str(lam_below)]) * 2 / double_incr
                back_m = _np.exp(-1 * beta * (df[str(lam_below)] - df[str(lam)]))
                forward_m = _np.exp(beta * (df[str(lam_below)] - df[str(lam)]))
            else:
                double_incr = lam_above - lam_below
                grad = (df[str(lam_above)] - df[str(lam_below)]) / double_incr
                back_m = _np.exp(beta * (df[str(lam)] - df[str(lam_below)]))
                forward_m = _np.exp(beta * (df[str(lam)] - df[str(lam_above)]))

            grad.name = "gradient"
            back_m.name = "backward_mc"
            forward_m.name = "forward_mc"

            if lambda_array is not None:
                df[[str(i) for i in lambda_array]] = df[
                    [str(i) for i in lambda_array]
                ].apply(lambda x: x * -1 * beta)

            df = _pd.concat(
                [
                    df,
                    _pd.DataFrame(grad),
                    _pd.DataFrame(back_m),
                    _pd.DataFrame(forward_m),
                ],
                axis=1,
            )

            try:
                time = list(df["time"])
            except KeyError:
                time = list(df.index)

            lambdas = len(time) * [lam]

            # Create a multi-index from the two lists
            multi_index = _pd.MultiIndex.from_tuples(
                zip(time, lambdas), names=["time", "fep-lambdas"]
            )

            # Get the gradients.
            grads = list(df["gradient"])

            # Create a DataFrame with the multi-index
            df = _pd.DataFrame({"fep": grads}, index=multi_index)

            # Set the temperature and energy unit.
            df.attrs["temperature"] = T
            df.attrs["energy_unit"] = "kT"

            return df.dropna()

    @staticmethod
    def _preprocess_data(data, estimator, **kwargs):
        """
        Preprocess FEP simulation data.

        Parameters
        ----------

        data : list
                List of extracted dHdl or u_nk data.

        estimator : str
               The estimator ('MBAR' or 'TI') used.

        Returns
        -------

        processed_data : pandas.DataFrame
            Dataframe of dHdl or u_nk data processed using automated equilibration
            detection followed by statistical inefficiency.
        """

        if not isinstance(data, (list, _pd.DataFrame)):
            raise TypeError("'data' must be of type 'list' or 'pandas.DataFrame'.")

        if not isinstance(estimator, str):
            raise TypeError("'estimator' must be of type 'str'.")
        if not estimator.replace(" ", "").upper() in ["MBAR", "TI"]:
            raise ValueError("'estimator' must be either 'MBAR' or 'TI'.")

        # Assign defaults in case not passed via kwargs.
        auto_eq = False
        stat_ineff = False
        truncate = False
        truncate_keep = "start"

        # Parse kwargs.
        for key, value in kwargs.items():
            key = key.replace(" ", "").replace("_", "").upper()
            if key == "AUTOEQUILIBRATION":
                auto_eq = value
            if key == "STATISTICALINEFFICIENCY":
                stat_ineff = value
            if key == "TRUNCATEPERCENTAGE":
                truncate = value
            if key == "TRUNCATEKEEP":
                truncate_keep = value

        # First truncate data.
        raw_data = data
        if truncate:
            # Get the upper and lower bounds for truncate.
            data_len = len(data[0])
            data_step = round((data[0].index[-1][0] - data[0].index[-2][0]), 1)
            data_kept = data_len * (truncate / 100)
            data_time = data_kept * data_step
            if truncate_keep == "start":
                truncate_lower = 0
                truncate_upper = data_time - data_step
            if truncate_keep == "end":
                truncate_lower = (data_len * data_step) - data_time
                truncate_upper = (data_len * data_step) - data_step

            try:
                data = [
                    _slicing(i, lower=truncate_lower, upper=truncate_upper)
                    for i in raw_data
                ]
            except:
                _warnings.warn("Could not truncate data.")
                data = raw_data
        else:
            data = raw_data

        # If using auto equilibration, do we want to remove burn in?
        # Perform a statistical inefficiency check afterwards.
        if stat_ineff:
            if estimator == "MBAR":
                decorrelated_data = [
                    decorrelate_u_nk(i, method="dE", remove_burnin=auto_eq)
                    for i in data
                ]

            elif estimator == "TI":
                decorrelated_data = [
                    decorrelate_dhdl(i, remove_burnin=auto_eq) for i in data
                ]

            sampled_data = decorrelated_data

            for i in decorrelated_data:
                if len(i.iloc[:, 0]) < 50:
                    _warnings.warn(
                        "Less than 50 samples as a result of preprocessing. No preprocessing will be performed."
                    )
                    sampled_data = data
        else:
            # Need stats ineff for auto eq to run as well.
            if auto_eq:
                _warnings.warn(
                    "Auto equilibration can only be detected if statistical inefficiency is run as well."
                )
            sampled_data = data

        # Concatanate in alchemlyb format.
        processed_data = _alchemlyb.concat(sampled_data)

        return processed_data

    @staticmethod
    def _analyse_internal(files, temperatures, lambdas, engine, estimator, **kwargs):
        """
        Analyse existing free-energy data using MBAR and the alchemlyb library.

        Parameters
        ----------

        files : list(pathlib.Path)
            List of files for all lambda values to analyse. Should be sorted.

        temperatures : list(float)
            List of temperatures at which the simulation was carried out at for each lambda window.
            Index of the temperature value should match it's corresponding lambda window index in files.

        lambdas : list(float)
            Sorted list of lambda values used for the simulation.

        engine : str
            Engine with which the simulation was run.

        estimator : str
            The estimator to use for the analysis. Options are "MBAR" or "TI".

        Returns
        -------

        pmf : [(float, :class:`Energy <BioSimSpace.Types.Energy>`, :class:`Energy <BioSimSpace.Types.Energy>`)]
            The potential of mean force (PMF). The data is a list of tuples,
            where each tuple contains the lambda value, the PMF, and the
            standard error.

        overlap : numpy.matrix, None
            The overlap matrix. This gives the overlap between each lambda
            window. Returns None if overlap isn't supported for the chosen
            estimator or engine.
        """

        if not isinstance(files, (tuple, list)):
            raise TypeError("'files' must be of type 'list' or 'tuple'.")
        if not all(isinstance(x, _pathlib.Path) for x in files):
            raise TypeError("'files' must be a list of 'pathlib.Path' types.")

        if not isinstance(temperatures, (tuple, list)):
            raise TypeError("'temperatures' must be of type 'list' or 'tuple'.")
        if not all(isinstance(x, float) for x in temperatures):
            raise TypeError("'temperatures' must be a list of 'float' types.")

        if not isinstance(lambdas, (tuple, list)):
            raise TypeError("'lambdas' must be of type 'list' or 'tuple'.")
        if not all(isinstance(x, float) for x in lambdas):
            raise TypeError("'lambdas' must be a list of 'float' types.")

        if not isinstance(engine, str):
            raise TypeError("'engine' must be of type 'str'.")
        if not engine.replace(" ", "").upper() in Relative._engines_analysis:
            raise ValueError(
                f"Unsupported engine '{engine}'. Options are: {', '.join(Relative._engines_analysis)}"
            )

        if not isinstance(estimator, str):
            raise TypeError("'estimator' must be of type 'str'.")
        estimator = estimator.replace(" ", "").upper()
        if not estimator in ["MBAR", "TI"]:
            raise ValueError("'estimator' must be either 'MBAR' or 'TI'.")

        if estimator == "MBAR":
            is_mbar = True
        else:
            is_mbar = False

        # Extract the data.
        try:
            data = Relative._get_data(files, temperatures, engine, estimator)
        except Exception as e:
            msg = "Could not extract the data from the provided files!"
            if _isVerbose():
                raise _AnalysisError(msg) from e
            else:
                raise _AnalysisError(msg) from None

        # Preprocess the data.
        try:
            processed_data = Relative._preprocess_data(data, estimator, **kwargs)
        except:
            _warnings.warn("Could not preprocess the data!")
            processed_data = _alchemlyb.concat(data)

        mbar_method = None
        if is_mbar:
            # Check kwargs in case there is an mbar_method and then use this
            for key, value in kwargs.items():
                key = key.replace(" ", "").replace("_", "").upper()
                if key == "MBARMETHOD":
                    mbar_method = value

        # MBAR analysis using a specified method.
        if mbar_method:
            try:
                alchem = _AutoMBAR(method=mbar_method)
                alchem.fit(processed_data)
            except Exception as e:
                msg = f"MBAR free-energy analysis failed with {mbar_method} as mbar_method!"
                if _isVerbose():
                    raise _AnalysisError(msg) from e
                else:
                    raise _AnalysisError(msg) from None
        # Standard analysis.
        else:
            try:
                if is_mbar:
                    alchem = _AutoMBAR().fit(processed_data)
                else:
                    alchem = _TI().fit(processed_data)
            except Exception as e:
                msg = f"{estimator} free-energy analysis failed!"
                if _isVerbose():
                    raise _AnalysisError(msg) from e
                else:
                    raise _AnalysisError(msg) from None

        # Extract the data from the results.
        data = []
        # Convert the data frames to kcal/mol.
        delta_f_ = _to_kcalmol(alchem.delta_f_)
        d_delta_f_ = _to_kcalmol(alchem.d_delta_f_)
        for lambda_, t in zip(lambdas, temperatures):
            x = lambdas.index(lambda_)
            mbar_value = delta_f_.iloc[0, x]
            mbar_error = d_delta_f_.iloc[0, x]

            # Append the data.
            data.append(
                (
                    lambda_,
                    (mbar_value) * _Units.Energy.kcal_per_mol,
                    (mbar_error) * _Units.Energy.kcal_per_mol,
                )
            )

        if is_mbar:
            return (data, _np.matrix(alchem.overlap_matrix))
        else:
            return (data, None)

    @staticmethod
    def _analyse_amber(work_dir=None, estimator="MBAR", method="alchemlyb", **kwargs):
        """
        Analyse the AMBER free energy data.
>>>>>>> bd4a6801

        Parameters
        ----------

        work_dir : str
            The path to the working directory.

<<<<<<< HEAD
           estimator : str
               The estimator ('MBAR' or 'TI') used.

           Returns
           -------

           pmf : [(float, :class:`Energy <BioSimSpace.Types.Energy>`, :class:`Energy <BioSimSpace.Types.Energy>`)]
               The potential of mean force (PMF). The data is a list of tuples,
               where each tuple contains the lambda value, the PMF, and the
               standard error.

           overlap or dHdl : numpy.matrix or alchemlyb.estimators.ti_.TI
               For MBAR, this returns the overlap matrix for the overlap between each lambda window.
               For TI, this returns the gradients for plotting a graph.
=======
        estimator : str
            The estimator ('MBAR' or 'TI') used.

        method : str
            The method used to analyse the data. Options are "alchemlyb" or "native".

        Returns
        -------

        pmf : [(float, :class:`Energy <BioSimSpace.Types.Energy>`, :class:`Energy <BioSimSpace.Types.Energy>`)]
            The potential of mean force (PMF). The data is a list of tuples,
            where each tuple contains the lambda value, the PMF, and the
            standard error.

        overlap or dHdl : numpy.matrix or alchemlyb.estimators.ti_.TI
            For MBAR, this returns the overlap matrix for the overlap between
            each lambda window. For TI, this returns None.
>>>>>>> bd4a6801
        """

        if type(work_dir) is not str:
            raise TypeError("'work_dir' must be of type 'str'.")
        if not _os.path.isdir(work_dir):
            raise ValueError("'work_dir' doesn't exist!")

<<<<<<< HEAD
        if estimator not in ['MBAR', 'TI']:
            raise ValueError("'estimator' must be either 'MBAR' or 'TI'.")

        if _gmx_version <= 2020:
            _warnings.warn("Analysing using 'native' gmx bar and BAR as the gromacs version is older...")
            method = "native"

        if method == "alchemlyb":

            files = sorted(_glob(work_dir + "/lambda_*/gromacs.xvg"))
            lambdas = [float(x.split("/")[-2].split("_")[-1]) for x in files]

            # find the temperature at each lambda window
            temperatures = []
            for file in files:
                found_temperature = False
                with open(file, 'r') as f:
                    for line in f.readlines():
                        t = None
                        start = 'T ='
                        end = '(K)'
                        if start and end in line:
                            t = int(
                                ((line.split(start)[1]).split(end)[0]).strip())
                            temperatures.append(t)
                            if t is not None:
                                found_temperature = True
                                break

                if not found_temperature:
                    raise ValueError(
                        f"The temperature was not detected in the GROMACS output file, {file}")

            if temperatures[0] != temperatures[-1]:
                raise ValueError(
                    "The temperatures at the endstates don't match!")

            if estimator == 'MBAR':
                data, overlap = Relative._analyse_mbar(
                    files, temperatures, lambdas, "GROMACS", **kwargs)

            if estimator == 'TI':
                data, overlap = Relative._analyse_ti(
                    files, temperatures, lambdas, "GROMACS", **kwargs)

            return (data, overlap)

        # For the older gromacs versions and native use the gmx bar analysis.
        elif method == "native":
            _warnings.warn("using 'native' for GROMACS does not return an overlap/dHdl.")
            _warnings.warn("using 'native' for GROMACS uses BAR.")
            # Create the command.
            command = "%s bar -f %s/lambda_*/*.xvg -o %s/bar.xvg" % (
                _gmx_exe, work_dir, work_dir)

            # Run the first command.
            proc = _subprocess.run(_shlex.split(command), shell=True,
                                   stdout=_subprocess.PIPE, stderr=_subprocess.PIPE)
            if proc.returncode != 0:
                raise _AnalysisError("GROMACS free-energy analysis failed!")

            # Initialise list to hold the data.
            data = []

            # Extract the data from the output files.

            # First leg.
            with open("%s/bar.xvg" % work_dir) as file:

                # Read all of the lines into a list.
                lines = []
                for line in file:
                    # Ignore comments and xmgrace directives.
                    if line[0] != "#" and line[0] != "@":
                        lines.append(line.rstrip())

                # Store the initial free energy reading.
                data.append(
                    (
                        0.0,
                        0.0 * _Units.Energy.kcal_per_mol,
                        0.0 * _Units.Energy.kcal_per_mol,
                    )
                )

                # Zero the accumulated error.
                total_error = 0

                # Zero the accumulated free energy difference.
                total_freenrg = 0

                # Process the BAR data.
                for x, line in enumerate(lines):
                    # Extract the data from the line.
                    records = line.split()

                    # Update the total free energy difference.
                    total_freenrg += float(records[1])

                    # Extract the error.
                    error = float(records[2])
=======
        if not isinstance(estimator, str):
            raise TypeError("'estimator' must be of type 'str'.")
        if estimator.replace(" ", "").upper() not in ["MBAR", "TI"]:
            raise ValueError("'estimator' must be either 'MBAR' or 'TI'.")

        if not isinstance(method, str):
            raise TypeError("'method' must be of type 'str'.")
        if method.replace(" ", "").upper() != "ALCHEMLYB":
            raise ValueError(
                "Only 'alchemyb' is supported as an analysis method for AMBER."
            )

        # Find the output files and work out the lambda windows from the directory names.
        glob_path = _pathlib.Path(work_dir)
        files = sorted(glob_path.glob("**/*.out"))
        lambdas = []
        for file in files:
            for part in file.parts:
                if "lambda" in part:
                    lambdas.append(float(part.split("_")[-1]))

        # Find the temperature for each lambda window.
        temperatures = []
        for file, lambda_ in zip(files, lambdas):
            found_temperature = False
            with open(file) as f:
                for line in f.readlines():
                    if not found_temperature:
                        match = _re.search(r"temp0=([\d.]+)", line)
                        if match is not None:
                            temperatures += [float(match.group(1))]
                            found_temperature = True
                            break

                if not found_temperature:
                    raise ValueError(
                        "The temperature was not detected in the AMBER output file."
                    )

        if temperatures[0] != temperatures[-1]:
            raise ValueError("The temperatures at the endstates don't match!")

        return Relative._analyse_internal(
            files, temperatures, lambdas, "AMBER", estimator, **kwargs
        )

    @staticmethod
    def _analyse_gromacs(work_dir=None, estimator="MBAR", method="alchemlyb", **kwargs):
        """
        Analyse GROMACS free energy data.

        Parameters
        ----------

        work_dir : str
            The path to the working directory.

        estimator : str
            The estimator ('MBAR' or 'TI') used.

        method : str
            The method used to analyse the data. Options are "alchemlyb" or "native".

        Returns
        -------

        pmf : [(float, :class:`Energy <BioSimSpace.Types.Energy>`, :class:`Energy <BioSimSpace.Types.Energy>`)]
            The potential of mean force (PMF). The data is a list of tuples,
            where each tuple contains the lambda value, the PMF, and the
            standard error.

        overlap or dHdl : numpy.matrix or alchemlyb.estimators.ti_.TI
            For MBAR, this returns the overlap matrix for the overlap between
            each lambda window. For TI, this returns None.
        """

        if not isinstance(work_dir, str):
            raise TypeError("'work_dir' must be of type 'str'.")
        if not _os.path.isdir(work_dir):
            raise ValueError("'work_dir' doesn't exist!")
>>>>>>> bd4a6801

        if not isinstance(estimator, str):
            raise TypeError("'estimator' must be of type 'str'.")
        if not estimator.replace(" ", "").upper() in ["MBAR", "TI"]:
            raise ValueError("'estimator' must be either 'MBAR' or 'TI'.")

        if not isinstance(method, str):
            raise TypeError("'method' must be of type 'str'.")
        method = method.replace(" ", "").upper()
        if method not in ["ALCHEMLYB", "NATIVE"]:
            raise ValueError("'method' must be either 'alchemlyb' or 'native'.")

        if method == "ALCHEMLYB":
            # Find the output files and work out the lambda windows from the directory names.
            glob_path = _pathlib.Path(work_dir)
            files = sorted(glob_path.glob("**/[!bar]*.xvg"))
            lambdas = []
            for file in files:
                for part in file.parts:
                    if "lambda" in part:
                        lambdas.append(float(part.split("_")[-1]))

            # Find the temperature at each lambda window
            temperatures = []
            for file in files:
                found_temperature = False
                with open(file, "r") as f:
                    for line in f.readlines():
                        t = None
                        start = "T ="
                        end = "(K)"
                        if start and end in line:
                            t = int(((line.split(start)[1]).split(end)[0]).strip())
                            temperatures.append(float(t))
                            if t is not None:
                                found_temperature = True
                                break

                if not found_temperature:
                    raise ValueError(
                        f"The temperature was not detected in the GROMACS output file, {file}"
                    )

            if temperatures[0] != temperatures[-1]:
                raise ValueError("The temperatures at the endstates don't match!")

            return Relative._analyse_internal(
                files, temperatures, lambdas, "GROMACS", estimator, **kwargs
            )

        # For the older gromacs versions and native use the gmx bar analysis.
        elif method == "NATIVE":
            if _gmx_exe is None:
                raise _MissingSoftwareError(
                    "Cannot use native gmx bar analysis as GROMACS is not installed!"
                )

            _warnings.warn(
                "using 'native' for GROMACS does not return an overlap/dHdl."
            )
            _warnings.warn("using 'native' for GROMACS uses BAR.")

            # Create the command.
            glob_path = _pathlib.Path(work_dir)
            xvg_files = sorted(glob_path.glob("**/[!bar]*.xvg"))
            xvg_files = [str(file.absolute()) for file in xvg_files]
            command = "%s bar -f %s -o %s/bar.xvg" % (
                _gmx_exe,
                " ".join(xvg_files),
                work_dir,
            )

            # Run the command.
            proc = _subprocess.run(
                _Utils.command_split(command),
                shell=False,
                stdout=_subprocess.PIPE,
                stderr=_subprocess.PIPE,
            )
            if proc.returncode != 0:
                raise _AnalysisError("native GROMACS free-energy analysis failed!")

            # Initialise list to hold the data.
            data = []

            # Extract the data from the output files.
            with open("%s/bar.xvg" % work_dir) as file:
                # Read all of the lines into a list.
                lines = []
                for line in file:
                    # Ignore comments and xmgrace directives.
                    if line[0] != "#" and line[0] != "@":
                        lines.append(line.rstrip())

                # Store the initial free energy reading.
                data.append(
                    (
                        0.0,
                        0.0 * _Units.Energy.kcal_per_mol,
                        0.0 * _Units.Energy.kcal_per_mol,
                    )
                )

<<<<<<< HEAD
            return (data, None)

    @staticmethod
    def _analyse_somd(work_dir=None, estimator=None, method="alchemlyb", **kwargs):
        """Analyse the SOMD free energy data.
=======
                # Zero the accumulated error.
                total_error = 0

                # Zero the accumulated free energy difference.
                total_freenrg = 0

                # Process the BAR data.
                for x, line in enumerate(lines):
                    # Extract the data from the line.
                    records = line.split()

                    # Update the total free energy difference.
                    total_freenrg += float(records[1])

                    # Extract the error.
                    error = float(records[2])

                    # Update the accumulated error.
                    total_error = _math.sqrt(total_error * total_error + error * error)

                    # Append the data.
                    data.append(
                        (
                            (x + 1) / (len(lines)),
                            (total_freenrg * _Units.Energy.kt).kcal_per_mol(),
                            (total_error * _Units.Energy.kt).kcal_per_mol(),
                        )
                    )

            return (data, None)

    @staticmethod
    def _analyse_somd(work_dir=None, estimator="MBAR", method="alchemlyb", **kwargs):
        """
        Analyse SOMD free energy data.
>>>>>>> bd4a6801

        Parameters
        ----------

        work_dir : str
            The path to the working directory.

<<<<<<< HEAD
           estimator : str
               The estimator ('MBAR' or 'TI') used.

           Returns
           -------
=======
        estimator : str
            The estimator ('MBAR' or 'TI') used.

        method : str
            The method used to analyse the data. Options are "alchemlyb" or "native".

        Returns
        -------
>>>>>>> bd4a6801

        pmf : [(float, :class:`Energy <BioSimSpace.Types.Energy>`, :class:`Energy <BioSimSpace.Types.Energy>`)]
            The potential of mean force (PMF). The data is a list of tuples,
            where each tuple contains the lambda value, the PMF, and the
            standard error.

<<<<<<< HEAD
           overlap or dHdl : numpy.matrix or alchemlyb.estimators.ti_.TI
               For MBAR, this returns the overlap matrix for the overlap between each lambda window.
               For TI, this returns the gradients for plotting a graph.
=======
        overlap or dHdl : numpy.matrix or alchemlyb.estimators.ti_.TI
            For MBAR, this returns the overlap matrix for the overlap between
            each lambda window. For TI, this returns None.
>>>>>>> bd4a6801
        """

        if not isinstance(work_dir, str):
            raise TypeError("'work_dir' must be of type 'str'.")
        if not _os.path.isdir(work_dir):
            raise ValueError("'work_dir' doesn't exist!")

<<<<<<< HEAD
        if estimator not in ['MBAR', 'TI']:
            raise ValueError(
                "'estimator' must be either 'MBAR' or 'TI' for SOMD output.")

        if method == "alchemlyb":

            files = sorted(_glob(work_dir + "/lambda_*/simfile.dat"))
            lambdas = [float(x.split("/")[-2].split("_")[-1]) for x in files]
=======
        if not isinstance(estimator, str):
            raise TypeError("'estimator' must be of type 'str'.")
        estimator = estimator.replace(" ", "").upper()
        if estimator not in ["MBAR", "TI"]:
            raise ValueError("'estimator' must be either 'MBAR' or 'TI'.")

        if not isinstance(method, str):
            raise TypeError("'method' must be of type 'str'.")
        method = method.replace(" ", "").upper()
        if not method in ["ALCHEMLYB", "NATIVE"]:
            raise ValueError("'method' must be either 'alchemlyb' or 'native'.")

        if method == "ALCHEMLYB":
            # Glob the data files and work out the lambda values.
            glob_path = _pathlib.Path(work_dir)
            files = sorted(glob_path.glob("**/simfile.dat"))
            lambdas = []
            for file in files:
                for part in file.parts:
                    if "lambda" in part:
                        lambdas.append(float(part.split("_")[-1]))
>>>>>>> bd4a6801

            temperatures = []
            for file in files:
                found_temperature = False
<<<<<<< HEAD
                with open(file, 'r') as f:
                    for line in f.readlines():
                        temp = None
                        start = '#Generating temperature is'
=======
                with open(file, "r") as f:
                    for line in f.readlines():
                        temp = None
                        start = "#Generating temperature is"
>>>>>>> bd4a6801
                        if start in line:
                            split_line = (line.split(start)[1]).strip().split(" ")
                            temp = split_line[0]
                            unit = split_line[-1]
                            if unit.upper() == "C":
<<<<<<< HEAD
                                temp = float(temp) + 273.15  # Convert to K
=======
                                temp = float(temp) + 273.15
>>>>>>> bd4a6801
                            else:
                                temp = float(temp)
                            temperatures.append(temp)
                            if temp is not None:
                                found_temperature = True
                                break

                if not found_temperature:
                    raise ValueError(
<<<<<<< HEAD
                        f"The temperature was not detected in the SOMD output file, {file}")

            if temperatures[0] != temperatures[-1]:
                raise ValueError(
                    "The temperatures at the endstates don't match!")

            if estimator == 'MBAR':
                data, overlap = Relative._analyse_mbar(
                    files, temperatures, lambdas, "SOMD", **kwargs)

            if estimator == 'TI':
                data, overlap = Relative._analyse_ti(
                    files, temperatures, lambdas, "SOMD", **kwargs)

        elif method == "native":

            # Create the command.
            command = "%s mbar -i %s/lambda_*/simfile.dat -o %s/mbar.txt --overlap --percent 5" % (_analyse_freenrg, work_dir, work_dir)

        # Run the first command.
        proc = _subprocess.run(
            _Utils.command_split(command),
            shell=False,
            stdout=_subprocess.PIPE,
            stderr=_subprocess.PIPE,
        )
        if proc.returncode != 0:
            raise _AnalysisError("SOMD free-energy analysis failed!")

        # Re-run without subsampling if the subsampling has resulted in less than 50 samples.
        with open("%s/mbar.txt" % work_dir) as file:
            for line in file:
                if "#WARNING SUBSAMPLING ENERGIES RESULTED IN LESS THAN 50 SAMPLES" in line:
                    _warnings.warn("Subsampling resulted in less than 50 samples, "
                                f"re-running without subsampling for '{work_dir}'")
                    command = "%s mbar -i %s/lambda_*/simfile.dat -o %s/mbar.txt --overlap" % (_analyse_freenrg, work_dir, work_dir)
                    proc = _subprocess.run(_shlex.split(command), shell=False,
                        stdout=_subprocess.PIPE, stderr=_subprocess.PIPE)
                    if proc.returncode != 0:
                        raise _AnalysisError("SOMD free-energy analysis failed!")
                    break
=======
                        f"The temperature was not detected in the SOMD output file: {file}"
                    )
>>>>>>> bd4a6801

            if temperatures[0] != temperatures[-1]:
                raise ValueError("The temperatures at the endstates don't match!")

            return Relative._analyse_internal(
                files, temperatures, lambdas, "SOMD", estimator, **kwargs
            )

        elif method == "NATIVE":
            # Create the command.
            command = (
                "%s mbar -i %s/lambda_*/simfile.dat -o %s/mbar.txt --overlap --percent 5"
                % (_analyse_freenrg, work_dir, work_dir)
            )

            # Run the first command.
            proc = _subprocess.run(
                _Utils.command_split(command),
                shell=False,
                stdout=_subprocess.PIPE,
                stderr=_subprocess.PIPE,
            )
            if proc.returncode != 0:
                raise _AnalysisError("Native SOMD free-energy analysis failed!")

            # Re-run without subsampling if the subsampling has resulted in less than 50 samples.
            with open("%s/mbar.txt" % work_dir) as file:
                for line in file:
                    if (
                        "#WARNING SUBSAMPLING ENERGIES RESULTED IN LESS THAN 50 SAMPLES"
                        in line
                    ):
                        _warnings.warn(
                            "Subsampling resulted in less than 50 samples, "
                            f"re-running without subsampling for '{work_dir}'"
                        )
                        command = (
                            "%s mbar -i %s/lambda_*/simfile.dat -o %s/mbar.txt --overlap"
                            % (_analyse_freenrg, work_dir, work_dir)
                        )
                        proc = _subprocess.run(
                            _Util.command_split(command),
                            shell=False,
                            stdout=_subprocess.PIPE,
                            stderr=_subprocess.PIPE,
                        )
                        if proc.returncode != 0:
                            raise _AnalysisError("SOMD free-energy analysis failed!")
                        break

            # Initialise list to hold the data.
            data = []

            # Initialise list to hold the overlap matrix.
            overlap = []

            # Extract the data from the output files.
            with open("%s/mbar.txt" % work_dir) as file:
                # Process the MBAR data.
                for line in file:
                    # Process the overlap matrix.
                    if "#Overlap matrix" in line:
                        # Get the next row.
                        row = next(file)

                        # Loop until we hit the next section.
                        while not row.startswith("#DG"):
                            # Extract the data for this row.
                            records = [float(x) for x in row.split()]

                            # Append to the overlap matrix.
                            overlap.append(records)

                            # Get the next line.
                            row = next(file)

                    # Process the PMF.
                    elif "PMF from MBAR" in line:
                        # Get the next row.
                        row = next(file)

<<<<<<< HEAD
                # Process the PMF.
                elif "PMF from MBAR" in line:
                    # Get the next row.
                    row = next(file)

                    # Loop until we hit the next section.
                    while not row.startswith("#TI"):
                        # Split the line.
                        records = row.split()

                    # Append the data.
                    data.append(
                        (
                            float(records[0]),
                            float(records[1]) * _Units.Energy.kcal_per_mol,
                            float(records[2]) * _Units.Energy.kcal_per_mol,
                        )
                    )

                    # Get the next line.
                    row = next(file)
=======
                        # Loop until we hit the next section.
                        while not row.startswith("#TI"):
                            # Split the line.
                            records = row.split()

                            # Append the data.
                            data.append(
                                (
                                    float(records[0]),
                                    float(records[1]) * _Units.Energy.kcal_per_mol,
                                    float(records[2]) * _Units.Energy.kcal_per_mol,
                                )
                            )

                            # Get the next line.
                            row = next(file)
>>>>>>> bd4a6801

        return (data, _np.matrix(overlap))

    @staticmethod
    def _analyse_somd2(work_dir=None, estimator="MBAR", method="alchemlyb", **kwargs):
        """
        Analyse SOMD2 free energy data.

        Parameters
        ----------

        work_dir : str
            The path to the working directory.

        estimator : str
            The estimator ('MBAR' or 'TI') used.

        method : str
            The method used to analyse the data. Options are "alchemlyb" or "native".

        Returns
        -------

        pmf : [(float, :class:`Energy <BioSimSpace.Types.Energy>`, :class:`Energy <BioSimSpace.Types.Energy>`)]
            The potential of mean force (PMF). The data is a list of tuples,
            where each tuple contains the lambda value, the PMF, and the
            standard error.

        overlap or dHdl : numpy.matrix or alchemlyb.estimators.ti_.TI
            For MBAR, this returns the overlap matrix for the overlap between
            each lambda window. For TI, this returns None.
        """

        if not isinstance(work_dir, str):
            raise TypeError("'work_dir' must be of type 'str'.")
        if not _os.path.isdir(work_dir):
            raise ValueError("'work_dir' doesn't exist!")

        if not isinstance(estimator, str):
            raise TypeError("'estimator' must be of type 'str'.")
        estimator = estimator.replace(" ", "").upper()
        if estimator not in ["MBAR", "TI"]:
            raise ValueError("'estimator' must be either 'MBAR' or 'TI'.")

        if not isinstance(method, str):
            raise TypeError("'method' must be of type 'str'.")
        method = method.replace(" ", "").upper()
        if method != "ALCHEMLYB":
            raise ValueError(
                "Only 'alchemlyb' analysis 'method' is supported for SOMD2."
            )

        # Glob the data files.
        glob_path = _pathlib.Path(work_dir)
        files = sorted(glob_path.glob("**/*.parquet"))

        # Loop over each file and try to extract the metadata to work out
        # the lambda value and temperature for each window.

        lambdas = []
        temperatures = []

        for file in files:
            try:
                metadata = _json.loads(
                    _pq.read_metadata(file).metadata["somd2".encode()]
                )
                lambdas.append(float(metadata["lambda"]))
                temperatures.append(float(metadata["temperature"]))
            except:
                raise IOError(f"Unable to parse metadata from SOMD2 file: {file}")

<<<<<<< HEAD
        # Work out the difference in free energy.
        free_energy = (pmf[-1][1] - pmf[0][1]) - \
            (pmf_ref[-1][1] - pmf_ref[0][1])
=======
        # Sort the lists based on the lambda values.
        temperatures = [x for _, x in sorted(zip(lambdas, temperatures))]
        lambdas = sorted(lambdas)
>>>>>>> bd4a6801

        # Check that the temperatures at the end states match.
        if temperatures[0] != temperatures[-1]:
            raise ValueError("The temperatures at the endstates don't match!")

        return Relative._analyse_internal(
            files, temperatures, lambdas, "SOMD2", estimator, **kwargs
        )

    def _checkOverlap(self, estimator="MBAR", threshold=0.03):
        """
        Check the overlap of an FEP simulation leg.

        Parameters
        ----------

        estimator : str
            The estimator used for the free-energy analysis. ("MBAR" or "TI")

        threshold : float
            The threshold value used to check the off-diagonals.

        Returns
        -------

        is_okay : boolean
             True if the overlap is okay, False if any off-diagonals are less
             than the threshold value.

        num_low : int
            The number of off-diagonals that are less than the threshold value.
        """

        # Calculate the overlap for this object.
        _, overlap = self.analyse(estimator=estimator)

        if overlap:
            return Relative.checkOverlap(overlap, threshold=threshold)
        else:
            raise ValueError("Overlap matrix isn't supported for this estimator.")

    def _difference(self, pmf_ref):
        """
        Compute the relative free-energy difference between two perturbation
        legs.

        Parameters
        ----------

        pmf_ref : [(float, :class:`Energy <BioSimSpace.Types.Energy>`, :class:`Energy <BioSimSpace.Types.Energy>`)]
            The reference potential of mean force (PMF). The data is a list
            of tuples, where each tuple contains the lambda value, the PMF,
            and the standard error.

        Returns
        -------

        free_energy : (:class:`Energy <BioSimSpace.Types.Energy>`, :class:`Energy <BioSimSpace.Types.Energy>`)
            The relative free-energy difference and its associated error.
        """

        # Calculate the PMF for this object.
        pmf, _ = self.analyse()

        # Now call the staticmethod passing in both PMFs.
        return Relative.difference(pmf, pmf_ref)

    @staticmethod
    def checkOverlap(overlap, estimator="MBAR", threshold=0.03):
        """Check the overlap of an FEP leg. 

           Parameters
           ----------

           overlap : [ [ float, float, ... ] ], numpy.ndarray
               The overlap matrix. This gives the overlap between lambda windows.

           estimator : str
               Must be "MBAR" for checking the overlap matrix.

           threshold : float
               The threshold value used to check the off-diagonals. Default is 0.03 .

           Returns
           -------

           overlap_okay : boolean
                True if the overlap is okay, False if any off-diagonals are less than the threshold value.

        """
        if not isinstance(overlap, _np.ndarray):
            raise TypeError("'overlap' must be of type 'numpy.matrix'.")

        # estimator must be MBAR for overlap matrix or TI for dhdl plot.
        if estimator not in ['MBAR']:
            raise ValueError("'estimator' must be 'MBAR'.")
        
        if not isinstance(threshold, float):
            raise TypeError("'threshold' must be of type 'float'.")

        if estimator == "MBAR":
            # check the overlap
            # get all off diagonals
            off_diagonal = (_np.diagonal(overlap, 1)).tolist()
            for a in (_np.diagonal(overlap, -1)).tolist():
                off_diagonal.append(a)

            # check if the off diagonals are less than the threshold value or larger.
            too_small = 0
            overlap_okay = False
            for o in off_diagonal:
                if o < threshold:
                    too_small += 1
            if too_small > 0:
                _warnings.warn(f"Overlap matrix is bad - {too_small} off-diagonals are less than {threshold}.")
            else:
                overlap_okay = True

        return overlap_okay, too_small

    def _check_overlap(self):
        """Check the overlap of an FEP leg. 

           Parameters
           ----------

           Returns
           -------

           overlap_okay : boolean
                True if the overlap is okay, False if any off-diagonals are less than 0.03.

        """

        # Calculate the overlap for this object.
        _, overlap = self.analyse()

        # Now call the staticmethod passing in the overlap and the work_dir of the run.
        return Relative.checkOverlap(overlap, estimator=self._estimator)

    @staticmethod
    def plot(overlap_dhdl, estimator=None, work_dir=None, file_name=None):
        """Plot either the overlap or the dhdl of the transformation. 

           Parameters
           ----------

           overlap_dhdl : numpy.ndarray or alchemlyb.estimators.ti_.TI
               For MBAR, this is the overlap matrix for the overlap between each lambda window.
               For TI, this the dHdl gradients from the alchemlyb analysis.

           estimator : str
               The estimator ('MBAR' or 'TI') used.

           work_dir : str
               The working directory for the free-energy perturbation simulation.
               If this is specified, the plot will be saved there.

           file_name : str
               The name for the saved file.
               If this is None, the file name will be either "overlap_MBAR.png" or "dHdl_TI.png".

           Returns
           -------
           the plot : matplotlib.axes._subplots.AxesSubplot

        """

        if work_dir:
            if not isinstance(work_dir, str):
                raise TypeError("'work_dir' must be of type 'str'.")
            if not _os.path.isdir(work_dir):
                raise ValueError("'work_dir' doesn't exist!")
        else:
            pass

        # estimator must be MBAR for overlap matrix or TI for dhdl plot.
        if estimator not in ['MBAR', 'TI', None]:
            raise ValueError("'estimator' must be 'MBAR' or 'TI'. If 'None, data type will be inferred.")

        if estimator is None:
            if isinstance(overlap_dhdl, _np.ndarray):
                estimator = "MBAR"
            elif isinstance(overlap_dhdl, _alchemlyb.estimators.ti_.TI):
                estimator = "TI"
            else:
                raise TypeError("Data type for estimator = 'None' could not be inferred / does not match allowed data types.")

        if file_name:
            if not isinstance(file_name, str):
                raise TypeError("'file_name' must be of type 'str'.")
        else:
            if estimator == "MBAR":
                file_name = "overlap_MBAR"
            elif estimator == "TI":
                file_name = "dHdl_TI"

        if estimator == "MBAR":
            if not isinstance(overlap_dhdl, _np.ndarray):
                        raise TypeError("'overlap' must be of type 'numpy.ndarray' for 'MBAR'.\
                            This is obtained from running analysis using estimator='MBAR'.")

            # use the alchemlyb functionality to plot the overlap matrix
            ax = _plot_mbar_overlap_matrix(overlap_dhdl)
            ax.set_title(f"overlap matrix")

            if work_dir is not None:
                ax.figure.savefig(
                    f"{work_dir}/{file_name}.png", bbox_inches='tight', pad_inches=0.0)      

        elif estimator == 'TI':
            if not isinstance(overlap_dhdl, _alchemlyb.estimators.ti_.TI):
                raise TypeError("'overlap' must be of type 'alchemlyb.estimators.ti_.TI' for 'TI'.\
                                    This is obtained from running analysis using estimator='TI'.")

            # use the alchemlyb functionality to plot the dhdl
            ax = _plot_ti_dhdl(overlap_dhdl)
            ax.set_title(f"dhdl plot")
            
            if work_dir is not None:
                ax.figure.savefig(
                    f"{work_dir}/{file_name}.png")
            
        return(ax)

    def _plot(self):
        """Plot either the overlap or the dhdl of the transformation.
           Saves the plot in the working directory of the run.

           Parameters
           ----------

           Returns
           -------
           the plot : matplotlib.axes._subplots.AxesSubplot

        """

        # Calculate the overlap for this object.
        _, overlap = self.analyse()

        # Now call the staticmethod passing in the overlap, estimator and the work_dir of the run.
        return Relative.plot(overlap, estimator=self._estimator, work_dir=self._work_dir)

    def _initialise_runner(self, system):
        """
        Internal helper function to initialise the process runner.

        Parameters
        ----------

        system : :class:`System <BioSimSpace._SireWrappers.System>`
            The molecular system.
        """

        # Initialise list to store the processe
        processes = []

        # Convert to an appropriate water topology.
        if self._engine == "SOMD" or self._engine == "AMBER":
            system._set_water_topology("AMBER", property_map=self._property_map)
        elif self._engine == "GROMACS":
            system._set_water_topology("GROMACS", property_map=self._property_map)

        # Setup all of the simulation processes for each leg.

        # Get the lambda values from the protocol for the first leg.
        lam_vals = self._protocol.getLambdaValues()

        # Create a process for the first lambda value.
        lam = lam_vals[0]

        # Update the protocol lambda values.
        self._protocol.setLambdaValues(lam=lam, lam_vals=lam_vals)

        # Create and append the required processes for each leg.
        # Nest the working directories inside self._work_dir.

        # Name the first directory.
        first_dir = "%s/lambda_%5.4f" % (self._work_dir, lam)

        # SOMD.
        if self._engine == "SOMD":
            # Check for GPU support.
            if "CUDA_VISIBLE_DEVICES" in _os.environ:
                platform = "CUDA"
            else:
                platform = "CPU"

            first_process = _Process.Somd(system,
                                          self._protocol,
                                          platform=platform,
                                          work_dir=first_dir,
                                          extra_options=self._extra_options,
                                          extra_lines=self._extra_lines,
                                          property_map=self._property_map,
                                          )

        # GROMACS.
        elif self._engine == "GROMACS":
            first_process = _Process.Gromacs(system,
                                          self._protocol,
                                          work_dir=first_dir,
                                          ignore_warnings=self._ignore_warnings,
                                          show_errors=self._show_errors,
                                          extra_options=self._extra_options,
                                          extra_lines=self._extra_lines,
                                          property_map=self._property_map,
                                          )

        # AMBER.
        elif self._engine == "AMBER":
            first_process = _Process.Amber(system,
                                           self._protocol,
                                           exe=self._exe,
                                           work_dir=first_dir,
                                           extra_options=self._extra_options,
                                           extra_lines=self._extra_lines,
                                           property_map=self._property_map,
                                           )

        if self._setup_only:
            del(first_process)
        else:
            processes.append(first_process)

        # Loop over the rest of the lambda values.
        for x, lam in enumerate(lam_vals[1:]):
            # Name the directory.
            new_dir = "%s/lambda_%5.4f" % (self._work_dir, lam)

            # Use absolute path.
            if not _os.path.isabs(new_dir):
                new_dir = _os.path.abspath(new_dir)

            # Delete any existing directories.
            if _os.path.isdir(new_dir):
                _shutil.rmtree(new_dir, ignore_errors=True)

            # Copy the first directory to that of the current lambda value.
            _shutil.copytree(first_dir, new_dir)

            # Update the protocol lambda values.
            self._protocol.setLambdaValues(lam=lam, lam_vals=lam_vals)

            # Now update the lambda values in the config files.

            # SOMD.
            if self._engine == "SOMD":
                new_config = []
                with open(new_dir + "/somd.cfg", "r") as f:
                    for line in f:
                        if "lambda_val" in line:
                            new_config.append("lambda_val = %s\n" % lam)
                        else:
                            new_config.append(line)
                with open(new_dir + "/somd.cfg", "w") as f:
                    for line in new_config:
                        f.write(line)

                # Create a copy of the process and update the working
                # directory.
                if not self._setup_only:
                    process = _copy.copy(first_process)
                    process._system = first_process._system.copy()
                    process._protocol = self._protocol
                    process._work_dir = new_dir
                    process._std_out_file = new_dir + "/somd.out"
                    process._std_err_file = new_dir + "/somd.err"
                    process._rst_file = new_dir + "/somd.rst7"
                    process._top_file = new_dir + "/somd.prm7"
                    process._traj_file = new_dir + "/traj000000001.dcd"
                    process._restart_file = new_dir + "/latest.rst"
                    process._config_file = new_dir + "/somd.cfg"
                    process._pert_file = new_dir + "/somd.pert"
                    process._gradients_file = new_dir + "/gradients.dat"
                    process._input_files = [
                        process._config_file,
                        process._rst_file,
                        process._top_file,
                        process._pert_file,
                    ]
                    processes.append(process)

            # GROMACS.
            elif self._engine == "GROMACS":
                # Delete the existing binary run file.
                _os.remove(new_dir + "/gromacs.tpr")
                new_config = []
                with open(new_dir + "/gromacs.mdp", "r") as f:
                    for line in f:
                        if "init-lambda-state" in line:
                            new_config.append("init-lambda-state = %d\n" % (x + 1))
                        else:
                            new_config.append(line)
                with open(new_dir + "/gromacs.mdp", "w") as f:
                    for line in new_config:
                        f.write(line)

                mdp = new_dir + "/gromacs.mdp"
                mdp_out = new_dir + "/gromacs.out.mdp"
                gro = new_dir + "/gromacs.gro"
                top = new_dir + "/gromacs.top"
                tpr = new_dir + "/gromacs.tpr"

                # Use grompp to generate the portable binary run input file.
                command = "%s grompp -f %s -po %s -c %s -p %s -r %s -o %s" % (
                    _gmx_exe,
                    mdp,
                    mdp_out,
                    gro,
                    top,
                    gro,
                    tpr,
                )

                # Run the command. If this worked for the first lambda value,
                # then it should work for all others.
                proc = _subprocess.run(
                    _Utils.command_split(command),
                    shell=False,
                    text=True,
                    stdout=_subprocess.PIPE,
                    stderr=_subprocess.PIPE,
                )

                # Create a copy of the process and update the working
                # directory.
                if not self._setup_only:
                    process = _copy.copy(first_process)
                    process._system = first_process._system.copy()
                    process._protocol = self._protocol
                    process._work_dir = new_dir
                    process._std_out_file = new_dir + "/gromacs.out"
                    process._std_err_file = new_dir + "/gromacs.err"
                    process._gro_file = new_dir + "/gromacs.gro"
                    process._top_file = new_dir + "/gromacs.top"
                    process._traj_file = new_dir + "/gromacs.trr"
                    process._config_file = new_dir + "/gromacs.mdp"
                    process._tpr_file = new_dir + "/gromacs.tpr"
                    process._input_files = [
                        process._config_file,
                        process._gro_file,
                        process._top_file,
                        process._tpr_file,
                    ]
                    processes.append(process)

            # AMBER.
            elif self._engine == "AMBER":
                new_config = []
                with open(new_dir + "/amber.cfg", "r") as f:
                    for line in f:
                        if "clambda" in line:
                            new_config.append("   clambda=%s,\n" % lam)
                        else:
                            new_config.append(line)
                with open(new_dir + "/amber.cfg", "w") as f:
                    for line in new_config:
                        f.write(line)

                # Create a copy of the process and update the working
                # directory.
                if not self._setup_only:
                    process = _copy.copy(first_process)
                    process._system = first_process._system.copy()
                    process._protocol = self._protocol
                    process._work_dir = new_dir
                    process._std_out_file = new_dir + "/amber.out"
                    process._std_err_file = new_dir + "/amber.err"
                    process._rst_file = new_dir + "/amber.rst7"
                    process._top_file = new_dir + "/amber.prm7"
                    process._traj_file = new_dir + "/amber.nc"
                    process._config_file = new_dir + "/amber.cfg"
                    process._nrg_file = new_dir + "/amber.nrg"
                    process._input_files = [process._config_file,
                                            process._rst_file,
                                            process._top_file]
                    processes.append(process)

        if not self._setup_only:
            # Initialise the process runner. All processes have already been nested
            # inside the working directory so no need to re-nest.
            self._runner = _Process.ProcessRunner(processes)

    def _update_run_args(self, args):
        """
        Internal function to update run arguments for all subprocesses.

        Parameters
        ----------

        args : dict, collections.OrderedDict
            A dictionary which contains the new command-line arguments
            for the process executable.
        """

        if not isinstance(args, dict):
            raise TypeError("'args' must be of type 'dict'")

        for process in self._runner.processes():
            process.setArgs(args)


def getData(name="data", file_link=False, work_dir=None):
    """
    Return a link to a zip file containing the data files required for
    post-simulation analysis.

    Parameters
    ----------

    name : str
        The name of the zip file.

    file_link : bool
        Whether to return a FileLink when working in Jupyter.

    work_dir : str
        The working directory for the simulation.

    Returns
    -------

    output : str, IPython.display.FileLink
        A path, or file link, to an archive of the process input.
    """
    return Relative.getData(name=name, file_link=file_link, work_dir=work_dir)<|MERGE_RESOLUTION|>--- conflicted
+++ resolved
@@ -26,48 +26,14 @@
 
 __all__ = ["Relative", "getData"]
 
-<<<<<<< HEAD
-from collections import OrderedDict as _OrderedDict
-from glob import glob as _glob
-from logging import warning
-from alchemlyb.estimators import MBAR as _MBAR
-from alchemlyb.estimators import TI as _TI
-from alchemlyb.parsing.amber import extract_dHdl as _amber_extract_dHdl
-from alchemlyb.parsing.amber import extract_u_nk as _amber_extract_u_nk
-from alchemlyb.parsing.gmx import extract_dHdl as _gmx_extract_dHdl
-from alchemlyb.parsing.gmx import extract_u_nk as _gmx_extract_u_nk
-from alchemlyb.preprocessing.subsampling import equilibrium_detection as _equilibrium_detection
-from alchemlyb.preprocessing.subsampling import statistical_inefficiency as _statistical_inefficiency
-from alchemlyb.preprocessing.subsampling import slicing as _slicing
-from alchemlyb.preprocessing.subsampling import (decorrelate_u_nk, decorrelate_dhdl)
-from alchemlyb.postprocessors.units import to_kcalmol as _to_kcalmol
-from alchemlyb.postprocessors.units import kJ2kcal as _kJ2kcal
-from alchemlyb.postprocessors.units import R_kJmol as _R_kJmol
-from alchemlyb.visualisation import plot_mbar_overlap_matrix as _plot_mbar_overlap_matrix
-from alchemlyb.visualisation import plot_ti_dhdl as _plot_ti_dhdl
-from pytest import approx
-from scipy.constants import proton_mass
-from scipy.constants import physical_constants
-
-hydrogen_amu = proton_mass/(physical_constants["atomic mass constant"][0])
-
-=======
->>>>>>> bd4a6801
 import copy as _copy
 import json as _json
 import math as _math
 import numpy as _np
-<<<<<<< HEAD
-import pandas as _pd
-import shlex as _shlex
-import sys as _sys
-import os as _os
-=======
 import os as _os
 import pandas as _pd
 import pathlib as _pathlib
 import pyarrow.parquet as _pq
->>>>>>> bd4a6801
 import re as _re
 import shutil as _shutil
 import subprocess as _subprocess
@@ -75,6 +41,11 @@
 import warnings as _warnings
 import zipfile as _zipfile
 import alchemlyb as _alchemlyb
+
+from pytest import approx
+from scipy.constants import proton_mass
+from scipy.constants import physical_constants
+hydrogen_amu = proton_mass/(physical_constants["atomic mass constant"][0])
 
 from .._Utils import _assert_imported, _have_imported, _try_import
 
@@ -112,6 +83,42 @@
     from alchemlyb.postprocessors.units import kJ2kcal as _kJ2kcal
     from alchemlyb.postprocessors.units import R_kJmol as _R_kJmol
 
+from .._Utils import _assert_imported, _have_imported, _try_import
+
+# alchemlyb isn't available for all variants of Python that we support, so we
+# need to try_import it.
+_alchemlyb = _try_import("alchemlyb")
+
+if _have_imported(_alchemlyb):
+    import logging as _logging
+
+    # Silence pymbar warnings on startup.
+    _logger = _logging.getLogger("pymbar")
+    _logger.setLevel(_logging.ERROR)
+
+    # Handle alchemlyb MBAR API changes.
+    try:
+        from alchemlyb.estimators import AutoMBAR as _AutoMBAR
+    except ImportError:
+        from alchemlyb.estimators import MBAR as _AutoMBAR
+    from alchemlyb.estimators import TI as _TI
+    from alchemlyb.postprocessors.units import to_kcalmol as _to_kcalmol
+    from alchemlyb.parsing.amber import extract_dHdl as _amber_extract_dHdl
+    from alchemlyb.parsing.amber import extract_u_nk as _amber_extract_u_nk
+    from alchemlyb.parsing.gmx import extract_dHdl as _gmx_extract_dHdl
+    from alchemlyb.parsing.gmx import extract_u_nk as _gmx_extract_u_nk
+    from alchemlyb.preprocessing.subsampling import (
+        equilibrium_detection as _equilibrium_detection,
+    )
+    from alchemlyb.preprocessing.subsampling import (
+        statistical_inefficiency as _statistical_inefficiency,
+    )
+    from alchemlyb.preprocessing.subsampling import slicing as _slicing
+    from alchemlyb.preprocessing.subsampling import decorrelate_u_nk, decorrelate_dhdl
+    from alchemlyb.postprocessors.units import to_kcalmol as _to_kcalmol
+    from alchemlyb.postprocessors.units import kJ2kcal as _kJ2kcal
+    from alchemlyb.postprocessors.units import R_kJmol as _R_kJmol
+
 from sire.legacy.Base import getBinDir as _getBinDir
 from sire.legacy.Base import getShareDir as _getShareDir
 
@@ -156,16 +163,8 @@
 class Relative:
     """Class for configuring and running relative free-energy perturbation simulations."""
 
-<<<<<<< HEAD
     # Create a list of supported molecular dynamics engines.
     _engines = ["AMBER", "GROMACS", "SOMD"]
-=======
-    # Create a list of supported molecular dynamics engines. (For running simulations.)
-    _engines = ["GROMACS", "SOMD"]
->>>>>>> bd4a6801
-
-    # Create a list of supported molecular dynamics engines. (For analysis.)
-    _engines_analysis = ["AMBER", "GROMACS", "SOMD", "SOMD2"]
 
     def __init__(
         self,
@@ -537,14 +536,9 @@
             raise TypeError("'property_map' must be of type 'dict'.")
         self._property_map = property_map
 
-<<<<<<< HEAD
-        # Create fake instance methods for 'analyse' and 'difference' and 'check overlap'.
-        # These pass instance data through to the staticmethod versions.
-=======
         # Create fake instance methods for 'analyse', 'checkOverlap',
         # and 'difference'. These pass instance data through to the
         # staticmethod versions.
->>>>>>> bd4a6801
         self.analyse = self._analyse
         self.checkOverlap = self._checkOverlap
         self.difference = self._difference
@@ -659,19 +653,18 @@
             glob_path = _pathlib.Path(work_dir)
 
             # First try SOMD data.
-<<<<<<< HEAD
-            files = _glob("*/*/simfile.dat")
-=======
             files = glob_path.glob("**/gradients.dat")
->>>>>>> bd4a6801
 
             if len(files) == 0:
                 files = glob_path.glob("**/[!bar]*.xvg")
 
                 if len(files) == 0:
-                    raise ValueError(
-                        f"Couldn't find any analysis files in '{work_dir}'"
-                    )
+                    files = glob_path.glob("**/*.out")
+
+                    if len(files) == 0:
+                        raise ValueError(
+                            f"Couldn't find any analysis files in '{work_dir}'"
+                        )
 
             # Write to the zip file.
             with _zipfile.ZipFile(cwd + f"/{zipname}", "w") as zip:
@@ -698,252 +691,34 @@
             return zipname
 
     @staticmethod
-<<<<<<< HEAD
-    def _somd_extract_u_nk(simfile, T):
-        """Return reduced potentials `data` from Somd output file (simfile.dat).
-=======
     def analyse(work_dir, estimator="MBAR", method="alchemlyb", **kwargs):
         """
         Analyse existing free-energy data from a simulation working directory.
->>>>>>> bd4a6801
 
         Parameters
         ----------
-        simfile : str
-            Path to simfile.dat file to extract data from.
-        T : float
-            Temperature in Kelvin at which the simulations were performed;
-            needed to generated the reduced potential (in units of kT).
+
+        work_dir : str
+            The working directory for the simulation.
+
+        estimator : str
+            The estimator to use for the free-energy analysis. ("MBAR" or "TI")
+
+        method : str
+            The method to use for the free-energy analysis. ("alchemlyb" or "native")
 
         Returns
         -------
-        data : DataFrame
-            Reduced potential for each alchemical state (k) for each frame (n).
-        """
-        file = simfile
-
-        # Find the lambda values for the simulation.
-        found_lambda = False
-        found_array = False
-        found_time = False
-        with open(file, 'r') as f:
-            lambda_win = None
-            lambda_array = None
-            sim_length = None
-            for line in f.readlines():
-                start_w = '#Generating lambda is'
-                start_a = '#Alchemical array is'
-                start_t = ' and '
-                end_t = ' ps'
-                if start_w in line:
-                    lambda_win = float(line.replace(start_w, '').strip())
-                    if lambda_win is not None:
-                        found_lambda = True
-                if start_a in line:
-                    lambda_array = ((line.replace(start_a, '')).strip().replace(
-                        '(', '').replace(')', '').replace(' ', '')).split(',')  # list
-                    lambda_array = [float(lam) for lam in lambda_array]
-                    if lambda_array is not None:
-                        found_array = True
-                if start_t and end_t in line:
-                    sim_length = float(
-                        ((line.split(start_t)[1]).split(end_t)[0]).strip())
-                    if sim_length is not None:
-                        found_time = True
-                if found_lambda:
-                    if found_array:
-                        if found_time:
-                            break
-
-        if not found_lambda:
-            raise ValueError(
-                f"The lambda window was not detected in the SOMD output file, {file}")
-
-        if not found_array:
-            raise ValueError(
-                f"The lambda array was not detected in the SOMD output file, {file}")
-
-        if not found_time:
-            raise ValueError(
-                f"The simulation time was not detected in the SOMD output file, {file}")
-
-        # TODO: get header from the file instead of like this
-        header = ['step', 'potential_kcal/mol', 'gradient_kcal/mol',
-                  'forward_Metropolis', 'backward_Metropolis']
-        header.extend(lambda_array)
-
-        file_df = _pd.read_fwf(
-            file, skipinitialspace=True, skiprows=13, header=None, names=header)
-
-        # TODO fix so timestep still works if the simulation stops earlier
-        time_step = (sim_length/len(file_df['step']))
-        time_rows = _np.arange(0, len(file_df['step']), 1)
-        time = _np.arange(0, sim_length, time_step)
-
-        # Results in list of lists where each list is the 0 to 1 window values at that lambda value.
-        mbar_energies = []
-
-        # For the energies for each lambda window,
-        # append the kt to the data list of values for all lambda windows.
-        for t in time_rows:
-            row = file_df.loc[t][lambda_array].to_numpy()
-            E_ref = row[lambda_array.index(lambda_win)]
-            energies = []
-            for lam in lambda_array:
-                E_ = row[lambda_array.index(lam)]
-                energies.append((E_ - E_ref))
-            mbar_energies.append(energies)
-
-        # Turn into a dataframe that can be processed by alchemlyb.
-        df = (_pd.DataFrame(mbar_energies, columns=_np.array(lambda_array, dtype=_np.float64),
-                            index=_pd.MultiIndex.from_arrays([time, _np.repeat(lambda_win, len(time))],
-                                                             names=['time', 'lambdas']))
-              )
-        df.attrs['temperature'] = T
-        df.attrs['energy_unit'] = 'kT'
-
-        return(df)
-
-    @staticmethod
-    def _somd_extract_dHdl(simfile, T):
-        """Return gradients ``dH/dl`` from Somd output file (simfile.dat).
-
-        Parameters
-        ----------
-        simfile : str
-            Path to simfile.dat file to extract data from.
-        T : float
-            Temperature in Kelvin at which the simulations were performed.
-
-        estimator : str
-            The estimator to use for the free-energy analysis. ("MBAR" or "TI")
-
-        method : str
-            The method to use for the free-energy analysis. ("alchemlyb" or "native")
-
-        Returns
-        -------
-        dH/dl : Series
-            dH/dl as a function of time for this lambda window.
-
-        """
-        file = simfile
-
-        # For dhdl need to consider the temperature, as the gradient is in kcal/mol in the simfile.dat .
-        k_b = _R_kJmol * _kJ2kcal
-        beta = 1/(k_b * T)
-
-        # Find the lambda values for the simulation.
-        found_lambda = False
-        found_array = False
-        found_time = False
-        with open(file, 'r') as f:
-            lambda_win = None
-            lambda_array = None
-            sim_length = None
-            for line in f.readlines():
-                start_w = '#Generating lambda is'
-                start_a = '#Alchemical array is'
-                start_t = ' and '
-                end_t = ' ps'
-                if start_w in line:
-                    lambda_win = float(line.replace(start_w, '').strip())
-                    if lambda_win is not None:
-                        found_lambda = True
-                if start_a in line:
-                    lambda_array = ((line.replace(start_a, '')).strip().replace(
-                        '(', '').replace(')', '').replace(' ', '')).split(',')  # list
-                    lambda_array = [float(lam) for lam in lambda_array]
-                    if lambda_array is not None:
-                        found_array = True
-                if start_t and end_t in line:
-                    sim_length = float(
-                        ((line.split(start_t)[1]).split(end_t)[0]).strip())
-                    if sim_length is not None:
-                        found_time = True
-                if found_lambda:
-                    if found_array:
-                        if found_time:
-                            break
-
-        if not found_lambda:
-            raise ValueError(
-                f"The lambda window was not detected in the SOMD output file, {file}")
-
-        if not found_array:
-            raise ValueError(
-                f"The lambda array was not detected in the SOMD output file, {file}")
-
-        if not found_time:
-            raise ValueError(
-                f"The simulation time was not detected in the SOMD output file, {file}")
-
-        # get header
-        header = ['step', 'potential_kcal/mol', 'gradient_kcal/mol',
-                  'forward_Metropolis', 'backward_Metropolis']
-        header.extend(lambda_array)
-
-        file_df = _pd.read_fwf(
-            file, skipinitialspace=True, skiprows=13, header=None, names=header)
-
-        time_step = (sim_length/len(file_df['step']))
-        time_rows = _np.arange(0, len(file_df['step']), 1)
-        time = _np.arange(0, sim_length, time_step)
-
-        # Results in list of the gradients at that lambda.
-        gradient_energies = []
-
-        # Turn gradient list into list of reduced gradients.
-        for t in time_rows:
-            gradient = file_df.loc[t]['gradient_kcal/mol']
-            red_gradient = gradient * beta
-            gradient_energies.append(red_gradient)
-
-        # Turn into a dataframe that can be processed by alchemlyb.
-        df = (_pd.DataFrame(gradient_energies, columns=['fep'],
-                            index=_pd.MultiIndex.from_arrays([time, _np.repeat(lambda_win, len(time))],
-                                                             names=['time', 'fep-lambda']))
-              )
-
-        df.attrs['temperature'] = T
-        df.attrs['energy_unit'] = 'kT'
-
-        return(df)
-
-    @staticmethod
-    def analyse(work_dir, estimator='MBAR', method="alchemlyb", **kwargs):
-        """Analyse existing free-energy data from a simulation working directory.
-
-        Parameters
-        ----------
-
-           work_dir : str
-               The working directory for the simulation.
- 
-           estimator : str
-               The estimator ('MBAR' or 'TI') used. Default is MBAR.
-
-           method : str
-               The estimator ('alchemlyb' or 'native') used. Default is alchemlyb.
-
-           Returns
-           -------
 
         pmf : [(float, :class:`Energy <BioSimSpace.Types.Energy>`, :class:`Energy <BioSimSpace.Types.Energy>`)]
             The potential of mean force (PMF). The data is a list of tuples,
             where each tuple contains the lambda value, the PMF, and the
             standard error.
 
-<<<<<<< HEAD
-           overlap : [ [ float, float, ... ] ]
-               The overlap matrix. This gives the overlap between each lambda
-               window.
-=======
         overlap : np.matrix, None
             The overlap matrix. This gives the overlap between each lambda
             window. This parameter is only computed when available for the
             specified estimator and engine, otherwise None will be returned.
->>>>>>> bd4a6801
         """
 
         if not isinstance(work_dir, str):
@@ -951,26 +726,6 @@
         if not _os.path.isdir(work_dir):
             raise ValueError("'work_dir' doesn't exist!")
 
-<<<<<<< HEAD
-        if estimator not in ['MBAR', 'TI']:
-            raise ValueError("'estimator' must be either 'MBAR' or 'TI'.")
-
-        function_glob_dict = {
-            "SOMD": (Relative._analyse_somd, "/lambda_*/simfile.dat"),
-            "GROMACS": (Relative._analyse_gromacs, "/lambda_*/gromacs.xvg"),
-            "AMBER": (Relative._analyse_amber, "/lambda_*/amber.out")
-        }
-
-        for engine, (func, mask) in function_glob_dict.items():
-            data = _glob(work_dir + mask)
-            if data and engine == "AMBER":
-                if method != "alchemlyb":
-                    raise _AnalysisError(f"{engine} requires alchemlyb.")
-            if data and engine == "SOMD" and estimator == "TI" and method == "native":
-                raise _AnalysisError(f"{engine} with {method} cannot do {estimator}.")
-            if data and engine == "GROMACS" and method == "native":
-                _warnings.warn(f"{engine} with {method} cannot do MBAR/TI. BAR will be used.")
-=======
         if not isinstance(estimator, str):
             raise TypeError("'estimator' must be of type 'str'.")
 
@@ -1005,21 +760,14 @@
                     raise _AnalysisError(
                         f"SOMD2 can only use the 'alchemlyb' analysis method."
                     )
-            if data and engine == "GROMACS" and method == "native":
+            if data and engine == "GROMACS" and method == "NATIVE":
                 _warnings.warn(
                     "Native GROMACS analysis cannot do MBAR/TI. BAR will be used."
                 )
->>>>>>> bd4a6801
             if data:
                 return func(work_dir, estimator, method, **kwargs)
 
         raise ValueError(
-<<<<<<< HEAD
-            "Couldn't find any SOMD, GROMACS or AMBER free-energy output?")
-
-    def _analyse(self):
-        """Analyse free-energy data for this object.
-=======
             "Couldn't find any SOMD, SOMD2, GROMACS or AMBER free-energy output?"
         )
 
@@ -1300,7 +1048,6 @@
     def _analyse(self, estimator="MBAR"):
         """
         Analyse free-energy data for this object.
->>>>>>> bd4a6801
 
         Parameters
         ----------
@@ -1316,424 +1063,6 @@
             where each tuple contains the lambda value, the PMF, and the
             standard error.
 
-<<<<<<< HEAD
-           overlap : [ [ float, float, ... ] ]
-               The overlap matrix. This gives the overlap between each lambda
-               window.
-        """
-
-        # Return the result of calling the staticmethod, passing in the working
-        # directory of this object.
-        return Relative.analyse(self._work_dir, self._estimator)
-
-    @staticmethod
-    def _preprocessing_extracted_data(data, estimator, **kwargs):
-        """preprocess the data
-
-        Parameters
-        ----------
-
-            data : pandas.DataFrame
-                Dataframe of extracted dHdl or u_nk data.
-           estimator : str
-               The estimator ('MBAR' or 'TI') used.
-
-        Returns
-        -------
-
-            processed_data : pandas.DataFrame
-            Dataframe of dHdl or u_nk data processed using automated equilibration
-            detection followed by statistical inefficiency.
-        """
-
-        # consider passed kwarg arguments
-
-        # assign variables as default incase not passed in during kwargs
-        auto_eq = False
-        stat_ineff = False
-        truncate = False
-        truncate_keep = "start"
-
-        for key,value in kwargs.items():
-            key = key.replace(" ","").replace("_","").upper()
-            if key == "AUTOEQUILIBRATION":
-                auto_eq = value
-            if key == "STATISTICALINEFFICIENCY":
-                stat_ineff = value
-            if key == "TRUNCATEPERCENTAGE":
-                truncate = value
-            if key == "TRUNCATEKEEP":
-                truncate_keep = value
-
-        # first truncate data
-        raw_data = data
-        if truncate:
-
-            # get the upper and lower bounds for truncate
-            data_len = len(data[0]) # use just the first window for this
-            data_step = round((data[0].index[-1][0] - data[0].index[-2][0]),1)
-            data_kept = data_len * (truncate/100)
-            data_time = data_kept * data_step
-            if truncate_keep == "start":
-                truncate_lower = 0
-                truncate_upper = data_time - data_step
-            if truncate_keep == "end":
-                truncate_lower = (data_len * data_step) - data_time
-                truncate_upper = (data_len * data_step) - data_step
-
-            trunc_okay = False
-            try:
-                data = [_slicing(i, lower=truncate_lower, upper=truncate_upper)
-                        for i in raw_data]
-                trunc_okay = True
-            except:
-                pass
-        
-            # Throw errors if either failed
-            if not trunc_okay:
-                _warnings.warn("Could not truncate data.")
-                data = raw_data
-        else:
-            data = raw_data
-
-        # if auto eq, want to remove burn in. This still also performs stats ineff after.
-        if stat_ineff:
-            if estimator == "MBAR":
-                decorrelated_data = [decorrelate_u_nk(i, method='dE',remove_burnin=auto_eq)
-                            for i in data]
-                
-            elif estimator == "TI":
-                decorrelated_data = [decorrelate_dhdl(i, remove_burnin=auto_eq)
-                            for i in data]
-
-            sampled_data = decorrelated_data
-
-            for i in decorrelated_data:
-                if len(i.iloc[:, 0]) < 50:
-                    _warnings.warn(
-                        "Less than 50 samples as a result of preprocessing. No preprocessing will be performed.")
-                    sampled_data = data
-        else:
-            # need stats ineff for auto eq to run as well
-            if auto_eq:
-                _warnings.warn(
-                    "Auto equilibration can only be detected if statistical inefficiency is run as well.")
-            sampled_data = data
-
-        # concatanate in alchemlyb format
-        processed_data = _alchemlyb.concat(sampled_data)
-
-        return processed_data
-
-    @staticmethod
-    def _get_u_nk(files, temperatures, engine):
-        """Get the u_nk dataframes for MBAR analysis.
-
-           Parameters
-           ----------
-
-           files : list
-               List of files for all lambda values to analyse. Should be sorted.
-
-           temperatures : list
-               List of temperatures at which the simulation was carried out at for each lambda window.
-               Index of the temperature value should match it's corresponding lambda window index in files.
-
-           engine : str
-               Engine with which the simulation was run.
-
-           Returns
-           -------
-
-           u_nk : [dataframes] list of dataframes for each trajectory lambda window.
-               
-        """
-
-
-        function_glob_dict = {
-            "SOMD": (Relative._somd_extract_u_nk),
-            "GROMACS": (_gmx_extract_u_nk),
-            "AMBER": (_amber_extract_u_nk)
-        }
-
-        # Extract the data.
-        func = function_glob_dict[engine]
-        try:
-            u_nk = [func(x, T=t) for x, t in zip(files, temperatures)]
-        except Exception as e:
-            print(e)
-            raise _AnalysisError(
-                "Could not extract the data from the provided files!")
-        
-        return u_nk
-    
-
-    @staticmethod
-    def _analyse_mbar(files, temperatures, lambdas, engine, **kwargs):
-        """Analyse existing free-energy data using MBAR and the alchemlyb library.
-
-           Parameters
-           ----------
-
-           files : list
-               List of files for all lambda values to analyse. Should be sorted.
-
-           temperatures : list
-               List of temperatures at which the simulation was carried out at for each lambda window.
-               Index of the temperature value should match it's corresponding lambda window index in files.
-
-           lambdas : list
-               Sorted list of lambda values used for the simulation.
-
-           engine : str
-               Engine with which the simulation was run.
-
-           Returns
-           -------
-
-           pmf : [(float, :class:`Energy <BioSimSpace.Types.Energy>`, :class:`Energy <BioSimSpace.Types.Energy>`)]
-               The potential of mean force (PMF). The data is a list of tuples,
-               where each tuple contains the lambda value, the PMF, and the
-               standard error.
-
-           overlap : numpy.matrix 
-               The overlap matrix. This gives the overlap between each lambda
-               window.
-        """
-
-        # get u_nk
-        u_nk = Relative._get_u_nk(files, temperatures, engine)
-
-        # Preprocess the data.
-        try:
-            processed_u_nk = Relative._preprocessing_extracted_data(u_nk, "MBAR", **kwargs)
-        except:
-            _warnings.warn("Could not preprocess the data.")
-            processed_u_nk = _alchemlyb.concat(u_nk)
-
-        # defaults
-        mbar_method = None
-
-        # check kwargs incase there is an mbar_method and then use this
-        for key,value in kwargs.items():
-            key = key.replace(" ","").replace("_","").upper()
-            if key == "MBARMETHOD":
-                mbar_method = value
-
-        if mbar_method:
-            try:
-                mbar = _MBAR(method=mbar_method)
-                mbar.fit(processed_u_nk)
-            except Exception as e:
-                print(e)
-                raise _AnalysisError(f"MBAR free-energy analysis failed with {mbar_method} as mbar_method!")
-        else:
-            try:
-                mbar = _MBAR().fit(processed_u_nk)
-            except Exception as e:
-                print(e)
-                raise _AnalysisError("MBAR free-energy analysis failed!")
-
-        # Extract the data from the mbar results.
-        data = []
-        # Convert the data frames to kcal/mol.
-        delta_f_ = _to_kcalmol(mbar.delta_f_)
-        d_delta_f_ = _to_kcalmol(mbar.d_delta_f_)
-        for lambda_, t in zip(lambdas, temperatures):
-            x = lambdas.index(lambda_)
-            mbar_value = delta_f_.iloc[0, x]
-            mbar_error = d_delta_f_.iloc[0, x]
-
-            # Append the data.
-            data.append((lambda_,
-                        (mbar_value) * _Units.Energy.kcal_per_mol,
-                        (mbar_error) * _Units.Energy.kcal_per_mol))
-
-        # Calculate overlap matrix.
-        overlap = mbar.overlap_matrix
-
-        return (data, overlap)
-
-    @staticmethod
-    def _get_dhdl(files, temperatures, engine):
-        """Get the u_nk dataframes for TI analysis.
-
-           Parameters
-           ----------
-
-           files : list
-               List of files for all lambda values to analyse. Should be sorted.
-
-           temperatures : list
-               List of temperatures at which the simulation was carried out at for each lambda window.
-               Index of the temperature value should match it's corresponding lambda window index in files.
-
-           engine : str
-               Engine with which the simulation was run.
-
-           Returns
-           -------
-
-           dhdl : [dataframes] list of dataframes for each trajectory lambda window.
-               
-        """
-
-        function_glob_dict = {
-            "SOMD": (Relative._somd_extract_dHdl),
-            "GROMACS": (_gmx_extract_dHdl),
-            "AMBER": (_amber_extract_dHdl)
-        }
-
-        # Extract the data.
-        func = function_glob_dict[engine]
-
-        try:
-            dhdl = [func(x, T=t) for x, t in zip(files, temperatures)]
-        except:
-            raise _AnalysisError(
-                "Could not extract the data from the provided files!")
-
-        return dhdl
-    
-
-    @staticmethod
-    def _analyse_ti(files, temperatures, lambdas, engine, **kwargs):
-        """Analyse existing free-energy data using TI and the alchemlyb library.
-
-           Parameters
-           ----------
-
-           files : list
-               List of files for all lambda values to analyse. Should be sorted.
-
-           temperatures : list
-               List of temperatures at which the simulation was carried out at for each lambda window.
-               Index of the temperature value should match it's corresponding lambda window index in files.
-
-           lambdas : list
-               Sorted list of lambda values used for the simulation.
-
-           engine : str
-               Engine with which the simulation was run.
-
-           Returns
-           -------
-
-           pmf : [(float, :class:`Energy <BioSimSpace.Types.Energy>`, :class:`Energy <BioSimSpace.Types.Energy>`)]
-               The potential of mean force (PMF). The data is a list of tuples,
-               where each tuple contains the lambda value, the PMF, and the
-               standard error.
-
-           dHdl : alchemlyb.estimators.ti_.TI
-               The TI gradients for plotting a graph.
-        """
-
-        # get dhdl
-        dhdl = Relative._get_dhdl(files, temperatures, engine)
-
-        # Preprocess the data.
-        try:
-            processed_dhdl = Relative._preprocessing_extracted_data(dhdl, "TI", **kwargs)
-        except:
-            _warnings.warn("Could not preprocess the data.")
-            processed_dhdl = _alchemlyb.concat(dhdl)
-
-        # Analyse using the TI from the alchemlyb library.
-        try:
-            ti = _TI().fit(processed_dhdl)
-        except:
-            raise _AnalysisError("TI free-energy analysis failed!")
-
-        # Extract the data from the TI results.
-        data = []
-        # Convert the data frames to kcal/mol.
-        delta_f_ = _to_kcalmol(ti.delta_f_)
-        d_delta_f_ = _to_kcalmol(ti.d_delta_f_)
-        for lambda_ in lambdas:
-            x = lambdas.index(lambda_)
-            ti_value = delta_f_.iloc[0, x]
-            ti_error = d_delta_f_.iloc[0, x]
-
-            # Append the data.
-            data.append((lambda_,
-                        (ti_value) * _Units.Energy.kcal_per_mol,
-                        (ti_error) * _Units.Energy.kcal_per_mol))
-
-        return (data, ti)
-
-    @staticmethod
-    def _analyse_amber(work_dir=None, estimator=None, method="alchemlyb", **kwargs):
-        """Analyse the AMBER free energy data.
-
-           Parameters
-           ----------
-
-           work_dir : str
-               The path to the working directory.
-
-           estimator : str
-               The estimator ('MBAR' or 'TI') used.
-
-           Returns
-           -------
-
-           pmf : [(float, :class:`Energy <BioSimSpace.Types.Energy>`, :class:`Energy <BioSimSpace.Types.Energy>`)]
-               The potential of mean force (PMF). The data is a list of tuples,
-               where each tuple contains the lambda value, the PMF, and the
-               standard error.
-
-           overlap or dHdl : numpy.matrix or alchemlyb.estimators.ti_.TI
-               For MBAR, this returns the overlap matrix for the overlap between each lambda window.
-               For TI, this returns the gradients for plotting a graph.
-        """
-
-        if type(work_dir) is not str:
-            raise TypeError("'work_dir' must be of type 'str'.")
-        if not _os.path.isdir(work_dir):
-            raise ValueError("'work_dir' doesn't exist!")
-
-        if estimator not in ['MBAR', 'TI']:
-            raise ValueError("'estimator' must be either 'MBAR' or 'TI'.")
-
-        files = sorted(_glob(work_dir + "/lambda_*/amber.out"))
-        lambdas = [float(x.split("/")[-2].split("_")[-1]) for x in files]
-
-        # Find the temperature for each lambda window.
-        temperatures = []
-        for file, lambda_ in zip(files, lambdas):
-            found_temperature = False
-            with open(file) as f:
-                for line in f.readlines():
-                    if not found_temperature:
-                        match = _re.search(r"temp0=([\d.]+)", line)
-                        if match is not None:
-                            temperatures += [float(match.group(1))]
-                            found_temperature = True
-                        elif found_temperature == True:
-                            pass
-
-                if not found_temperature:
-                    raise ValueError(
-                        "The temperature was not detected in the AMBER output file.")
-
-        if temperatures[0] != temperatures[-1]:
-            raise ValueError(
-                "The temperatures at the endstates don't match!")
-
-        if estimator == 'MBAR':
-            data, overlap = Relative._analyse_mbar(
-                files, temperatures, lambdas, "AMBER", **kwargs)
-
-        if estimator == 'TI':
-            data, overlap = Relative._analyse_ti(
-                files, temperatures, lambdas, "AMBER", **kwargs)
-
-        return (data, overlap)
-
-    @staticmethod
-    def _analyse_gromacs(work_dir=None, estimator=None, method="alchemlyb", **kwargs):
-        """Analyse the GROMACS free energy data.
-=======
         overlap : np.matrix, None
             The overlap matrix. This gives the overlap between each lambda
             window. This parameter is only computed when available for the
@@ -2357,30 +1686,13 @@
     def _analyse_amber(work_dir=None, estimator="MBAR", method="alchemlyb", **kwargs):
         """
         Analyse the AMBER free energy data.
->>>>>>> bd4a6801
-
-        Parameters
-        ----------
-
-        work_dir : str
-            The path to the working directory.
-
-<<<<<<< HEAD
-           estimator : str
-               The estimator ('MBAR' or 'TI') used.
-
-           Returns
-           -------
-
-           pmf : [(float, :class:`Energy <BioSimSpace.Types.Energy>`, :class:`Energy <BioSimSpace.Types.Energy>`)]
-               The potential of mean force (PMF). The data is a list of tuples,
-               where each tuple contains the lambda value, the PMF, and the
-               standard error.
-
-           overlap or dHdl : numpy.matrix or alchemlyb.estimators.ti_.TI
-               For MBAR, this returns the overlap matrix for the overlap between each lambda window.
-               For TI, this returns the gradients for plotting a graph.
-=======
+
+           Parameters
+           ----------
+
+           work_dir : str
+               The path to the working directory.
+
         estimator : str
             The estimator ('MBAR' or 'TI') used.
 
@@ -2398,7 +1710,6 @@
         overlap or dHdl : numpy.matrix or alchemlyb.estimators.ti_.TI
             For MBAR, this returns the overlap matrix for the overlap between
             each lambda window. For TI, this returns None.
->>>>>>> bd4a6801
         """
 
         if type(work_dir) is not str:
@@ -2406,109 +1717,6 @@
         if not _os.path.isdir(work_dir):
             raise ValueError("'work_dir' doesn't exist!")
 
-<<<<<<< HEAD
-        if estimator not in ['MBAR', 'TI']:
-            raise ValueError("'estimator' must be either 'MBAR' or 'TI'.")
-
-        if _gmx_version <= 2020:
-            _warnings.warn("Analysing using 'native' gmx bar and BAR as the gromacs version is older...")
-            method = "native"
-
-        if method == "alchemlyb":
-
-            files = sorted(_glob(work_dir + "/lambda_*/gromacs.xvg"))
-            lambdas = [float(x.split("/")[-2].split("_")[-1]) for x in files]
-
-            # find the temperature at each lambda window
-            temperatures = []
-            for file in files:
-                found_temperature = False
-                with open(file, 'r') as f:
-                    for line in f.readlines():
-                        t = None
-                        start = 'T ='
-                        end = '(K)'
-                        if start and end in line:
-                            t = int(
-                                ((line.split(start)[1]).split(end)[0]).strip())
-                            temperatures.append(t)
-                            if t is not None:
-                                found_temperature = True
-                                break
-
-                if not found_temperature:
-                    raise ValueError(
-                        f"The temperature was not detected in the GROMACS output file, {file}")
-
-            if temperatures[0] != temperatures[-1]:
-                raise ValueError(
-                    "The temperatures at the endstates don't match!")
-
-            if estimator == 'MBAR':
-                data, overlap = Relative._analyse_mbar(
-                    files, temperatures, lambdas, "GROMACS", **kwargs)
-
-            if estimator == 'TI':
-                data, overlap = Relative._analyse_ti(
-                    files, temperatures, lambdas, "GROMACS", **kwargs)
-
-            return (data, overlap)
-
-        # For the older gromacs versions and native use the gmx bar analysis.
-        elif method == "native":
-            _warnings.warn("using 'native' for GROMACS does not return an overlap/dHdl.")
-            _warnings.warn("using 'native' for GROMACS uses BAR.")
-            # Create the command.
-            command = "%s bar -f %s/lambda_*/*.xvg -o %s/bar.xvg" % (
-                _gmx_exe, work_dir, work_dir)
-
-            # Run the first command.
-            proc = _subprocess.run(_shlex.split(command), shell=True,
-                                   stdout=_subprocess.PIPE, stderr=_subprocess.PIPE)
-            if proc.returncode != 0:
-                raise _AnalysisError("GROMACS free-energy analysis failed!")
-
-            # Initialise list to hold the data.
-            data = []
-
-            # Extract the data from the output files.
-
-            # First leg.
-            with open("%s/bar.xvg" % work_dir) as file:
-
-                # Read all of the lines into a list.
-                lines = []
-                for line in file:
-                    # Ignore comments and xmgrace directives.
-                    if line[0] != "#" and line[0] != "@":
-                        lines.append(line.rstrip())
-
-                # Store the initial free energy reading.
-                data.append(
-                    (
-                        0.0,
-                        0.0 * _Units.Energy.kcal_per_mol,
-                        0.0 * _Units.Energy.kcal_per_mol,
-                    )
-                )
-
-                # Zero the accumulated error.
-                total_error = 0
-
-                # Zero the accumulated free energy difference.
-                total_freenrg = 0
-
-                # Process the BAR data.
-                for x, line in enumerate(lines):
-                    # Extract the data from the line.
-                    records = line.split()
-
-                    # Update the total free energy difference.
-                    total_freenrg += float(records[1])
-
-                    # Extract the error.
-                    error = float(records[2])
-=======
         if not isinstance(estimator, str):
             raise TypeError("'estimator' must be of type 'str'.")
         if estimator.replace(" ", "").upper() not in ["MBAR", "TI"]:
@@ -2589,7 +1797,6 @@
             raise TypeError("'work_dir' must be of type 'str'.")
         if not _os.path.isdir(work_dir):
             raise ValueError("'work_dir' doesn't exist!")
->>>>>>> bd4a6801
 
         if not isinstance(estimator, str):
             raise TypeError("'estimator' must be of type 'str'.")
@@ -2693,13 +1900,6 @@
                     )
                 )
 
-<<<<<<< HEAD
-            return (data, None)
-
-    @staticmethod
-    def _analyse_somd(work_dir=None, estimator=None, method="alchemlyb", **kwargs):
-        """Analyse the SOMD free energy data.
-=======
                 # Zero the accumulated error.
                 total_error = 0
 
@@ -2735,7 +1935,6 @@
     def _analyse_somd(work_dir=None, estimator="MBAR", method="alchemlyb", **kwargs):
         """
         Analyse SOMD free energy data.
->>>>>>> bd4a6801
 
         Parameters
         ----------
@@ -2743,13 +1942,6 @@
         work_dir : str
             The path to the working directory.
 
-<<<<<<< HEAD
-           estimator : str
-               The estimator ('MBAR' or 'TI') used.
-
-           Returns
-           -------
-=======
         estimator : str
             The estimator ('MBAR' or 'TI') used.
 
@@ -2758,22 +1950,15 @@
 
         Returns
         -------
->>>>>>> bd4a6801
 
         pmf : [(float, :class:`Energy <BioSimSpace.Types.Energy>`, :class:`Energy <BioSimSpace.Types.Energy>`)]
             The potential of mean force (PMF). The data is a list of tuples,
             where each tuple contains the lambda value, the PMF, and the
             standard error.
 
-<<<<<<< HEAD
-           overlap or dHdl : numpy.matrix or alchemlyb.estimators.ti_.TI
-               For MBAR, this returns the overlap matrix for the overlap between each lambda window.
-               For TI, this returns the gradients for plotting a graph.
-=======
         overlap or dHdl : numpy.matrix or alchemlyb.estimators.ti_.TI
             For MBAR, this returns the overlap matrix for the overlap between
             each lambda window. For TI, this returns None.
->>>>>>> bd4a6801
         """
 
         if not isinstance(work_dir, str):
@@ -2781,16 +1966,6 @@
         if not _os.path.isdir(work_dir):
             raise ValueError("'work_dir' doesn't exist!")
 
-<<<<<<< HEAD
-        if estimator not in ['MBAR', 'TI']:
-            raise ValueError(
-                "'estimator' must be either 'MBAR' or 'TI' for SOMD output.")
-
-        if method == "alchemlyb":
-
-            files = sorted(_glob(work_dir + "/lambda_*/simfile.dat"))
-            lambdas = [float(x.split("/")[-2].split("_")[-1]) for x in files]
-=======
         if not isinstance(estimator, str):
             raise TypeError("'estimator' must be of type 'str'.")
         estimator = estimator.replace(" ", "").upper()
@@ -2812,32 +1987,20 @@
                 for part in file.parts:
                     if "lambda" in part:
                         lambdas.append(float(part.split("_")[-1]))
->>>>>>> bd4a6801
 
             temperatures = []
             for file in files:
                 found_temperature = False
-<<<<<<< HEAD
-                with open(file, 'r') as f:
-                    for line in f.readlines():
-                        temp = None
-                        start = '#Generating temperature is'
-=======
                 with open(file, "r") as f:
                     for line in f.readlines():
                         temp = None
                         start = "#Generating temperature is"
->>>>>>> bd4a6801
                         if start in line:
                             split_line = (line.split(start)[1]).strip().split(" ")
                             temp = split_line[0]
                             unit = split_line[-1]
                             if unit.upper() == "C":
-<<<<<<< HEAD
-                                temp = float(temp) + 273.15  # Convert to K
-=======
                                 temp = float(temp) + 273.15
->>>>>>> bd4a6801
                             else:
                                 temp = float(temp)
                             temperatures.append(temp)
@@ -2847,52 +2010,8 @@
 
                 if not found_temperature:
                     raise ValueError(
-<<<<<<< HEAD
-                        f"The temperature was not detected in the SOMD output file, {file}")
-
-            if temperatures[0] != temperatures[-1]:
-                raise ValueError(
-                    "The temperatures at the endstates don't match!")
-
-            if estimator == 'MBAR':
-                data, overlap = Relative._analyse_mbar(
-                    files, temperatures, lambdas, "SOMD", **kwargs)
-
-            if estimator == 'TI':
-                data, overlap = Relative._analyse_ti(
-                    files, temperatures, lambdas, "SOMD", **kwargs)
-
-        elif method == "native":
-
-            # Create the command.
-            command = "%s mbar -i %s/lambda_*/simfile.dat -o %s/mbar.txt --overlap --percent 5" % (_analyse_freenrg, work_dir, work_dir)
-
-        # Run the first command.
-        proc = _subprocess.run(
-            _Utils.command_split(command),
-            shell=False,
-            stdout=_subprocess.PIPE,
-            stderr=_subprocess.PIPE,
-        )
-        if proc.returncode != 0:
-            raise _AnalysisError("SOMD free-energy analysis failed!")
-
-        # Re-run without subsampling if the subsampling has resulted in less than 50 samples.
-        with open("%s/mbar.txt" % work_dir) as file:
-            for line in file:
-                if "#WARNING SUBSAMPLING ENERGIES RESULTED IN LESS THAN 50 SAMPLES" in line:
-                    _warnings.warn("Subsampling resulted in less than 50 samples, "
-                                f"re-running without subsampling for '{work_dir}'")
-                    command = "%s mbar -i %s/lambda_*/simfile.dat -o %s/mbar.txt --overlap" % (_analyse_freenrg, work_dir, work_dir)
-                    proc = _subprocess.run(_shlex.split(command), shell=False,
-                        stdout=_subprocess.PIPE, stderr=_subprocess.PIPE)
-                    if proc.returncode != 0:
-                        raise _AnalysisError("SOMD free-energy analysis failed!")
-                    break
-=======
                         f"The temperature was not detected in the SOMD output file: {file}"
                     )
->>>>>>> bd4a6801
 
             if temperatures[0] != temperatures[-1]:
                 raise ValueError("The temperatures at the endstates don't match!")
@@ -2974,29 +2093,6 @@
                         # Get the next row.
                         row = next(file)
 
-<<<<<<< HEAD
-                # Process the PMF.
-                elif "PMF from MBAR" in line:
-                    # Get the next row.
-                    row = next(file)
-
-                    # Loop until we hit the next section.
-                    while not row.startswith("#TI"):
-                        # Split the line.
-                        records = row.split()
-
-                    # Append the data.
-                    data.append(
-                        (
-                            float(records[0]),
-                            float(records[1]) * _Units.Energy.kcal_per_mol,
-                            float(records[2]) * _Units.Energy.kcal_per_mol,
-                        )
-                    )
-
-                    # Get the next line.
-                    row = next(file)
-=======
                         # Loop until we hit the next section.
                         while not row.startswith("#TI"):
                             # Split the line.
@@ -3013,7 +2109,6 @@
 
                             # Get the next line.
                             row = next(file)
->>>>>>> bd4a6801
 
         return (data, _np.matrix(overlap))
 
@@ -3086,15 +2181,9 @@
             except:
                 raise IOError(f"Unable to parse metadata from SOMD2 file: {file}")
 
-<<<<<<< HEAD
-        # Work out the difference in free energy.
-        free_energy = (pmf[-1][1] - pmf[0][1]) - \
-            (pmf_ref[-1][1] - pmf_ref[0][1])
-=======
         # Sort the lists based on the lambda values.
         temperatures = [x for _, x in sorted(zip(lambdas, temperatures))]
         lambdas = sorted(lambdas)
->>>>>>> bd4a6801
 
         # Check that the temperatures at the end states match.
         if temperatures[0] != temperatures[-1]:
