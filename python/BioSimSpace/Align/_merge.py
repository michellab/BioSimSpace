######################################################################
# BioSimSpace: Making biomolecular simulation a breeze!
#
# Copyright: 2017-2022
#
# Authors: Lester Hedges <lester.hedges@gmail.com>
#
# BioSimSpace is free software: you can redistribute it and/or modify
# it under the terms of the GNU General Public License as published by
# the Free Software Foundation, either version 2 of the License, or
# (at your option) any later version.
#
# BioSimSpace is distributed in the hope that it will be useful,
# but WITHOUT ANY WARRANTY; without even the implied warranty of
# MERCHANTABILITY or FITNESS FOR A PARTICULAR PURPOSE. See the
# GNU General Public License for more details.
#
# You should have received a copy of the GNU General Public License
# along with BioSimSpace. If not, see <http://www.gnu.org/licenses/>.
#####################################################################

"""
Functionality for merging molecules.
"""

__author__ = "Lester Hedges"
__email__ = "lester.hedges@gmail.com"

__all__ = ["merge"]

<<<<<<< HEAD
from Sire import Base as _SireBase
from Sire import IO as _SireIO
from Sire import MM as _SireMM
from Sire import Mol as _SireMol
from Sire import Units as _SireUnits
=======
from sire.legacy import Base as _SireBase
from sire.legacy import MM as _SireMM
from sire.legacy import Mol as _SireMol

from sire import units as _SireUnits
>>>>>>> dfe6cbb3

from .._Exceptions import IncompatibleError as _IncompatibleError
from .._SireWrappers import Molecule as _Molecule
from .._SireWrappers import System as _System

def merge(molecule0, molecule1, mapping, allow_ring_breaking=False,
        allow_ring_size_change=False, force=False,
        property_map0={}, property_map1={}):
    """Merge this molecule with 'other'.

        Parameters
        ----------

        molecule0 : BioSimSpace._SireWrappers.Molecule
            The reference molecule.

        molecule1 : BioSimSpace._SireWrappers.Molecule
            The molecule to merge with.

        mapping : dict
            The mapping between matching atom indices in the two molecules.

        allow_ring_breaking : bool
            Whether to allow the opening/closing of rings during a merge.

        allow_ring_size_change : bool
            Whether to allow changes in ring size.

        force : bool
            Whether to try to force the merge, even when the molecular
            connectivity changes not as the result of a ring transformation.
            This will likely lead to an unstable perturbation. This option
            takes precedence over 'allow_ring_breaking' and
            'allow_ring_size_change'.

        property_map0 : dict
            A dictionary that maps "properties" in this molecule to their
            user defined values. This allows the user to refer to properties
            with their own naming scheme, e.g. { "charge" : "my-charge" }

        property_map1 : dict
            A dictionary that maps "properties" in there other molecule to
            their user defined values.

        Returns
        -------

        merged : Sire.Mol.Molecule
            The merged molecule.
    """

    # Validate input.

    if not isinstance(molecule0, _Molecule):
        raise TypeError("'molecule0' must be of type 'BioSimSpace._SireWrappers.Molecule'")

    if not isinstance(molecule1, _Molecule):
        raise TypeError("'molecule0' must be of type 'BioSimSpace._SireWrappers.Molecule'")

    # Cannot merge a perturbable molecule.
    if molecule0._is_perturbable:
        raise _IncompatibleError("'molecule0' has already been merged!")
    if molecule1._is_perturbable:
        raise _IncompatibleError("'molecule1' has already been merged!")

    if not isinstance(property_map0, dict):
        raise TypeError("'property_map0' must be of type 'dict'")

    if not isinstance(property_map1, dict):
        raise TypeError("'property_map1' must be of type 'dict'")

    if not isinstance(allow_ring_breaking, bool):
        raise TypeError("'allow_ring_breaking' must be of type 'bool'")

    if not isinstance(allow_ring_size_change, bool):
        raise TypeError("'allow_ring_size_change' must be of type 'bool'")

    if not isinstance(force, bool):
        raise TypeError("'force' must be of type 'bool'")

    if not isinstance(mapping, dict):
        raise TypeError("'mapping' must be of type 'dict'.")
    else:
        # Make sure all key/value pairs are of type AtomIdx.
        for idx0, idx1 in mapping.items():
            if not isinstance(idx0, _SireMol.AtomIdx) or not isinstance(idx1, _SireMol.AtomIdx):
                raise TypeError("key:value pairs in 'mapping' must be of type 'Sire.Mol.AtomIdx'")

    # Set 'allow_ring_breaking' and 'allow_ring_size_change' to true if the
    # user has requested to 'force' the merge, i.e. the 'force' argument
    # takes precedence.
    if force:
        allow_ring_breaking = True
        allow_ring_size_change = True

    # Create a copy of this molecule.
    mol = _Molecule(molecule0)

    # Extract the two Sire molecule objects.
    molecule0 = molecule0._sire_object
    molecule1 = molecule1._sire_object

    # Get the atom indices from the mapping.
    idx0 = mapping.keys()
    idx1 = mapping.values()

    # Create the reverse mapping: molecule1 --> molecule0
    inv_mapping = {v: k for k, v in mapping.items()}

    # Invert the user property mappings.
    inv_property_map0 = {v: k for k, v in property_map0.items()}
    inv_property_map1 = {v: k for k, v in property_map1.items()}

    # Make sure that the molecules have a "forcefield" property and that
    # the two force fields are compatible.

    # Get the user name for the "forcefield" property.
    ff0 = inv_property_map0.get("forcefield", "forcefield")
    ff1 = inv_property_map1.get("forcefield", "forcefield")

    # Force field information is missing.
    if not molecule0.hasProperty(ff0):
        raise _IncompatibleError("Cannot determine 'forcefield' of 'molecule0'!")
    if not molecule1.hasProperty(ff1):
        raise _IncompatibleError("Cannot determine 'forcefield' of 'molecule1'!")

    # The force fields are incompatible.
    if not molecule0.property(ff0).isCompatibleWith(molecule1.property(ff1)):
        raise _IncompatibleError("Cannot merge molecules with incompatible force fields!")

    # Create lists to store the atoms that are unique to each molecule,
    # along with their indices.
    atoms0 = []
    atoms1 = []
    atoms0_idx = []
    atoms1_idx = []

    # Loop over each molecule to find the unique atom indices.

    # molecule0
    for atom in molecule0.atoms():
        if atom.index() not in idx0:
            atoms0.append(atom)
            atoms0_idx.append(atom.index())

    # molecule1
    for atom in molecule1.atoms():
        if atom.index() not in idx1:
            atoms1.append(atom)
            atoms1_idx.append(atom.index())

    # Create lists of the actual property names in the molecules.
    props0 = []
    props1 = []

    # molecule0
    for prop in molecule0.propertyKeys():
        if prop in inv_property_map0:
            prop = inv_property_map0[prop]
        props0.append(prop)

    # molecule1
    for prop in molecule1.propertyKeys():
        if prop in inv_property_map1:
            prop = inv_property_map1[prop]
        props1.append(prop)

    # Determine the common properties between the two molecules.
    # These are the properties that can be perturbed.
    shared_props = list(set(props0).intersection(props1))
    del props0
    del props1

    # Create a new molecule to hold the merged molecule.
    molecule = _SireMol.Molecule("Merged_Molecule")

    # Add a single residue called LIG.
    res = molecule.edit().add(_SireMol.ResNum(1))
    res.rename(_SireMol.ResName("LIG"))

    # Create a single cut-group.
    cg = res.molecule().add(_SireMol.CGName("1"))

    # Counter for the number of atoms.
    num = 1

    # First add all of the atoms from molecule0.
    for atom in molecule0.atoms():
        # Add the atom.
        added = cg.add(atom.name())
        added.renumber(_SireMol.AtomNum(num))
        added.reparent(_SireMol.ResIdx(0))
        num += 1

    # Now add all of the atoms from molecule1 that aren't mapped from molecule0.
    for atom in atoms1:
        added = cg.add(atom.name())
        added.renumber(_SireMol.AtomNum(num))
        added.reparent(_SireMol.ResIdx(0))
        inv_mapping[atom.index()] = _SireMol.AtomIdx(num-1)
        num += 1

    # Commit the changes to the molecule.
    molecule = cg.molecule().commit()

    # Make the molecule editable.
    edit_mol = molecule.edit()

    # We now add properties to the merged molecule. The properties are used
    # to represent the molecule at two states along the alchemical pathway:
    #
    # lambda = 0:
    #   Here only molecule0 is active. The "charge" and "LJ" properties
    #   for atoms that are part of molecule1 are set to zero. Other force
    #   field properties, e.g. "bond", "angle", "dihedral", and "improper",
    #   are retained for the atoms in molecule1, although the indices of
    #   the atoms involved in the interactions must be re-mapped to their
    #   positions in the merged molecule. (Also, the interactions may now
    #   be between atoms of different type.) The properties are given the
    #   suffix "0", e.g. "charge0".
    #
    # lambda = 1:
    #   Here only molecule1 is active. We perform the same process as above,
    #   only we modify the properties of the atoms that are unique to
    #   molecule0. The properties are given the suffix "1", e.g. "charge1".
    #
    # Properties that aren't shared between the molecules (and thus can't
    # be merged) are set using their original names.

    ##############################
    # SET PROPERTIES AT LAMBDA = 0
    ##############################

    # Add the atom properties from molecule0.
    for atom in molecule0.atoms():
        # Add an "name0" property.
        edit_mol = edit_mol.atom(atom.index()) \
                           .setProperty("name0", atom.name().value()).molecule()

        # Loop over all atom properties.
        for prop in atom.propertyKeys():
            # Get the actual property name.
            name = inv_property_map0.get(prop, prop)

            # This is a perturbable property. Rename to "property0", e.g. "charge0".
            if name in shared_props:
                name = name + "0"

            # Add the property to the atom in the merged molecule.
            edit_mol = edit_mol.atom(atom.index()).setProperty(name, atom.property(prop)).molecule()

    # Add the atom properties from molecule1.
    for atom in atoms1:
        # Get the atom index in the merged molecule.
        idx = inv_mapping[atom.index()]

        # Add an "name0" property.
        edit_mol = edit_mol.atom(idx).setProperty("name0", atom.name().value()).molecule()

        # Loop over all atom properties.
        for prop in atom.propertyKeys():
            # Get the actual property name.
            name = inv_property_map1.get(prop, prop)

            # Zero the "charge" and "LJ" property for atoms that are unique to molecule1.
            if name == "charge":
                edit_mol = edit_mol.atom(idx).setProperty("charge0", 0*_SireUnits.e_charge).molecule()
            elif name == "LJ":
                edit_mol = edit_mol.atom(idx).setProperty("LJ0", _SireMM.LJParameter()).molecule()
            elif name == "ambertype":
                edit_mol = edit_mol.atom(idx).setProperty("ambertype0", "du").molecule()
            elif name == "element":
                edit_mol = edit_mol.atom(idx).setProperty("element0", _SireMol.Element(0)).molecule()
            else:
                # This is a perturbable property. Rename to "property0", e.g. "charge0".
                if name in shared_props:
                    name = name + "0"

                # Add the property to the atom in the merged molecule.
                edit_mol = edit_mol.atom(idx).setProperty(name, atom.property(prop)).molecule()

    # We now need to merge "bond", "angle", "dihedral", and "improper" parameters.
    # To do so, we extract the properties from molecule0, then add the additional
    # properties from molecule1, making sure to update the atom indices, and bond
    # atoms from molecule1 to the atoms to which they map in molecule0.

    # 1) bonds
    if "bond" in shared_props:
        # Get the user defined property names.
        prop0 = inv_property_map0.get("bond", "bond")
        prop1 = inv_property_map1.get("bond", "bond")

        # Get the "bond" property from the two molecules.
        bonds0 = molecule0.property(prop0)
        bonds1 = molecule1.property(prop1)

        # Get the molInfo object for each molecule.
        info0 = molecule0.info()
        info1 = molecule1.info()

        # Create the new set of bonds.
        bonds = _SireMM.TwoAtomFunctions(edit_mol.info())

        # Add all of the bonds from molecule0.
        for bond in bonds0.potentials():
            atom0 = info0.atomIdx(bond.atom0())
            atom1 = info0.atomIdx(bond.atom1())
            bonds.set(atom0, atom1, bond.function())

        # Loop over all bonds in molecule1.
        for bond in bonds1.potentials():
            # This bond contains an atom that is unique to molecule1.
            if info1.atomIdx(bond.atom0()) in atoms1_idx or \
               info1.atomIdx(bond.atom1()) in atoms1_idx:

                # Extract the bond information.
                atom0 = info1.atomIdx(bond.atom0())
                atom1 = info1.atomIdx(bond.atom1())
                exprn = bond.function()

                # Map the atom indices to their position in the merged molecule.
                atom0 = inv_mapping[atom0]
                atom1 = inv_mapping[atom1]

                # Set the new bond.
                bonds.set(atom0, atom1, exprn)

        # Add the bonds to the merged molecule.
        edit_mol.setProperty("bond0", bonds)

    # 2) angles
    if "angle" in shared_props:
        # Get the user defined property names.
        prop0 = inv_property_map0.get("angle", "angle")
        prop1 = inv_property_map1.get("angle", "angle")

        # Get the "angle" property from the two molecules.
        angles0 = molecule0.property(prop0)
        angles1 = molecule1.property(prop1)

        # Get the molInfo object for each molecule.
        info0 = molecule0.info()
        info1 = molecule1.info()

        # Create the new set of angles.
        angles = _SireMM.ThreeAtomFunctions(edit_mol.info())

        # Add all of the angles from molecule0.
        for angle in angles0.potentials():
            atom0 = info0.atomIdx(angle.atom0())
            atom1 = info0.atomIdx(angle.atom1())
            atom2 = info0.atomIdx(angle.atom2())
            angles.set(atom0, atom1, atom2, angle.function())

        # Loop over all angles in molecule1.
        for angle in angles1.potentials():
            # This angle contains an atom that is unique to molecule1.
            if info1.atomIdx(angle.atom0()) in atoms1_idx or \
               info1.atomIdx(angle.atom1()) in atoms1_idx or \
               info1.atomIdx(angle.atom2()) in atoms1_idx:

                # Extract the angle information.
                atom0 = info1.atomIdx(angle.atom0())
                atom1 = info1.atomIdx(angle.atom1())
                atom2 = info1.atomIdx(angle.atom2())
                exprn = angle.function()

                # Map the atom indices to their position in the merged molecule.
                atom0 = inv_mapping[atom0]
                atom1 = inv_mapping[atom1]
                atom2 = inv_mapping[atom2]

                # Set the new angle.
                angles.set(atom0, atom1, atom2, exprn)

        # Add the angles to the merged molecule.
        edit_mol.setProperty("angle0", angles)

    # 3) dihedrals
    if "dihedral" in shared_props:
        # Get the user defined property names.
        prop0 = inv_property_map0.get("dihedral", "dihedral")
        prop1 = inv_property_map1.get("dihedral", "dihedral")

        # Get the "dihedral" property from the two molecules.
        dihedrals0 = molecule0.property(prop0)
        dihedrals1 = molecule1.property(prop1)

        # Get the molInfo object for each molecule.
        info0 = molecule0.info()
        info1 = molecule1.info()

        # Create the new set of dihedrals.
        dihedrals = _SireMM.FourAtomFunctions(edit_mol.info())

        # Add all of the dihedrals from molecule0.
        for dihedral in dihedrals0.potentials():
            atom0 = info0.atomIdx(dihedral.atom0())
            atom1 = info0.atomIdx(dihedral.atom1())
            atom2 = info0.atomIdx(dihedral.atom2())
            atom3 = info0.atomIdx(dihedral.atom3())
            dihedrals.set(atom0, atom1, atom2, atom3, dihedral.function())

        # Loop over all dihedrals in molecule1.
        for dihedral in dihedrals1.potentials():
            # This dihedral contains an atom that is unique to molecule1.
            if info1.atomIdx(dihedral.atom0()) in atoms1_idx or \
               info1.atomIdx(dihedral.atom1()) in atoms1_idx or \
               info1.atomIdx(dihedral.atom2()) in atoms1_idx or \
               info1.atomIdx(dihedral.atom3()) in atoms1_idx:

                # Extract the dihedral information.
                atom0 = info1.atomIdx(dihedral.atom0())
                atom1 = info1.atomIdx(dihedral.atom1())
                atom2 = info1.atomIdx(dihedral.atom2())
                atom3 = info1.atomIdx(dihedral.atom3())
                exprn = dihedral.function()

                # Map the atom indices to their position in the merged molecule.
                atom0 = inv_mapping[atom0]
                atom1 = inv_mapping[atom1]
                atom2 = inv_mapping[atom2]
                atom3 = inv_mapping[atom3]

                # Set the new dihedral.
                dihedrals.set(atom0, atom1, atom2, atom3, exprn)

        # Add the dihedrals to the merged molecule.
        edit_mol.setProperty("dihedral0", dihedrals)

    # 4) impropers
    if "improper" in shared_props:
        # Get the user defined property names.
        prop0 = inv_property_map0.get("improper", "improper")
        prop1 = inv_property_map1.get("improper", "improper")

        # Get the "improper" property from the two molecules.
        impropers0 = molecule0.property(prop0)
        impropers1 = molecule1.property(prop1)

        # Get the molInfo object for each molecule.
        info0 = molecule0.info()
        info1 = molecule1.info()

        # Create the new set of impropers.
        impropers = _SireMM.FourAtomFunctions(edit_mol.info())

        # Add all of the impropers from molecule0.
        for improper in impropers0.potentials():
            atom0 = info0.atomIdx(improper.atom0())
            atom1 = info0.atomIdx(improper.atom1())
            atom2 = info0.atomIdx(improper.atom2())
            atom3 = info0.atomIdx(improper.atom3())
            impropers.set(atom0, atom1, atom2, atom3, improper.function())

        # Loop over all impropers in molecule1.
        for improper in impropers1.potentials():
            # This improper contains an atom that is unique to molecule1.
            if info1.atomIdx(improper.atom0()) in atoms1_idx or \
               info1.atomIdx(improper.atom1()) in atoms1_idx or \
               info1.atomIdx(improper.atom2()) in atoms1_idx or \
               info1.atomIdx(improper.atom3()) in atoms1_idx:

                # Extract the improper information.
                atom0 = info1.atomIdx(improper.atom0())
                atom1 = info1.atomIdx(improper.atom1())
                atom2 = info1.atomIdx(improper.atom2())
                atom3 = info1.atomIdx(improper.atom3())
                exprn = improper.function()

                # Map the atom indices to their position in the merged molecule.
                atom0 = inv_mapping[atom0]
                atom1 = inv_mapping[atom1]
                atom2 = inv_mapping[atom2]
                atom3 = inv_mapping[atom3]

                # Set the new improper.
                impropers.set(atom0, atom1, atom2, atom3, exprn)

        # Add the impropers to the merged molecule.
        edit_mol.setProperty("improper0", impropers)

    ##############################
    # SET PROPERTIES AT LAMBDA = 1
    ##############################

    # Add the atom properties from molecule1.
    for atom in molecule1.atoms():
        # Get the atom index in the merged molecule.
        idx = inv_mapping[atom.index()]

        # Add an "name1" property.
        edit_mol = edit_mol.atom(idx).setProperty("name1", atom.name().value()).molecule()

        # Loop over all atom properties.
        for prop in atom.propertyKeys():
            # Get the actual property name.
            name = inv_property_map1.get(prop, prop)

            # This is a perturbable property. Rename to "property1", e.g. "charge1".
            if name in shared_props:
                name = name + "1"

            # Add the property to the atom in the merged molecule.
            edit_mol = edit_mol.atom(idx).setProperty(name, atom.property(prop)).molecule()

    # Add the properties from atoms unique to molecule0.
    for atom in atoms0:
        # Add an "name1" property.
        edit_mol = edit_mol.atom(atom.index()) \
                           .setProperty("name1", atom.name().value()).molecule()

        # Loop over all atom properties.
        for prop in atom.propertyKeys():
            # Get the actual property name.
            name = inv_property_map0.get(prop, prop)

            # Zero the "charge" and "LJ" property for atoms that are unique to molecule0.
            if name == "charge":
                edit_mol = edit_mol.atom(atom.index()).setProperty("charge1", 0*_SireUnits.e_charge).molecule()
            elif name == "LJ":
                edit_mol = edit_mol.atom(atom.index()).setProperty("LJ1", _SireMM.LJParameter()).molecule()
            elif name == "ambertype":
                edit_mol = edit_mol.atom(atom.index()).setProperty("ambertype1", "du").molecule()
            elif name == "element":
                edit_mol = edit_mol.atom(atom.index()).setProperty("element1", _SireMol.Element(0)).molecule()
            else:
                # This is a perturbable property. Rename to "property1", e.g. "charge1".
                if name in shared_props:
                    name = name + "1"

                # Add the property to the atom in the merged molecule.
                edit_mol = edit_mol.atom(atom.index()).setProperty(name, atom.property(prop)).molecule()

    # We now need to merge "bond", "angle", "dihedral", and "improper" parameters.
    # To do so, we extract the properties from molecule1, then add the additional
    # properties from molecule0, making sure to update the atom indices, and bond
    # atoms from molecule0 to the atoms to which they map in molecule1.

    # 1) bonds
    if "bond" in shared_props:
        # Get the info objects for the two molecules.
        info0 = molecule0.info()
        info1 = molecule1.info()

        # Get the user defined property names.
        prop0 = inv_property_map0.get("bond", "bond")
        prop1 = inv_property_map1.get("bond", "bond")

        # Get the "bond" property from the two molecules.
        bonds0 = molecule0.property(prop0)
        bonds1 = molecule1.property(prop1)

        # Create the new set of bonds.
        bonds = _SireMM.TwoAtomFunctions(edit_mol.info())

        # Add all of the bonds from molecule1.
        for bond in bonds1.potentials():
            # Extract the bond information.
            atom0 = info1.atomIdx(bond.atom0())
            atom1 = info1.atomIdx(bond.atom1())
            exprn = bond.function()

            # Map the atom indices to their position in the merged molecule.
            atom0 = inv_mapping[atom0]
            atom1 = inv_mapping[atom1]

            # Set the new bond.
            bonds.set(atom0, atom1, exprn)

        # Loop over all bonds in molecule0
        for bond in bonds0.potentials():
            # This bond contains an atom that is unique to molecule0.
            if info0.atomIdx(bond.atom0()) in atoms0_idx or \
               info0.atomIdx(bond.atom1()) in atoms0_idx:

                # Extract the bond information.
                atom0 = info0.atomIdx(bond.atom0())
                atom1 = info0.atomIdx(bond.atom1())
                exprn = bond.function()

                # Set the new bond.
                bonds.set(atom0, atom1, exprn)

        # Add the bonds to the merged molecule.
        edit_mol.setProperty("bond1", bonds)

    # 2) angles
    if "angle" in shared_props:
        # Get the info objects for the two molecules.
        info0 = molecule0.info()
        info1 = molecule1.info()

        # Get the user defined property names.
        prop0 = inv_property_map0.get("angle", "angle")
        prop1 = inv_property_map1.get("angle", "angle")

        # Get the "angle" property from the two molecules.
        angles0 = molecule0.property(prop0)
        angles1 = molecule1.property(prop1)

        # Create the new set of angles.
        angles = _SireMM.ThreeAtomFunctions(edit_mol.info())

        # Add all of the angles from molecule1.
        for angle in angles1.potentials():
            # Extract the angle information.
            atom0 = info1.atomIdx(angle.atom0())
            atom1 = info1.atomIdx(angle.atom1())
            atom2 = info1.atomIdx(angle.atom2())
            exprn = angle.function()

            # Map the atom indices to their position in the merged molecule.
            atom0 = inv_mapping[atom0]
            atom1 = inv_mapping[atom1]
            atom2 = inv_mapping[atom2]

            # Set the new angle.
            angles.set(atom0, atom1, atom2, exprn)

        # Loop over all angles in molecule0.
        for angle in angles0.potentials():
            # This angle contains an atom that is unique to molecule0.
            if info0.atomIdx(angle.atom0()) in atoms0_idx or \
               info0.atomIdx(angle.atom1()) in atoms0_idx or \
               info0.atomIdx(angle.atom2()) in atoms0_idx:

                # Extract the angle information.
                atom0 = info0.atomIdx(angle.atom0())
                atom1 = info0.atomIdx(angle.atom1())
                atom2 = info0.atomIdx(angle.atom2())
                exprn = angle.function()

                # Set the new angle.
                angles.set(atom0, atom1, atom2, exprn)

        # Add the angles to the merged molecule.
        edit_mol.setProperty("angle1", angles)

    # 3) dihedrals
    if "dihedral" in shared_props:
        # Get the info objects for the two molecules.
        info0 = molecule0.info()
        info1 = molecule1.info()

        # Get the user defined property names.
        prop0 = inv_property_map0.get("dihedral", "dihedral")
        prop1 = inv_property_map1.get("dihedral", "dihedral")

        # Get the "dihedral" property from the two molecules.
        dihedrals0 = molecule0.property(prop0)
        dihedrals1 = molecule1.property(prop1)

        # Create the new set of dihedrals.
        dihedrals = _SireMM.FourAtomFunctions(edit_mol.info())

        # Add all of the dihedrals from molecule1.
        for dihedral in dihedrals1.potentials():
            # Extract the dihedral information.
            atom0 = info1.atomIdx(dihedral.atom0())
            atom1 = info1.atomIdx(dihedral.atom1())
            atom2 = info1.atomIdx(dihedral.atom2())
            atom3 = info1.atomIdx(dihedral.atom3())
            exprn = dihedral.function()

            # Map the atom indices to their position in the merged molecule.
            atom0 = inv_mapping[atom0]
            atom1 = inv_mapping[atom1]
            atom2 = inv_mapping[atom2]
            atom3 = inv_mapping[atom3]

            # Set the new dihedral.
            dihedrals.set(atom0, atom1, atom2, atom3, exprn)

        # Loop over all dihedrals in molecule0.
        for dihedral in dihedrals0.potentials():
            # This dihedral contains an atom that is unique to molecule0.
            if info0.atomIdx(dihedral.atom0()) in atoms0_idx or \
               info0.atomIdx(dihedral.atom1()) in atoms0_idx or \
               info0.atomIdx(dihedral.atom2()) in atoms0_idx or \
               info0.atomIdx(dihedral.atom3()) in atoms0_idx:

                # Extract the dihedral information.
                atom0 = info0.atomIdx(dihedral.atom0())
                atom1 = info0.atomIdx(dihedral.atom1())
                atom2 = info0.atomIdx(dihedral.atom2())
                atom3 = info0.atomIdx(dihedral.atom3())
                exprn = dihedral.function()

                # Set the new dihedral.
                dihedrals.set(atom0, atom1, atom2, atom3, exprn)

        # Add the dihedrals to the merged molecule.
        edit_mol.setProperty("dihedral1", dihedrals)

    # 4) impropers
    if "improper" in shared_props:
        # Get the info objects for the two molecules.
        info0 = molecule0.info()
        info1 = molecule1.info()

        # Get the user defined property names.
        prop0 = inv_property_map0.get("improper", "improper")
        prop1 = inv_property_map1.get("improper", "improper")

        # Get the "improper" property from the two molecules.
        impropers0 = molecule0.property(prop0)
        impropers1 = molecule1.property(prop1)

        # Create the new set of impropers.
        impropers = _SireMM.FourAtomFunctions(edit_mol.info())

        # Add all of the impropers from molecule1.
        for improper in impropers1.potentials():
            # Extract the improper information.
            atom0 = info1.atomIdx(improper.atom0())
            atom1 = info1.atomIdx(improper.atom1())
            atom2 = info1.atomIdx(improper.atom2())
            atom3 = info1.atomIdx(improper.atom3())
            exprn = improper.function()

            # Map the atom indices to their position in the merged molecule.
            atom0 = inv_mapping[atom0]
            atom1 = inv_mapping[atom1]
            atom2 = inv_mapping[atom2]
            atom3 = inv_mapping[atom3]

            # Set the new improper.
            impropers.set(atom0, atom1, atom2, atom3, exprn)

        # Loop over all impropers in molecule0.
        for improper in impropers0.potentials():
            # This improper contains an atom that is unique to molecule0.
            if info0.atomIdx(improper.atom0()) in atoms0_idx or \
               info0.atomIdx(improper.atom1()) in atoms0_idx or \
               info0.atomIdx(improper.atom2()) in atoms0_idx or \
               info0.atomIdx(improper.atom3()) in atoms0_idx:

                # Extract the improper information.
                atom0 = info0.atomIdx(improper.atom0())
                atom1 = info0.atomIdx(improper.atom1())
                atom2 = info0.atomIdx(improper.atom2())
                atom3 = info0.atomIdx(improper.atom3())
                exprn = improper.function()

                # Set the new improper.
                impropers.set(atom0, atom1, atom2, atom3, exprn)

        # Add the impropers to the merged molecule.
        edit_mol.setProperty("improper1", impropers)

    # The number of potentials should be consistent for the "bond0"
    # and "bond1" properties, unless a ring is broken or changes size.
    if not (allow_ring_breaking or allow_ring_size_change):
        if edit_mol.property("bond0").nFunctions() != edit_mol.property("bond1").nFunctions():
            raise _IncompatibleError("Inconsistent number of bonds in merged molecule! "
                                     "A ring may have broken, or changed size. If you want to "
                                     "allow this perturbation, try using the 'allow_ring_breaking' "
                                     "or 'allow_ring_size_change' options.")

    # Create the connectivity object
    conn = _SireMol.Connectivity(edit_mol.info()).edit()

    # Connect the bonded atoms. Connectivity is the same at lambda = 0
    # and lambda = 1.
    for bond in edit_mol.property("bond0").potentials():
        conn.connect(bond.atom0(), bond.atom1())
    conn = conn.commit()

    # Get the connectivity of the two molecules.
    c0 = molecule0.property("connectivity")
    c1 = molecule1.property("connectivity")

    # Check that the merge hasn't modified the connectivity.

    # molecule0
    for x in range(0, molecule0.nAtoms()):
        # Convert to an AtomIdx.
        idx = _SireMol.AtomIdx(x)

        for y in range(x+1, molecule0.nAtoms()):
            # Convert to an AtomIdx.
            idy = _SireMol.AtomIdx(y)

            # Was a ring opened/closed?
            is_ring_broken = _is_ring_broken(c0, conn, idx, idy, idx, idy)

            # A ring was broken and it is not allowed.
            if is_ring_broken and not allow_ring_breaking:
                raise _IncompatibleError("The merge has opened/closed a ring. To allow this "
                                         "perturbation, set the 'allow_ring_breaking' option "
                                         "to 'True'.")

            # Did a ring change size?
            is_ring_size_change = _is_ring_size_changed(c0, conn, idx, idy, idx, idy)

            # A ring changed size and it is not allowed.
            if not is_ring_broken and is_ring_size_change and not allow_ring_size_change:
                raise _IncompatibleError("The merge has changed the size of a ring. To allow this "
                                         "perturbation, set the 'allow_ring_size_change' option "
                                         "to 'True'. Be aware that this perturbation may not work "
                                         "and a transition through an intermediate state may be "
                                         "preferable.")

            # The connectivity has changed.
            if c0.connectionType(idx, idy) != conn.connectionType(idx, idy):

                # The connectivity changed for an unknown reason.
                if not (is_ring_broken or is_ring_size_change) and not force:
                    raise _IncompatibleError("The merge has changed the molecular connectivity "
                                             "but a ring didn't open/close or change size. "
                                             "If you want to proceed with this mapping pass "
                                             "'force=True'. You are warned that the resulting "
                                             "perturbation will likely be unstable.")
    # molecule1
    for x in range(0, molecule1.nAtoms()):
        # Convert to an AtomIdx.
        idx = _SireMol.AtomIdx(x)

        # Map the index to its position in the merged molecule.
        idx_map = inv_mapping[idx]

        for y in range(x+1, molecule1.nAtoms()):
            # Convert to an AtomIdx.
            idy = _SireMol.AtomIdx(y)

            # Map the index to its position in the merged molecule.
            idy_map = inv_mapping[idy]

            # Was a ring opened/closed?
            is_ring_broken = _is_ring_broken(c1, conn, idx, idy, idx_map, idy_map)

            # A ring was broken and it is not allowed.
            if is_ring_broken and not allow_ring_breaking:
                raise _IncompatibleError("The merge has opened/closed a ring. To allow this "
                                         "perturbation, set the 'allow_ring_breaking' option "
                                         "to 'True'.")

            # Did a ring change size?
            is_ring_size_change =  _is_ring_size_changed(c1, conn, idx, idy, idx_map, idy_map)

            # A ring changed size and it is not allowed.
            if not is_ring_broken and is_ring_size_change and not allow_ring_size_change:
                raise _IncompatibleError("The merge has changed the size of a ring. To allow this "
                                         "perturbation, set the 'allow_ring_size_change' option "
                                         "to 'True'. Be aware that this perturbation may not work "
                                         "and a transition through an intermediate state may be "
                                         "preferable.")

            # The connectivity has changed.
            if c1.connectionType(idx, idy) != conn.connectionType(idx_map, idy_map):

                # The connectivity changed for an unknown reason.
                if not (is_ring_broken or is_ring_size_change) and not force:
                    raise _IncompatibleError("The merge has changed the molecular connectivity "
                                             "but a ring didn't open/close or change size. "
                                             "If you want to proceed with this mapping pass "
                                             "'force=True'. You are warned that the resulting "
                                             "perturbation will likely be unstable.")

    # Set the "connectivity" property.
    edit_mol.setProperty("connectivity", conn)

    # Create the CLJNBPairs matrices.
    ff = molecule0.property(ff0)

    clj_nb_pairs0 = _SireMM.CLJNBPairs(edit_mol.info(),
        _SireMM.CLJScaleFactor(0, 0))

    # Loop over all atoms unique to molecule0.
    for idx0 in atoms0_idx:
        # Loop over all atoms unique to molecule1.
        for idx1 in atoms1_idx:
            # Map the index to its position in the merged molecule.
            idx1 = inv_mapping[idx1]

            # Work out the connection type between the atoms.
            conn_type = conn.connectionType(idx0, idx1)

            # The atoms aren't bonded.
            if conn_type == 0:
                clj_scale_factor = _SireMM.CLJScaleFactor(1, 1)
                clj_nb_pairs0.set(idx0, idx1, clj_scale_factor)

            # The atoms are part of a dihedral.
            elif conn_type == 4:
                clj_scale_factor = _SireMM.CLJScaleFactor(ff.electrostatic14ScaleFactor(),
                                                          ff.vdw14ScaleFactor())
                clj_nb_pairs0.set(idx0, idx1, clj_scale_factor)

    # Copy the intrascale matrix.
    clj_nb_pairs1 = clj_nb_pairs0.__deepcopy__()

    # Get the user defined "intrascale" property names.
    prop0 = inv_property_map0.get("intrascale", "intrascale")
    prop1 = inv_property_map1.get("intrascale", "intrascale")

    # Get the "intrascale" property from the two molecules.
    intrascale0 = molecule0.property(prop0)
    intrascale1 = molecule1.property(prop1)

    # Copy the intrascale from molecule1 into clj_nb_pairs0.

    # Perform a triangular loop over atoms from molecule1.
    for x in range(0, molecule1.nAtoms()):
        # Convert to an AtomIdx.
        idx = _SireMol.AtomIdx(x)

        # Map the index to its position in the merged molecule.
        idx = inv_mapping[idx]

        for y in range(x+1, molecule1.nAtoms()):
            # Convert to an AtomIdx.
            idy = _SireMol.AtomIdx(y)

            # Map the index to its position in the merged molecule.
            idy = inv_mapping[idy]

            # Get the intrascale value.
            intra = intrascale1.get(_SireMol.AtomIdx(x), _SireMol.AtomIdx(y))

            # Only set if there is a non-zero value.
            # Set using the re-mapped atom indices.
            if not intra.coulomb() == 0:
                clj_nb_pairs0.set(idx, idy, intra)

    # Now copy in all intrascale values from molecule0 into both
    # clj_nb_pairs matrices.

    # Perform a triangular loop over atoms from molecule0.
    for x in range(0, molecule0.nAtoms()):
        for y in range(x+1, molecule0.nAtoms()):
            # Get the intrascale value.
            intra = intrascale0.get(_SireMol.AtomIdx(x), _SireMol.AtomIdx(y))

            # Set the value in the new matrix, overwriting existing value.
            clj_nb_pairs0.set(_SireMol.AtomIdx(x), _SireMol.AtomIdx(y), intra)

            # Only set if there is a non-zero value.
            if not intra.coulomb() == 0:
                clj_nb_pairs1.set(_SireMol.AtomIdx(x), _SireMol.AtomIdx(y), intra)

    # Finally, copy the intrascale from molecule1 into clj_nb_pairs1.

    # Perform a triangular loop over atoms from molecule1.
    for x in range(0, molecule1.nAtoms()):
        # Convert to an AtomIdx.
        idx = _SireMol.AtomIdx(x)

        # Map the index to its position in the merged molecule.
        idx = inv_mapping[idx]

        for y in range(x+1, molecule1.nAtoms()):
            # Convert to an AtomIdx.
            idy = _SireMol.AtomIdx(y)

            # Map the index to its position in the merged molecule.
            idy = inv_mapping[idy]

            # Get the intrascale value.
            intra = intrascale1.get(_SireMol.AtomIdx(x), _SireMol.AtomIdx(y))

            # Set the value in the new matrix, overwriting existing value.
            clj_nb_pairs1.set(idx, idy, intra)

    # Store the two molecular components.
    edit_mol.setProperty("molecule0", molecule0)
    edit_mol.setProperty("molecule1", molecule1)

    # Set the "intrascale" properties.
    edit_mol.setProperty("intrascale0", clj_nb_pairs0)
    edit_mol.setProperty("intrascale1", clj_nb_pairs1)

    # Set the "forcefield" properties.
    edit_mol.setProperty("forcefield0", molecule0.property(ff0))
    edit_mol.setProperty("forcefield1", molecule1.property(ff1))

    # Flag that this molecule is perturbable.
    edit_mol.setProperty("is_perturbable", _SireBase.wrap(True))

    # Update the Sire molecule object of the new molecule.
    mol._sire_object = edit_mol.commit()

    # Flag that the molecule is perturbable.
    mol._is_perturbable = True

    # Store the components of the merged molecule.
    mol._molecule0 = _Molecule(molecule0)
    mol._molecule1 = _Molecule(molecule1)

    # Return the new molecule.
    return mol

def _is_ring_broken(conn0, conn1, idx0, idy0, idx1, idy1):
    """Internal function to test whether a perturbation changes the connectivity
       around two atoms such that a ring is broken.

       Parameters
       ----------

       conn0 : Sire.Mol.Connectivity
           The connectivity object for the first end state.

       conn1 : Sire.Mol.Connectivity
           The connectivity object for the second end state.

       idx0 : Sire.Mol.AtomIdx
           The index of the first atom in the first state.

       idy0 : Sire.Mol.AtomIdx
           The index of the second atom in the first state.

       idx1 : Sire.Mol.AtomIdx
           The index of the first atom in the second state.

       idy1 : Sire.Mol.AtomIdx
           The index of the second atom in the second state.
    """

    # Have we opened/closed a ring? This means that both atoms are part of a
    # ring in one end state (either in it, or on it), whereas at least one
    # isn't in the other state.

    # Whether each atom is in a ring in both end states.
    in_ring_idx0 = conn0.inRing(idx0)
    in_ring_idy0 = conn0.inRing(idy0)
    in_ring_idx1 = conn1.inRing(idx1)
    in_ring_idy1 = conn1.inRing(idy1)

    # Whether each atom is on a ring in both end states.
    on_ring_idx0 = _is_on_ring(idx0, conn0)
    on_ring_idy0 = _is_on_ring(idy0, conn0)
    on_ring_idx1 = _is_on_ring(idx1, conn1)
    on_ring_idy1 = _is_on_ring(idy1, conn1)

    # Both atoms are in a ring in one end state and at least one isn't in the other.
    if (in_ring_idx0 & in_ring_idy0) ^ (in_ring_idx1 & in_ring_idy1):
        return True

    # Both atoms are on a ring in one end state and at least one isn't in the other.
    if ((on_ring_idx0 & on_ring_idy0 & (conn0.connectionType(idx0, idy0) == 4))
        ^ (on_ring_idx1 & on_ring_idy1 & (conn1.connectionType(idx1, idy1) == 4))):
        # Make sure that the change isn't a result of ring growth, i.e. one of
        # the atoms isn't in a ring in one end state, while its "on" ring status
        # has changed between states.
        if not ((in_ring_idx0 | in_ring_idx1) & (on_ring_idx0 ^ on_ring_idx1) or
                (in_ring_idy0 | in_ring_idy1) & (on_ring_idy0 ^ on_ring_idy1)):
            return True

    # Both atoms are in or on a ring in one state and at least one isn't in the other.
    if (((in_ring_idx0 | on_ring_idx0) & (in_ring_idy0 | on_ring_idy0) & (conn0.connectionType(idx0, idy0) == 3)) ^
        ((in_ring_idx1 | on_ring_idx1) & (in_ring_idy1 | on_ring_idy1) & (conn1.connectionType(idx1, idy1) == 3))):
        iscn0 = set(conn0.connectionsTo(idx0)).intersection(set(conn0.connectionsTo(idy0)))
        if (len(iscn0) != 1):
            return True
        common_idx = iscn0.pop()
        in_ring_bond0 = (conn0.inRing(idx0, common_idx) | conn0.inRing(idy0, common_idx))
        iscn1 = set(conn1.connectionsTo(idx1)).intersection(set(conn1.connectionsTo(idy1)))
        if (len(iscn1) != 1):
            return True
        common_idx = iscn1.pop()
        in_ring_bond1 = (conn1.inRing(idx1, common_idx) | conn1.inRing(idy1, common_idx))
        if (in_ring_bond0 ^ in_ring_bond1):
            return True

    # If we get this far, then a ring wasn't broken.
    return False

def _is_ring_size_changed(conn0, conn1, idx0, idy0, idx1, idy1, max_ring_size=12):
    """Internal function to test whether a perturbation changes the connectivity
       around two atoms such that a ring changes size.

       Parameters
       ----------

       conn0 : Sire.Mol.Connectivity
           The connectivity object for the first end state.

       conn1 : Sire.Mol.Connectivity
           The connectivity object for the second end state.

       idx0 : Sire.Mol.AtomIdx
           The index of the first atom in the first state.

       idy0 : Sire.Mol.AtomIdx
           The index of the second atom in the first state.

       idx1 : Sire.Mol.AtomIdx
           The index of the first atom in the second state.

       idy1 : Sire.Mol.AtomIdx
           The index of the second atom in the second state.

       max_ring_size : int
           The maximum size of what is considered to be a ring.
    """

    # Have a ring changed size? If so, then the minimum path size between
    # two atoms will have changed.

    # Work out the paths connecting the atoms in the two end states.
    paths0 = conn0.findPaths(idx0, idy0, max_ring_size)
    paths1 = conn1.findPaths(idx1, idy1, max_ring_size)

    # Initialise the ring size in each end state.
    ring0 = None
    ring1 = None

    # Determine the minimum path in the lambda = 0 state.
    if len(paths0) > 1:
        path_lengths0 = []
        for path in paths0:
            path_lengths0.append(len(path))
        ring0 = min(path_lengths0)

    if ring0 is None:
        return False

    # Determine the minimum path in the lambda = 1 state.
    if len(paths1) > 1:
        path_lengths1 = []
        for path in paths1:
            path_lengths1.append(len(path))
        ring1 = min(path_lengths1)

    # Return whether the ring has changed size.
    if ring1:
        return ring0 != ring1
    else:
        return False

def _is_on_ring(idx, conn):
    """Internal function to test whether an atom is adjacent to a ring.

       Parameters
       ----------

       idx : Sire.Mol.AtomIdx
           The index of the atom

       conn : Sire.Mol.Connectivity
           The connectivity object.

       Returns
       -------

       is_on_ring : bool
           Whether the atom is adjacent to a ring.
    """

    # Loop over all atoms connected to this atom.
    for x in conn.connectionsTo(idx):
        # The neighbour is in a ring.
        if conn.inRing(x) and (not conn.inRing(x, idx)):
            return True

    # If we get this far, then the atom is not adjacent to a ring.
    return False

def _removeDummies(molecule, is_lambda1):
    """Internal function which removes the dummy atoms from one of the endstates of a merged molecule.

       Parameters
       ----------

       molecule : BioSimSpace._SireWrappers.Molecule
           The molecule.

       is_lambda1 : bool
          Whether to use the molecule at lambda = 1.
    """
    if not molecule._is_perturbable:
        raise _IncompatibleError("'molecule' is not a perturbable molecule")

    # Always use the coordinates at lambda = 0.
    coordinates = molecule._sire_object.property("coordinates0")

    # Generate a molecule with all dummies present.
    molecule = molecule.copy()._toRegularMolecule(is_lambda1=is_lambda1)

    # Set the coordinates to those at lambda = 0
    molecule._sire_object = molecule._sire_object.edit().setProperty("coordinates", coordinates).commit()

    # Extract all the nondummy indices
    nondummy_indices = [i for i, atom in enumerate(molecule.getAtoms()) if
                        "du" not in atom._sire_object.property("ambertype")]

    # Create an AtomSelection.
    selection = molecule._sire_object.selection()

    # Unselect all of the atoms.
    selection.selectNone()

    # Now add all of the nondummy atoms.
    for idx in nondummy_indices:
        selection.select(_SireMol.AtomIdx(idx))

    # Create a partial molecule and extract the atoms.
    partial_molecule = _SireMol.PartialMolecule(molecule._sire_object, selection).extract().molecule()

    # Remove the incorrect intrascale property.
    partial_molecule = partial_molecule.edit().removeProperty("intrascale").molecule().commit()

    # Recreate a BioSimSpace molecule object.
    molecule = _Molecule(partial_molecule)

    # Parse the molecule as a GROMACS topology, which will recover the intrascale
    # matrix.
    gro_top = _SireIO.GroTop(molecule.toSystem()._sire_object)

    # Convert back to a Sire system.
    gro_sys = gro_top.toSystem()

    # Add the intrascale property back into the merged molecule.
    edit_mol = molecule._sire_object.edit()
    edit_mol = edit_mol.setProperty("intrascale", gro_sys[_SireMol.MolIdx(0)].property("intrascale"))
    molecule = _Molecule(edit_mol.commit())

    return molecule

def _squash(system):
    """Internal function which converts a merged BioSimSpace system into an AMBER-compatible format, where all perturbed
       molecules are represented sequentially, instead of in a mixed topology, like in GROMACS.

       Parameters
       ----------

       system : BioSimSpace._SireWrappers.System
           The system.
    """
    # Squash the system.
    all_molecules = []
    for molecule in system.getMolecules():
        if not molecule._is_perturbable:
            all_molecules += [_Molecule(molecule)]
        else:
            all_molecules += [_removeDummies(molecule, False), _removeDummies(molecule, True)]

    # Copy all the properties from the old system.
    new_system = _System(all_molecules)
    for prop in system._sire_object.propertyKeys():
        val = system._sire_object.property(prop)
        new_system._sire_object.setProperty(prop, val)

    return new_system<|MERGE_RESOLUTION|>--- conflicted
+++ resolved
@@ -28,19 +28,12 @@
 
 __all__ = ["merge"]
 
-<<<<<<< HEAD
-from Sire import Base as _SireBase
-from Sire import IO as _SireIO
-from Sire import MM as _SireMM
-from Sire import Mol as _SireMol
-from Sire import Units as _SireUnits
-=======
 from sire.legacy import Base as _SireBase
+from sire.legacy import IO as _SireIO
 from sire.legacy import MM as _SireMM
 from sire.legacy import Mol as _SireMol
 
 from sire import units as _SireUnits
->>>>>>> dfe6cbb3
 
 from .._Exceptions import IncompatibleError as _IncompatibleError
 from .._SireWrappers import Molecule as _Molecule
