######################################################################
# BioSimSpace: Making biomolecular simulation a breeze!
#
# Copyright: 2017-2023
#
# Authors: Lester Hedges <lester.hedges@gmail.com>
#
# BioSimSpace is free software: you can redistribute it and/or modify
# it under the terms of the GNU General Public License as published by
# the Free Software Foundation, either version 3 of the License, or
# (at your option) any later version.
#
# BioSimSpace is distributed in the hope that it will be useful,
# but WITHOUT ANY WARRANTY; without even the implied warranty of
# MERCHANTABILITY or FITNESS FOR A PARTICULAR PURPOSE. See the
# GNU General Public License for more details.
#
# You should have received a copy of the GNU General Public License
# along with BioSimSpace. If not, see <http://www.gnu.org/licenses/>.
#####################################################################

"""Functionality for aligning molecules."""

__author__ = "Lester Hedges"
__email__ = "lester.hedges@gmail.com"

__all__ = [
    "generateNetwork",
    "matchAtoms",
    "viewMapping",
    "rmsdAlign",
    "flexAlign",
    "merge",
]

import csv as _csv
import os as _os
import subprocess as _subprocess
import shutil as _shutil
import shlex as _shlex
import sys as _sys
import tempfile as _tempfile

from .._Utils import _try_import, _have_imported, _assert_imported

import warnings as _warnings

# Suppress numpy warnings from RDKit import.
_warnings.filterwarnings("ignore", message="numpy.dtype size changed")
_warnings.filterwarnings("ignore", message="numpy.ndarray size changed")
_warnings.filterwarnings("ignore", message="numpy.ufunc size changed")

# Suppress duplicate to-Python converted warnings.
# Both Sire and RDKit register the same converter.
with _warnings.catch_warnings():
    _warnings.filterwarnings("ignore")
    _rdkit = _try_import("rdkit")

    if _have_imported(_rdkit):
        from rdkit import Chem as _Chem
        from rdkit.Chem import rdFMCS as _rdFMCS
        from rdkit import RDLogger as _RDLogger

        # Disable RDKit warnings.
        _RDLogger.DisableLog("rdApp.*")
    else:
        _Chem = _rdkit
        _rdFMCS = _rdkit
        _RDLogger = _rdkit

from sire.legacy import Base as _SireBase
from sire.legacy import Maths as _SireMaths
from sire.legacy import Mol as _SireMol
from sire.legacy import Units as _SireUnits

from .. import _is_notebook, _isVerbose
from .._Exceptions import AlignmentError as _AlignmentError
from .._Exceptions import MissingSoftwareError as _MissingSoftwareError
from .._SireWrappers import Molecule as _Molecule

from .. import IO as _IO
from .. import Units as _Units
from .. import _Utils

# lomap depends on RDKit and networkx
_networkx = _try_import("networkx")

if _have_imported(_rdkit) and _have_imported(_networkx):
    import lomap as _lomap
elif _have_imported(_rdkit):
    _lomap = _networkx
elif _have_imported(_networkx):
    _lomap = _rdkit
else:
    from .._Utils import _module_stub

    _lomap = _module_stub(name="rdkit, networkx")

from ._merge import merge as _merge

try:
    _fkcombu_exe = _SireBase.findExe("fkcombu_bss").absoluteFilePath()
except:
    try:
        _fkcombu_exe = _SireBase.findExe("fkcombu").absoluteFilePath()
    except:
        _fkcombu_exe = None


def generateNetwork(
    molecules,
    names=None,
    work_dir=None,
    plot_network=False,
    links_file=None,
    property_map={},
    n_edges_forced=None,
):
    """
    Generate a perturbation network using Lead Optimisation Mappper (LOMAP).

    Parameters
    ----------

    molecules : :[class:`Molecule <BioSimSpace._SireWrappers.Molecule>`], \
                 [rdkit.Chem.rdchem.Mol]
        A list of molecules. (Both BioSimSpace and RDKit molecule objects
        are supported.)

    names : [str]
        A list of names for the molecules. If None, then the index of each
        molecule will be used.

    work_dir : str
        The working directory for the LOMAP process.

    plot_network : bool
        Whether to plot the network when running from within a notebook.
        If using a 'work_dir', then a PNG image will be located in
        'work_dir/images/network.png'.

    links_file : str
        Path to a file providing links to seed the LOMAP graph with. Each
        record in the file must contain a minimum of two entries, i.e. the
        names of the ligands of interest, e.g.
            ligA ligB
        The third column can include a pre-computed score for the ligand
        pair, e.g.
            ligA ligB score
        A value of < -1 means 'recompute', but force the link to be included.
        A negative value (>= -1) means use the absolute value as the score,
        but force the link to be included. A positive means use this value
        as the score, but treat the link as normal in the LOMAP graph
        calculation. Finally, if the fourth column contains the string
        'force', then the link is included, irrespective of its score.

    property_map : dict
        A dictionary that maps "properties" in molecule0 to their user
        defined values. This allows the user to refer to properties
        with their own naming scheme, e.g. { "charge" : "my-charge" }

    n_edges_forced : int
        An integer that forces the number of edges that should be used in
        the perturbation network. Must be in the range
        [1 .. (len(molecules)**2-len(molecules))/2].
        In cases where n_edges_forced > the number of edges suggested by
        LOMAP, BioSimSpace will add the top scoring n edges parsed from the
        LOMAP output file and add them to the network. Conversely if
        n_edges_forced < the number of edges suggested by LOMAP, BioSimSpace
        will remove the bottom n edges parsed from the LOMAP output file.
        This last option is discouraged as it can cause network cycle
        breakage and disconnecting of ligands/clusters from the network.

    Returns
    -------

    edges : [(int, int)]
        A tuple containing the edges of the network. Each edge is itself
        a tuple, containing the indices of the molecules that are
        connected by the edge.

    scores : [float]
        The LOMAP score for each edge. The higher the score implies that a
        perturbation between molecules along an edge is likely to be more
        accurate.
    """

    # Adapted from code by Jenke Scheen (@JenkeScheen).

    _assert_imported(_lomap)

    if not isinstance(molecules, (list, tuple)):
        raise TypeError(
            "'molecules' must be a list of "
            "'BioSimSpace._SireWrappers.Molecule' "
            "or 'rdkit.Chem.rdchem.Mol' objects."
        )

    # Validate the molecules.
    rdkit_input = False

    # A list of BioSimSpace molecule objects.
    if all(isinstance(x, _Molecule) for x in molecules):
        pass
    # A list of RDKit molecule objects.
    elif all(isinstance(x, _Chem.rdchem.Mol) for x in molecules):
        rdkit_input = True
    else:
        raise TypeError(
            "'molecules' must be a list of "
            "'BioSimSpace._SireWrappers.Molecule' "
            "or 'rdkit.Chem.rdchem.Mol' objects."
        )

    # Validate the names.
    if names is not None:
        if not all(isinstance(x, str) for x in names):
            raise TypeError("'names' must be a list of 'str' types.")
        if len(names) != len(molecules):
            raise ValueError("There must be one name for each molecule!")

    # Validate the working directory.
    if work_dir is not None:
        if not isinstance(work_dir, str):
            raise TypeError("'work_dir' must be of type 'str'.")

    # Validate the plotting flag.
    if not isinstance(plot_network, bool):
        raise TypeError("'plot_network' must be of type 'bool'.")

    # Validate the property map.
    if not isinstance(property_map, dict):
        raise TypeError("'property_map' must be of type 'dict'")

    # Validate the scores file.
    if links_file is not None:

        if not isinstance(links_file, str):
            raise TypeError("'links_file' must be of type 'str'")

        # Check that it exists.
        if _os.path.isfile(links_file):
            # Must have names to match against.
            if names is None:
                raise ValueError(
                    "'names' must be defined when passing 'links_file' to LOMAP."
                )

            # Validate the records in the links file. Must have at least two
            # entries per line, i.e. ligA ligB, third column must contain a
            # float type score if present, and fourth column can only contain
            # 'force' to insist that the link is included irrespective of its
            # score.
            with open(links_file, "r") as lf:
                for line in lf:
                    records = line.split()
                    if len(records) < 2:
                        raise ValueError(
                            f"{links_file} should have at least two entries "
                            f"per line. Failed line is {line.rstrip()}"
                        )
                    if len(records) > 2:
                        try:
                            float(records[2])
                        except ValueError:
                            raise ValueError(
                                f"{links_file} contains a non-numerical value for the "
                                f"score in the third column: {line.rstrip()}."
                            )
                    if len(records) > 3:
                        if records[3] != "force":
                            raise ValueError(
                                f"{links_file} can only contain 'force' in the "
                                f"fourth column: {line.rstrip()}."
                            )

                    # Make sure that the ligands are in the names list.
                    if not records[0] in names:
                        raise ValueError(f"Ligand '{records[0]}' not in 'names' list!")
                    if not records[1] in names:
                        raise ValueError(f"Ligand '{records[1]}' not in 'names' list!")

        else:
            raise IOError(f"The links file doesn't exist: {links_file}")

    # Validate the number of edges parameter.
    if n_edges_forced is not None:
        if not type(n_edges_forced) is int:
            raise TypeError("'n_edges_forced' must be of type 'int'")

        n_edges_fully_connected = int((len(molecules) ** 2 - len(molecules)) / 2) + 1

        if not 0 < n_edges_forced < n_edges_fully_connected:
            raise ValueError(
                f"'n_edges_forced' must be 0 < value < {n_edges_fully_connected}."
            )

    # Create a temporary working directory and store the directory name.
    if work_dir is None:
        tmp_dir = _tempfile.TemporaryDirectory()
        work_dir = tmp_dir.name

    # User specified working directory.
    else:
        # Use full path.
        if work_dir[0] != "/":
            work_dir = _os.getcwd() + "/" + work_dir

        # Create the directory if it doesn't already exist.
        if not _os.path.isdir(work_dir):
            _os.makedirs(work_dir, exist_ok=True)

    # Make the LOMAP input and output directories.
    _os.makedirs(work_dir + "/inputs", exist_ok=True)
    _os.makedirs(work_dir + "/outputs", exist_ok=True)

    # Dictionary to map ligand names in the links file to the file names
    # that are used in the working directory.
    links_names = {}

    # Write all of the molecules to disk.
    if rdkit_input:
        if names is not None:
            for x, (molecule, name) in enumerate(zip(molecules, names)):
                file_name = f"{x:03d}_{name}.sdf"
                links_names[name] = file_name
                writer = _Chem.SDWriter(f"{work_dir}/inputs/{file_name}")
                writer.write(molecule)
                writer.close()
        else:
            for x, molecule in enumerate(molecules):
                writer = _Chem.SDWriter(work_dir + f"/inputs/{x:03d}.sdf")
                writer.write(molecule)
                writer.close()
    else:
        if names is not None:
            is_names = True
            _names = names
        else:
            is_names = False
            # Create a dummy names list so that we can handle everything in a
            # single loop.
            _names = ["txt" for x in range(len(molecules))]

        for x, (molecule, name) in enumerate(zip(molecules, _names)):
            # If the molecule came from an SDF file, then use
            # that as the format as it's generally more reliable.
            is_sdf = False
            if molecule._sire_object.hasProperty("fileformat"):
                if "SDF" in molecule._sire_object.property("fileformat").value():
                    is_sdf = True
                    if is_names:
                        _IO.saveMolecules(
                            work_dir + f"/inputs/{x:03d}_{name}",
                            molecule,
                            "sdf",
                            property_map=property_map,
                        )
                        links_names[name] = f"{x:03d}_{name}.sdf"
                    else:
                        _IO.saveMolecules(
                            work_dir + f"/inputs/{x:03d}",
                            molecule,
                            "sdf",
                            property_map=property_map,
                        )
                else:
                    if is_names:
                        _IO.saveMolecules(
                            work_dir + f"/inputs/{x:03d}_{name}",
                            molecule,
                            "mol2",
                            property_map=property_map,
                        )
                        links_names[name] = f"{x:03d}_{name}.mol2"
                    else:
                        _IO.saveMolecules(
                            work_dir + f"/inputs/{x:03d}",
                            molecule,
                            "mol2",
                            property_map=property_map,
                        )
            else:
                if is_names:
                    _IO.saveMolecules(
                        work_dir + f"/inputs/{x:03d}_{name}",
                        molecule,
                        "mol2",
                        property_map=property_map,
                    )
                    links_names[name] = f"{x:03d}_{name}.mol2"
                else:
                    _IO.saveMolecules(
                        work_dir + f"/inputs/{x:03d}",
                        molecule,
                        "mol2",
                        property_map=property_map,
                    )

    # Create a local copy of the links file in the working directory,
    # replacing the original ligand names with their actual file names.
    if links_file:
        # Read the old file and map the ligand names to their file names.
        new_lines = []
        with open(links_file, "r") as lf:
            for line in lf:
                records = line.split()
                if len(records) > 2:
                    lf_data = " ".join(records[2:])
                new_lines.append((links_names[records[0]],links_names[records[1]],lf_data))
       
        # Write the updated lomap links file.
        with open(f"{work_dir}/inputs/lomap_links_file.txt", "w") as lf:
            writer = _csv.writer(lf, delimiter=" ")
            for line in new_lines:
                writer.writerow(line)        

        # specify the file path
        lf = f"{work_dir}/inputs/lomap_links_file.txt"
        
    else:
        lf = None

    # Create the DBMolecules object.
<<<<<<< HEAD
    db_mol = _lomap.DBMolecules(
        f"{work_dir}/inputs",
        name=f"{work_dir}/outputs/lomap",
        links_file=lf,
        output=True,
        output_no_graph=True,
        output_no_images=True,
        threed=True,
        max3d=3.0,
        time=3,
        parallel=10,
    )
=======
    db_mol = _lomap.DBMolecules(f"{work_dir}/inputs",
                                name=f"{work_dir}/outputs/lomap",
                                links_file=lf,
                                output=True,
                                output_no_graph=True,
                                output_no_images=True,
                                threed=False,
                                max3d=3.0,
                                time=3,
                                parallel=10)
>>>>>>> 2c1aa029

    # Create the similarity matrices.
    strict, loose = db_mol.build_matrices()

    # Generate the graph. (Might be able to use this later, rather than
    # reconstructing it by hand.)
    nx_graph = db_mol.build_graph()

    # Store the name to the LOMAP output file.
    lomap_file = work_dir + "/outputs/lomap_score_with_connection.txt"

    # Check that it exists.
    if not _os.path.isfile(lomap_file):
        raise _AlignmentError("LOMAP output file doesn't exist!")

    # Read the file to get the edges and scores.
    edges = []
    nodes = []
    scores = []

    edges_excluded = []

    with open(lomap_file, "r") as csv_file:
        # Load as a CSV file.
        csv_reader = _csv.reader(csv_file)

        # Loop over all rows of the CSV file.
        for row in csv_reader:
            # If the file contains all possible edges, then only take edges
            # that LOMAP indicates should be drawn.
            if row[7].strip() == "Yes":
                # Extract the nodes (molecules) connected by the edge.
                mol0 = int(row[2].rsplit(".")[0].rsplit("_")[0])
                mol1 = int(row[3].rsplit(".")[0].rsplit("_")[0])

                # Extract the score and convert to a float.
                score = float(row[4])

                # Update the lists.
                edges.append((mol0, mol1))
                nodes.append(mol0)
                nodes.append(mol1)
                scores.append(score)

            # Also collect the excluded edges in case we need to add more at a later stage.
            elif row[7].strip() == "No":
                # Extract the nodes (molecules) connected by the edge.
                mol0 = int(row[2].rsplit(".")[0].rsplit("_")[0])
                mol1 = int(row[3].rsplit(".")[0].rsplit("_")[0])

                # Extract the score and convert to a float.
                score = float(row[4])

                # Update the list while checking that the inverse edge is not already in
                # the network.
                if not (mol1, mol0) in edges:
                    edges_excluded.append((mol0, mol1, score))

    # If the user has specified a forced number of edges, adjust the network
    # to match the query. We have three situations to deal with.
    if n_edges_forced:

        # sort the list of excluded edges by LOMAP score.
        edges_excluded.sort(key=lambda x: x[2], reverse=True)

        # 1) The network already contains the specified number of edges.
        if len(edges) == n_edges_forced:
            # Return the network as is.
            print(
                f"LOMAP already suggested the user-specified number of edges ({len(edges)})."
            )

        # 2) The network contains fewer edges than the specified number.
        elif len(edges) < n_edges_forced:
            # We need to add edges to the network to match the queried number.
            n_to_add = n_edges_forced - len(edges)
            print(f"Adding {n_to_add} edges to the LOMAP network.")

            # Get the top n excluded edges.
            for edge in edges_excluded[:n_to_add]:
                edges.append((edge[0], edge[1]))
                nodes.append(edge[0])
                nodes.append(edge[1])
                scores.append(edge[2])

        # 3) The network contains more edges than the specified number. This is not
        # recommended as this can cause breaking of network cycles or disconnecting nodes.
        elif len(edges) > n_edges_forced:
            # We need to remove edges from the network to match the queried number.
            n_to_remove = len(edges) - n_edges_forced
            print(
                f"Removing {n_to_remove} edges from the LOMAP network, potentially"
                + " breaking network cycles or disconnecting ligands/ clusters."
            )
            lomap_network = list(zip(edges, scores))

            # Sort the network by LOMAP-score.
            lomap_network.sort(key=lambda x: x[1])

            # Create the new network by keeping the required number of top edges.
            edges = []
            nodes = []
            scores = []
            for edge in lomap_network[n_to_remove:]:
                edges.append(edge[0])
                nodes.append(edge[0][0])
                nodes.append(edge[0][1])
                scores.append(edge[1])

    # Convert nodes to a set to remove duplicates.
    nodes = set(nodes)

    # Plot the LOMAP network.
    if plot_network:
        # Conditional imports.
        _assert_imported(_rdkit)

        import matplotlib.image as _mpimg
        import matplotlib.pyplot as _plt

        _nx = _try_import("networkx")
        _pydot = _try_import("pydot")

        _assert_imported(_nx)
        _assert_imported(_pydot)

        from rdkit.Chem import AllChem as _AllChem
        from rdkit.Chem import Draw as _Draw
        from rdkit.Chem import rdmolops as _rdmolops

        # Set the DPI to make the network look nice.
        _plt.rcParams["figure.dpi"] = 150

        # Make directory for output images.
        _os.makedirs(work_dir + "/images", exist_ok=True)

        # 1) Loop over each molecule and load into RDKit.
        try:
            rdmols = []
            if names is not None:
                is_names = True
                _names = names
            else:
                is_names = False
                # Create a dummy names list so that we can handle everything in a
                # single loop.
                _names = ["txt" for x in range(len(molecules))]

            for x, name in zip(range(0, len(molecules)), _names):
                if is_sdf:
                    ext = "sdf"
                else:
                    ext = "mol2"

                if is_names:
                    file = f"{work_dir}/inputs/{x:03d}_{name}.{ext}"
                else:
                    file = f"{work_dir}/inputs/{x:03d}.{ext}"

                if is_sdf:
                    rdmol = _Chem.MolFromMolFile(file, sanitize=False, removeHs=False)
                else:
                    rdmol = _Chem.MolFromMol2File(file, sanitize=False, removeHs=False)

                # RDKit doesn't thrown an exception, rather returns None and
                # prints an error message.
                if rdmol is None:
                    raise OSError(f"RDKit was unable to read: {file}")

                # Store the molecule.
                rdmols.append(rdmol)

        except Exception as e:
            msg = "RDKit was unable to load molecule!"
            if _isVerbose():
                msg += ": " + getattr(e, "message", repr(e))
                raise _AlignmentError(msg) from e
            else:
                raise _AlignmentError(str(e)) from None

        # 2) Find the MCS of the molecules to use as a template.
        try:
            # Remove hydrogens to dramatically speed up MCS algorithm.
            rdmols = [_Chem.RemoveHs(mol) for mol in rdmols]

            template = _Chem.MolFromSmarts(
                _rdFMCS.FindMCS(
                    rdmols,
                    atomCompare=_rdFMCS.AtomCompare.CompareAny,
                    bondCompare=_rdFMCS.BondCompare.CompareAny,
                    matchValences=False,
                    ringMatchesRingOnly=True,
                    completeRingsOnly=True,
                    matchChiralTag=False,
                ).smartsString
            )
            _AllChem.Compute2DCoords(template)

        except Exception as e:
            msg = "Unable to compute MCS of molecules!"
            if _isVerbose():
                msg += ": " + getattr(e, "message", repr(e))
                raise _AlignmentError(msg) from e
            else:
                raise _AlignmentError(msg) from None

        # 3) Load all ligands, make 2D depiction aligned to the template and save to file.
        try:
            for x, mol in enumerate(rdmols):
                mol.UpdatePropertyCache(strict=False)
                _AllChem.Compute2DCoords(mol)
                _AllChem.GenerateDepictionMatching2DStructure(mol, template)

                mol = _Chem.RemoveHs(mol)

                # Remove stereochemistry to simplify depiction in network.
                _rdmolops.RemoveStereochemistry(mol)
                _Draw.MolToFile(mol, f"{work_dir}/images/{x:03d}.png")

        except Exception as e:
            msg = "Unable to make 2D depiction of molecules!"
            if _isVerbose():
                msg += ": " + getattr(e, "message", repr(e))
                raise _AlignmentError(msg) from e
            else:
                raise _AlignmentError(msg) from None

        # 4) Create the NetworkX graph.
        try:
            # Generate the graph.
            graph = _nx.Graph()

            # If ligand names aren't specified, then use the molecule index.
            if names is None:
                names = [x for x in range(1, len(molecules) + 1)]

            # Create a dictionary mapping the edges to their scores.
            edge_dict = {}
            for x, (node0, node1) in enumerate(edges):
                edge_dict[(names[node0], names[node1])] = str(round(scores[x], 2))

            # Loop over the nodes and add to the graph.
            for node in nodes:
                img = f"{work_dir}/images/{node:03d}.png"
                graph.add_node(names[node], image=img, label=names[node], labelloc="t")

            # Loop over the edges and add to the graph.
            for edge in edges:
                graph.add_edge(
                    names[edge[0]],
                    names[edge[1]],
                    label=(edge_dict[(names[edge[0]], names[edge[1]])]),
                )

        except Exception as e:
            msg = "Unable to generate network representation!"
            if _isVerbose():
                msg += ": " + getattr(e, "message", repr(e))
                raise _AlignmentError(msg) from e
            else:
                raise _AlignmentError(msg) from None

        # 5) Create and display the plot.
        try:
            # Convert to a dot graph.
            dot_graph = _nx.drawing.nx_pydot.to_pydot(graph)

            # Write to a PNG.
            network_plot = f"{work_dir}/images/network.png"
            dot_graph.write_png(network_plot)

            if _is_notebook:
                # Create a plot of the network.
                img = _mpimg.imread(network_plot)
                _plt.figure(figsize=(20, 20))
                _plt.axis("off")
                _plt.imshow(img)

        except Exception as e:
            msg = "Unable to create network plot!"
            if _isVerbose():
                msg += ": " + getattr(e, "message", repr(e))
                raise _AlignmentError(msg) from e
            else:
                raise _AlignmentError(msg) from None

    return edges, scores

<<<<<<< HEAD

def matchAtoms(
    molecule0,
    molecule1,
    scoring_function="rmsd_align",
    matches=1,
    return_scores=False,
    prematch={},
    timeout=5 * _Units.Time.second,
    complete_rings_only=True,
    prune_perturbed_constraints=None,
    prune_crossing_constraints=None,
    max_scoring_matches=1000,
    property_map0={},
    property_map1={},
):
    """
    Find mappings between atom indices in molecule0 to those in molecule1.
    Molecules are aligned using a Maximum Common Substructure (MCS) search.
    When requesting more than one match, the mappings will be sorted using
    a scoring function and returned in order of best to worst score. (Note
    that, depending on the scoring function the "best" score may have the
    lowest value.).

    Parameters
    ----------

    molecule0 : :class:`Molecule <BioSimSpace._SireWrappers.Molecule>`
        The molecule of interest.

    molecule1 : :class:`Molecule <BioSimSpace._SireWrappers.Molecule>`
        The reference molecule.

    scoring_function : str
        The scoring function used to match atoms. Available options are:
          - "rmsd"
              Calculate the root mean squared distance between the
              coordinates of atoms in molecule0 to those that they
              map to in molecule1.
          - "rmsd_align"
              Align molecule0 to molecule1 based on the mapping before
              computing the above RMSD score.
          - "rmsd_flex_align"
              Flexibly align molecule0 to molecule1 based on the mapping
              before computing the above RMSD score. (based on the
              'fkcombu'. package: https://pdbj.org/kcombu)

    matches : int
        The maximum number of matches to return. (Sorted in order of score).

    return_scores : bool
        Whether to return a list containing the scores for each mapping.

    prematch : dict
        A dictionary of atom mappings that must be included in the match.

    timeout : BioSimSpace.Types.Time
        The timeout for the maximum common substructure search.

    complete_rings_only : bool
        Whether to only match complete rings during the MCS search. This
        option is only relevant to MCS performed using RDKit and will be
        ignored when falling back on Sire.

       prune_perturbed_constraints : bool
           Whether to remove hydrogen atoms that are perturbed to heavy atoms
           from the mapping. This is True for AMBER by default and False for
           all other engines.
       prune_crossing_constraints : bool
           Whether to remove atoms from the mapping such that there are no
           constraints between dummy and non-dummy atoms. This is True for
           AMBER by default and False for all other engines.
                   
    max_scoring_matches : int
        The maximum number of matching MCS substructures to consider when
        computing mapping scores. Consider reducing this if you find the
        matchAtoms function to be taking an excessive amount of time. This
        option is only relevant to MCS performed using RDKit and will be
        ignored when falling back on Sire.

    property_map0 : dict
        A dictionary that maps "properties" in molecule0 to their user
        defined values. This allows the user to refer to properties
        with their own naming scheme, e.g. { "charge" : "my-charge" }
=======

def matchAtoms(
    molecule0,
    molecule1,
    scoring_function="rmsd_align",
    matches=1,
    return_scores=False,
    prematch={},
    timeout=5 * _Units.Time.second,
    complete_rings_only=True,
    prune_perturbed_constraints=None,
    prune_crossing_constraints=None,
    max_scoring_matches=1000,
    property_map0={},
    property_map1={},
):
    """
    Find mappings between atom indices in molecule0 to those in molecule1.
    Molecules are aligned using a Maximum Common Substructure (MCS) search.
    When requesting more than one match, the mappings will be sorted using
    a scoring function and returned in order of best to worst score. (Note
    that, depending on the scoring function the "best" score may have the
    lowest value.).

       Parameters
       ----------

       molecule0 : :class:`Molecule <BioSimSpace._SireWrappers.Molecule>`
           The molecule of interest.

       molecule1 : :class:`Molecule <BioSimSpace._SireWrappers.Molecule>`
           The reference molecule.

       scoring_function : str
           The scoring function used to match atoms. Available options are:
             - "rmsd"
                 Calculate the root mean squared distance between the
                 coordinates of atoms in molecule0 to those that they
                 map to in molecule1.
             - "rmsd_align"
                 Align molecule0 to molecule1 based on the mapping before
                 computing the above RMSD score.
             - "rmsd_flex_align"
                 Flexibly align molecule0 to molecule1 based on the mapping
                 before computing the above RMSD score. (Requires the
                 'fkcombu'. package: https://pdbj.org/kcombu)

       matches : int
           The maximum number of matches to return. (Sorted in order of score).

       return_scores : bool
           Whether to return a list containing the scores for each mapping.

       prematch : dict
           A dictionary of atom mappings that must be included in the match.

       timeout : BioSimSpace.Types.Time
           The timeout for the maximum common substructure search.

       complete_rings_only : bool
           Whether to only match complete rings during the MCS search. This
           option is only relevant to MCS performed using RDKit and will be
           ignored when falling back on Sire.

       prune_perturbed_constraints : bool
           Whether to remove hydrogen atoms that are perturbed to heavy atoms
           from the mapping.

       prune_crossing_constraints : bool
           Whether to remove atoms from the mapping such that there are no
           constraints between dummy and non-dummy atoms.
                   
        max_scoring_matches : int
            The maximum number of matching MCS substructures to consider when
            computing mapping scores. Consider reducing this if you find the
            matchAtoms function to be taking an excessive amount of time. This
            option is only relevant to MCS performed using RDKit and will be
            ignored when falling back on Sire.

       property_map0 : dict
           A dictionary that maps "properties" in molecule0 to their user
           defined values. This allows the user to refer to properties
           with their own naming scheme, e.g. { "charge" : "my-charge" }
>>>>>>> 2c1aa029

    property_map1 : dict
        A dictionary that maps "properties" in molecule1 to their user
        defined values.

    Returns
    -------

    matches : dict, [dict], ([dict], list)
        The best atom mapping, a list containing a user specified number of
        the best mappings ranked by their score, or a tuple containing the
        list of best mappings and a list of the corresponding scores.

    Examples
    --------

    Find the best maximum common substructure mapping between two molecules.

    >>> import BioSimSpace as BSS
    >>> mapping = BSS.Align.matchAtoms(molecule0, molecule1)

    Find the 5 best mappings.

    >>> import BioSimSpace as BSS
    >>> mappings = BSS.Align.matchAtoms(molecule0, molecule1, matches=5)

    Find the 5 best mappings along with their ranking scores.

    >>> import BioSimSpace as BSS
    >>> mappings, scores = BSS.Align.matchAtoms(molecule0, molecule1, matches=5, return_scores=True)

    Find the 5 best mappings along with their ranking scores. Score
    by flexibly aligning molecule0 to molecule1 based on each mapping
    and computing the root mean squared displacement of the matched
    atoms.

    >>> import BioSimSpace as BSS
    >>> mappings, scores = BSS.Align.matchAtoms(molecule0, molecule1, matches=5, return_scores=True, scoring_function="rmsd_flex_align")

    Find the best mapping that contains a prematch (this is a dictionary mapping
    atom indices in molecule0 to those in molecule1).

    >>> import BioSimSpace as BSS
    >>> mapping = BSS.Align.matchAtoms(molecule0, molecule1, prematch={0 : 10, 3 : 7})
    """

    # A list of supported scoring functions.
    scoring_functions = ["RMSD", "RMSDALIGN", "RMSDFLEXALIGN"]

    # Validate input.

    if not isinstance(molecule0, _Molecule):
        raise TypeError(
            "'molecule0' must be of type 'BioSimSpace._SireWrappers.Molecule'"
        )

    if not isinstance(molecule1, _Molecule):
        raise TypeError(
            "'molecule1' must be of type 'BioSimSpace._SireWrappers.Molecule'"
        )

    if not isinstance(scoring_function, str):
        raise TypeError("'scoring_function' must be of type 'str'")
    else:
        # Strip underscores and whitespace, then convert to upper case.
        _scoring_function = scoring_function.replace("_", "").upper()
        _scoring_function = _scoring_function.replace(" ", "").upper()
        if not _scoring_function in scoring_functions:
            raise ValueError(
                "Unsupported scoring function '%s'. Options are: %s"
                % (scoring_function, scoring_functions)
            )

    if _scoring_function == "RMSDFLEXALIGN" and _fkcombu_exe is None:
        raise _MissingSoftwareError(
            "'rmsd_flex_align' option requires the 'fkcombu' program: "
            "https://pdbj.org/kcombu"
        )

    if not type(matches) is int:
        raise TypeError("'matches' must be of type 'int'")
    else:
        if matches < 0:
            raise ValueError("'matches' must be positive!")

    if not isinstance(return_scores, bool):
        raise TypeError("'return_matches' must be of type 'bool'")

    if not isinstance(prematch, dict):
        raise TypeError("'prematch' must be of type 'dict'")
    else:
        _validate_mapping(molecule0, molecule1, prematch, "prematch")

    if not isinstance(timeout, _Units.Time._Time):
        raise TypeError("'timeout' must be of type 'BioSimSpace.Types.Time'")

    if not type(max_scoring_matches) is int:
        raise TypeError("'max_scoring_matches' must be of type 'int'")

    if max_scoring_matches <= 0:
        raise ValueError("'max_scoring_matches' must be >= 1.")

    if not isinstance(property_map0, dict):
        raise TypeError("'property_map0' must be of type 'dict'")

    if not isinstance(property_map1, dict):
        raise TypeError("'property_map1' must be of type 'dict'")

    # Extract the Sire molecule from each BioSimSpace molecule.
    mol0 = molecule0._getSireObject()
    mol1 = molecule1._getSireObject()

    # Convert the timeout to seconds and take the value as an integer.
    timeout = int(timeout.seconds().value())

    # Create a temporary working directory.
    tmp_dir = _tempfile.TemporaryDirectory()
    work_dir = tmp_dir.name

    # Use RDKkit to find the maximum common substructure.

    try:
        # Run inside a temporary directory.
        with _Utils.cd(work_dir):
            # Write both molecules to PDB files.
            _IO.saveMolecules("tmp0", molecule0, "PDB", property_map=property_map0)
            _IO.saveMolecules("tmp1", molecule1, "PDB", property_map=property_map1)

            # Load the molecules with RDKit.
            # Note that the C++ function overloading seems to be broken, so we
            # need to pass all arguments by position, rather than keyword.
            # The arguments are: "filename", "sanitize", "removeHs", "flavor"
            mols = [
                _Chem.MolFromPDBFile("tmp0.pdb", True, False, 0),
                _Chem.MolFromPDBFile("tmp1.pdb", True, False, 0),
            ]

            # Generate the MCS match.
            mcs = _rdFMCS.FindMCS(
                mols,
                atomCompare=_rdFMCS.AtomCompare.CompareAny,
                bondCompare=_rdFMCS.BondCompare.CompareAny,
                completeRingsOnly=complete_rings_only,
                ringMatchesRingOnly=True,
                matchChiralTag=False,
                matchValences=False,
                maximizeBonds=False,
                timeout=timeout,
            )

            # Get the common substructure as a SMARTS string.
            mcs_smarts = _Chem.MolFromSmarts(mcs.smartsString)

    except:
        raise RuntimeError("RDKIT MCS mapping failed!")

    # Score the mappings and return them in sorted order (best to worst).
    mappings, scores = _score_rdkit_mappings(
        mol0,
        mol1,
        mols[0],
        mols[1],
        mcs_smarts,
        prematch,
        _scoring_function,
        max_scoring_matches,
        property_map0,
        property_map1,
    )

    # Sometimes RDKit fails to generate a mapping that includes the prematch.
    # If so, then try generating a mapping using the MCS routine from Sire.
    if len(mappings) == 1 and mappings[0] == prematch:

        # Warn that we've fallen back on using Sire.
        if prematch != {}:
            _warnings.warn("RDKit mapping didn't include prematch. Using Sire MCS.")

        # Warn about unsupported options.
        if not complete_rings_only:
            _warnings.warn(
                "Using Sire MCS. Ignoring unsupported 'complete_rings_only' option!"
            )

        # Convert timeout to a Sire Unit.
        timeout = timeout * _SireUnits.second

        # Regular match. Include light atoms, but don't allow matches between heavy
        # and light atoms.
        m0 = mol0.evaluate().findMCSmatches(
            mol1,
            _SireMol.AtomResultMatcher(_to_sire_mapping(prematch)),
            timeout,
            True,
            property_map0,
            property_map1,
            6,
            False,
        )

        # Include light atoms, and allow matches between heavy and light atoms.
        # This captures mappings such as O --> H in methane to methanol.
        m1 = mol0.evaluate().findMCSmatches(
            mol1,
            _SireMol.AtomResultMatcher(_to_sire_mapping(prematch)),
            timeout,
            True,
            property_map0,
            property_map1,
            0,
            False,
        )

        # Take the mapping with the larger number of matches.
        if len(m1) > 0:
            if len(m0) > 0:
                if len(m1[0]) > len(m0[0]):
                    mappings = m1
                else:
                    mappings = m0
            else:
                mappings = m1
        else:
            mappings = m0

        # Score the mappings and return them in sorted order (best to worst).
        mappings, scores = _score_sire_mappings(
            mol0,
            mol1,
            mappings,
            prematch,
            _scoring_function,
            property_map0,
            property_map1,
        )

    # Optionally post-process the MCS.
    if prune_perturbed_constraints:
        mappings = [_prune_perturbed_constraints(molecule0, molecule1, x) for x in mappings]
    if prune_crossing_constraints:
        mappings = [_prune_crossing_constraints(molecule0, molecule1, x) for x in mappings]

    if matches == 1:
        if return_scores:
            return (mappings[0], scores[0])
        else:
            return mappings[0]
    else:
        # Return a list of matches from best to worst.
        if return_scores:
            return (mappings[0:matches], scores[0:matches])
        # Return a tuple containing the list of matches from best to
        # worst along with the list of scores.
        else:
            return mappings[0:matches]


def rmsdAlign(molecule0, molecule1, mapping=None, property_map0={}, property_map1={}):
    """
    Align atoms in molecule0 to those in molecule1 using the mapping
    between matched atom indices. The molecule is aligned using rigid-body
    translation and rotations, with a root mean squared displacement (RMSD)
    fit to find the optimal translation vector (as opposed to merely taking
    the difference of centroids).

    Parameters
    ----------

    molecule0 : :class:`Molecule <BioSimSpace._SireWrappers.Molecule>`
        The molecule to align.

    molecule1 : :class:`Molecule <BioSimSpace._SireWrappers.Molecule>`
        The reference molecule.

    mapping : dict
        A dictionary mapping atoms in molecule0 to those in molecule1.

    property_map0 : dict
        A dictionary that maps "properties" in molecule0 to their user
        defined values. This allows the user to refer to properties
        with their own naming scheme, e.g. { "charge" : "my-charge" }

    property_map1 : dict
        A dictionary that maps "properties" in molecule1 to their user
        defined values.

    Returns
    -------

    molecule : :class:`Molecule <BioSimSpace._SireWrappers.Molecule>`
        The aligned molecule.

    Examples
    --------

    Align molecule0 to molecule1 based on a precomputed mapping.

    >>> import BioSimSpace as BSS
    >>> molecule0 = BSS.Align.rmsdAlign(molecule0, molecule1, mapping)

    Align molecule0 to molecule1. Since no mapping is passed one will be
    autogenerated using :class:`matchAtoms <BioSimSpace.Align.matchAtoms>`
    with default options.

    >>> import BioSimSpace as BSS
    >>> molecule0 = BSS.Align.rmsdAlign(molecule0, molecule1)
    """

    if not isinstance(molecule0, _Molecule):
        raise TypeError(
            "'molecule0' must be of type 'BioSimSpace._SireWrappers.Molecule'"
        )

    if not isinstance(molecule1, _Molecule):
        raise TypeError(
            "'molecule1' must be of type 'BioSimSpace._SireWrappers.Molecule'"
        )

    if not isinstance(property_map0, dict):
        raise TypeError("'property_map0' must be of type 'dict'")

    if not isinstance(property_map1, dict):
        raise TypeError("'property_map1' must be of type 'dict'")

    # The user has passed an atom mapping.
    if mapping is not None:
        if not isinstance(mapping, dict):
            raise TypeError("'mapping' must be of type 'dict'.")
        else:
            _validate_mapping(molecule0, molecule1, mapping, "mapping")

    # Get the best match atom mapping.
    else:
        mapping = matchAtoms(
            molecule0,
            molecule1,
            property_map0=property_map0,
            property_map1=property_map1,
        )

    # Extract the Sire molecule from each BioSimSpace molecule.
    mol0 = molecule0._getSireObject()
    mol1 = molecule1._getSireObject()

    # Convert the mapping to AtomIdx key:value pairs.
    sire_mapping = _to_sire_mapping(mapping)

    # Perform the alignment, mol0 to mol1.
    try:
        mol0 = (
            mol0.move().align(mol1, _SireMol.AtomResultMatcher(sire_mapping)).molecule()
        )
    except Exception as e:
        msg = "Failed to align molecules based on mapping: %r" % mapping
        if "Could not calculate the single value decomposition" in str(e):
            msg += ". Try minimising your molecular coordinates prior to alignment."
        if _isVerbose():
            raise _AlignmentError(msg) from e
        else:
            raise _AlignmentError(msg) from None

    # Return the aligned molecule.
    return _Molecule(mol0)


def flexAlign(
    molecule0,
    molecule1,
    mapping=None,
    fkcombu_exe=None,
    property_map0={},
    property_map1={},
):
    """
    Flexibly align atoms in molecule0 to those in molecule1 using the
    mapping between matched atom indices.

    Parameters
    ----------

    molecule0 : :class:`Molecule <BioSimSpace._SireWrappers.Molecule>`
        The molecule to align.

    molecule1 : :class:`Molecule <BioSimSpace._SireWrappers.Molecule>`
        The reference molecule.

    mapping : dict
        A dictionary mapping atoms in molecule0 to those in molecule1.

    fkcombu_exe : str
        Path to the fkcombu executable. If None is passed, then BioSimSpace
        will attempt to find fkcombu by searching your PATH.

    property_map0 : dict
        A dictionary that maps "properties" in molecule0 to their user
        defined values. This allows the user to refer to properties
        with their own naming scheme, e.g. { "charge" : "my-charge" }

    property_map1 : dict
        A dictionary that maps "properties" in molecule1 to their user
        defined values.

    Returns
    -------

    molecule : :class:`Molecule <BioSimSpace._SireWrappers.Molecule>`
        The aligned molecule.

    Examples
    --------

    Align molecule0 to molecule1 based on a precomputed mapping.

    >>> import BioSimSpace as BSS
    >>> molecule0 = BSS.Align.flexAlign(molecule0, molecule1, mapping)

    Align molecule0 to molecule1. Since no mapping is passed one will be
    autogenerated using :class:`matchAtoms <BioSimSpace.Align.matchAtoms>`
    with default options.

    >>> import BioSimSpace as BSS
    >>> molecule0 = BSS.Align.flexAlign(molecule0, molecule1)
    """

    # Check that we found fkcombu in the PATH.
    if fkcombu_exe is None:
        if _fkcombu_exe is None:
            raise _MissingSoftwareError(
                "'BioSimSpace.Align.flexAlign' requires the 'fkcombu' program: "
                "https://pdbj.org/kcombu"
            )
        else:
            fkcombu_exe = _fkcombu_exe
    # Check that the user supplied executable exists.
    else:
        if not _os.path.isfile(fkcombu_exe):
            raise IOError("'fkcombu' executable doesn't exist: '%s'" % fkcombu_exe)

    if not isinstance(molecule0, _Molecule):
        raise TypeError(
            "'molecule0' must be of type 'BioSimSpace._SireWrappers.Molecule'"
        )

    if not isinstance(molecule1, _Molecule):
        raise TypeError(
            "'molecule1' must be of type 'BioSimSpace._SireWrappers.Molecule'"
        )

    if not isinstance(property_map0, dict):
        raise TypeError("'property_map0' must be of type 'dict'")

    if not isinstance(property_map1, dict):
        raise TypeError("'property_map1' must be of type 'dict'")

    # The user has passed an atom mapping.
    if mapping is not None:
        if not isinstance(mapping, dict):
            raise TypeError("'mapping' must be of type 'dict'.")
        else:
            _validate_mapping(molecule0, molecule1, mapping, "mapping")

    # Get the best match atom mapping.
    else:
        mapping = matchAtoms(
            molecule0,
            molecule1,
            property_map0=property_map0,
            property_map1=property_map1,
        )

    # Convert the mapping to AtomIdx key:value pairs.
    sire_mapping = _to_sire_mapping(mapping)

    # Create a temporary working directory.
    tmp_dir = _tempfile.TemporaryDirectory()
    work_dir = tmp_dir.name

    # Execute in the working directory.
    with _Utils.cd(work_dir):

        # Write the two molecules to PDB files.
        _IO.saveMolecules("molecule0", molecule0, "PDB", property_map=property_map0)
        _IO.saveMolecules("molecule1", molecule1, "PDB", property_map=property_map1)

        # Write the mapping to text. (Increment indices by one).
        with open("mapping.txt", "w") as file:
            for idx0, idx1 in sire_mapping.items():
                file.write("%d %d\n" % (idx0.value() + 1, idx1.value() + 1))

        # Create the fkcombu command string.
        command = (
            "%s -T molecule0.pdb -R molecule1.pdb -alg F -iam mapping.txt -opdbT aligned.pdb"
            % fkcombu_exe
        )

        # Run the command as a subprocess.
        proc = _subprocess.run(
            _Utils.command_split(command),
            shell=False,
            stdout=_subprocess.PIPE,
            stderr=_subprocess.PIPE,
        )

        # Check that the output file exists.
        if not _os.path.isfile("aligned.pdb"):
            raise _AlignmentError(
                "Failed to align molecules based on mapping: %r" % mapping
            ) from None

        # Load the aligned molecule.
        aligned = _IO.readMolecules("aligned.pdb")[0]

        # Get the "coordinates" property for molecule0.
        prop = property_map0.get("coordinates", "coordinates")

        # Copy the coordinates back into the original molecule.
        molecule0._sire_object = (
            molecule0._sire_object.edit()
            .setProperty(prop, aligned._sire_object.property("coordinates"))
            .commit()
        )

    # Return the aligned molecule.
    return _Molecule(molecule0)


def merge(
    molecule0,
    molecule1,
    mapping=None,
    allow_ring_breaking=False,
    allow_ring_size_change=False,
    force=False,
    property_map0={},
    property_map1={},
):
    """
    Create a merged molecule from 'molecule0' and 'molecule1' based on the
    atom index 'mapping'. The merged molecule can be used in single topology
    free-energy simulations.

    Parameters
    ----------

    molecule0 : :class:`Molecule <BioSimSpace._SireWrappers.Molecule>`
        A molecule object.

    molecule1 : :class:`Molecule <BioSimSpace._SireWrappers.Molecule>`
        A second molecule object.

    mapping : dict
        The mapping between matching atom indices in the two molecules.
        If no mapping is provided, then atoms in molecule0 will be mapped
        to those in molecule1 using "matchAtoms", with "rmsdAlign" then
        used to align molecule0 to molecule1 based on the resulting mapping.

    allow_ring_breaking : bool
        Whether to allow the opening/closing of rings during a merge.

    allow_ring_size_change : bool
        Whether to allow changes in ring size.

    force : bool
        Whether to try to force the merge, even when the molecular
        connectivity changes not as the result of a ring transformation.
        This will likely lead to an unstable perturbation. This option
        takes precedence over 'allow_ring_breaking' and
        'allow_ring_size_change'.

    property_map0 : dict
        A dictionary that maps "properties" in molecule0 to their user
        defined values. This allows the user to refer to properties
        with their own naming scheme, e.g. { "charge" : "my-charge" }

    property_map1 : dict
        A dictionary that maps "properties" in molecule1 to their user
        defined values.

    Returns
    -------

    molecule : :class:`Molecule <BioSimSpace._SireWrappers.Molecule>`
        The merged molecule.

    Examples
    --------

    Merge molecule0 and molecule1 based on a precomputed mapping.

    >>> import BioSimSpace as BSS
    >>> merged = BSS.Align.merge(molecule0, molecule1, mapping)

    Merge molecule0 with molecule1. Since no mapping is passed one will be
    autogenerated using :class:`matchAtoms <BioSimSpace.Align.matchAtoms>`
    with default options, following which :class:`rmsdAlign <BioSimSpace.Align.rmsdAlign>`
    will be used to align molecule0 to molecule1 based on the resulting mapping.

    >>> import BioSimSpace as BSS
    >>> molecule0 = BSS.Align.merge(molecule0, molecule1)
    """

    if not isinstance(molecule0, _Molecule):
        raise TypeError(
            "'molecule0' must be of type 'BioSimSpace._SireWrappers.Molecule'"
        )

    if not isinstance(molecule1, _Molecule):
        raise TypeError(
            "'molecule1' must be of type 'BioSimSpace._SireWrappers.Molecule'"
        )

    if not isinstance(property_map0, dict):
        raise TypeError("'property_map0' must be of type 'dict'")

    if not isinstance(property_map1, dict):
        raise TypeError("'property_map1' must be of type 'dict'")

    if not isinstance(allow_ring_breaking, bool):
        raise TypeError("'allow_ring_breaking' must be of type 'bool'")

    if not isinstance(allow_ring_size_change, bool):
        raise TypeError("'allow_ring_size_change' must be of type 'bool'")

    if not isinstance(force, bool):
        raise TypeError("'force' must be of type 'bool'")

    # The user has passed an atom mapping.
    if mapping is not None:
        if not isinstance(mapping, dict):
            raise TypeError("'mapping' must be of type 'dict'.")
        else:
            _validate_mapping(molecule0, molecule1, mapping, "mapping")

    # Get the best atom mapping and align molecule0 to molecule1 based on the
    # mapping.
    else:
        mapping = matchAtoms(
            molecule0,
            molecule1,
            property_map0=property_map0,
            property_map1=property_map1,
        )
        molecule0 = rmsdAlign(molecule0, molecule1, mapping)

    # Convert the mapping to AtomIdx key:value pairs.
    sire_mapping = _to_sire_mapping(mapping)

    # Create and return the merged molecule.
    return _merge(
        molecule0,
        molecule1,
        sire_mapping,
        allow_ring_breaking=allow_ring_breaking,
        allow_ring_size_change=allow_ring_size_change,
        force=force,
        property_map0=property_map0,
        property_map1=property_map1,
    )


def viewMapping(
    molecule0,
    molecule1,
    mapping=None,
    property_map0={},
    property_map1={},
    style=None,
    orientation="horizontal",
    pixels=900,
):
    """
    Visualise the mapping between molecule0 and molecule1. This draws a 3D
    depiction of both molecules with the mapped atoms highlighted in green.
    Labels specify the indices of the atoms, along with the indices of
    the atoms to which they map in the other molecule.

    Parameters
    ----------

    molecule0 : :class:`Molecule <BioSimSpace._SireWrappers.Molecule>`
        The first molecule.

    molecule1 : :class:`Molecule <BioSimSpace._SireWrappers.Molecule>`
        The second molecule.

    mapping : dict
        A dictionary mapping atoms in molecule0 to those in molecule1.

    property_map0 : dict
        A dictionary that maps "properties" in molecule0 to their user
        defined values. This allows the user to refer to properties
        with their own naming scheme, e.g. { "charge" : "my-charge" }

    property_map1 : dict
        A dictionary that maps "properties" in molecule1 to their user
        defined values.

    style : dict
        Drawing style. See https://3dmol.csb.pitt.edu/doc/$3Dmol.GLViewer.html
        for some examples.

    orientation : str
        Whether to display the two molecules in a "horizontal" or "vertical"
        arrangement.

    pixels : int
        The size of the largest view dimension in pixel, i.e. either the
        "horizontal" or "vertical" size.

    Returns
    -------

    view : py3Dmol.view
        A view of the two molecules with the mapped atoms highlighted and
        labelled.
    """

    # Adapted from: https://gist.github.com/cisert/d05664d4c98ac1cf86ee70b8700e56a9

    # Only draw within a notebook.
    if not _is_notebook:
        return None

    _assert_imported(_rdkit)

    if not isinstance(molecule0, _Molecule):
        raise TypeError(
            "'molecule0' must be of type 'BioSimSpace._SireWrappers.Molecule'"
        )

    if not isinstance(molecule1, _Molecule):
        raise TypeError(
            "'molecule1' must be of type 'BioSimSpace._SireWrappers.Molecule'"
        )

    if not isinstance(property_map0, dict):
        raise TypeError("'property_map0' must be of type 'dict'")

    if not isinstance(property_map1, dict):
        raise TypeError("'property_map1' must be of type 'dict'")

    if style is not None:
        if not isinstance(style, dict):
            raise TypeError("'style' must be of type 'dict'")

    if not isinstance(orientation, str):
        raise TypeError("'orientation' must be of type 'str'")
    else:
        # Convert to lower case and strip whitespace.
        orientation = orientation.lower().replace(" ", "")

        if orientation not in ["horizontal", "vertical"]:
            raise ValueError(
                "'orientation' must be equal to 'horizontal' " "or 'vertical'."
            )

    if isinstance(pixels, float):
        pixels = int(pixels)
    if not type(pixels) is int:
        raise TypeError("'pixels' must be of type 'int'")
    if pixels <= 0:
        raise ValueError("pixels' must be > 0!")

    # The user has passed an atom mapping.
    if mapping is not None:
        if not isinstance(mapping, dict):
            raise TypeError("'mapping' must be of type 'dict'.")
        else:
            _validate_mapping(molecule0, molecule1, mapping, "mapping")

    # Get the best atom mapping and align molecule0 to molecule1 based on the
    # mapping.
    else:
        mapping = matchAtoms(
            molecule0,
            molecule1,
            property_map0=property_map0,
            property_map1=property_map1,
        )
        molecule0 = rmsdAlign(molecule0, molecule1, mapping)

    # Create a temporary working directory and store the directory name.
    tmp_dir = _tempfile.TemporaryDirectory()
    work_dir = tmp_dir.name

    # Write the molecules to PDB format.
    _IO.saveMolecules(
        work_dir + "/molecule0", molecule0, "pdb", property_map=property_map0
    )
    _IO.saveMolecules(
        work_dir + "/molecule1", molecule1, "pdb", property_map=property_map0
    )

    import py3Dmol as _py3Dmol

    # Load the molecules into RDKit.
    rdmol0 = _Chem.MolFromPDBFile(
        work_dir + "/molecule0.pdb", sanitize=False, removeHs=False
    )
    rdmol1 = _Chem.MolFromPDBFile(
        work_dir + "/molecule1.pdb", sanitize=False, removeHs=False
    )

    # Set grid view properties.
    viewer0 = (0, 0)
    if orientation == "horizontal":
        viewergrid = (1, 2)
        viewer1 = (0, 1)
        width = pixels
        height = pixels / 2
    else:
        viewergrid = (2, 1)
        viewer1 = (1, 0)
        width = pixels / 2
        height = pixels

    # Create the view.
    view = _py3Dmol.view(
        linked=False, width=width, height=height, viewergrid=viewergrid
    )

    # Set default drawing style.
    if style is None:
        style = {"stick": {"colorscheme": "grayCarbon", "linewidth": 0.1}}

    # Add the molecules to the views.
    view.addModel(_Chem.MolToMolBlock(rdmol0), "mol0", viewer=viewer0)
    view.addModel(_Chem.MolToMolBlock(rdmol1), "mol1", viewer=viewer1)

    # Set the style.
    view.setStyle({"model": 0}, style, viewer=viewer0)
    view.setStyle({"model": 0}, style, viewer=viewer1)

    # Highlight the atoms from the mapping.
    for atom0, atom1 in mapping.items():
        p = rdmol0.GetConformer().GetAtomPosition(atom0)
        view.addSphere(
            {
                "center": {"x": p.x, "y": p.y, "z": p.z},
                "radius": 0.5,
                "color": "green",
                "alpha": 0.8,
            },
            viewer=viewer0,
        )
        view.addLabel(
            f"{atom0} \u2192 {atom1}",
            {"position": {"x": p.x, "y": p.y, "z": p.z}},
            viewer=viewer0,
        )
        p = rdmol1.GetConformer().GetAtomPosition(atom1)
        view.addSphere(
            {
                "center": {"x": p.x, "y": p.y, "z": p.z},
                "radius": 0.5,
                "color": "green",
                "alpha": 0.8,
            },
            viewer=viewer1,
        )
        view.addLabel(
            f"{atom1} \u2192 {atom0}",
            {"position": {"x": p.x, "y": p.y, "z": p.z}},
            viewer=viewer1,
        )

    # Set background colour.
    view.setBackgroundColor("white", viewer=viewer0)
    view.setBackgroundColor("white", viewer=viewer1)

    # Zoom to molecule.
    view.zoomTo(viewer=viewer0)
    view.zoomTo(viewer=viewer1)

    return view


def _score_rdkit_mappings(
    molecule0,
    molecule1,
    rdkit_molecule0,
    rdkit_molecule1,
    mcs_smarts,
    prematch,
    scoring_function,
    max_scoring_matches,
    property_map0,
    property_map1,
):
    """
    Internal function to score atom mappings based on the root mean squared
    displacement (RMSD) between mapped atoms in two molecules. Optionally,
    molecule0 can first be aligned to molecule1 based on the mapping prior
    to computing the RMSD. The function returns the mappings sorted based
    on their score from best to worst, along with a list containing the
    scores for each mapping.

    Parameters
    ----------

    molecule0 : Sire.Molecule.Molecule
        The first molecule (Sire representation).

    molecule0 : Sire.Molecule.Molecule
        The second molecule (Sire representation).

    rdkit_mol0 : RDKit.Chem.Mol
        The first molecule (RDKit representation).

    rdkit_mol1 : RDKit.Chem.Mol
        The second molecule (RDKit representation).

    mcs_smarts : RDKit.Chem.MolFromSmarts
        The smarts string representing the maximum common substructure of
        the two molecules.

    prematch : dict
        A dictionary of atom mappings that must be included in the match.

    scoring_function : str
        The RMSD scoring function.

    max_scoring_matches : int
        The maximum number of matching MCS substructures to consider when
        computing mapping scores. Consider reducing this if you find the
        matchAtoms function to be taking an excessive amount of time.

    property_map0 : dict
        A dictionary that maps "properties" in molecule0 to their user
        defined values. This allows the user to refer to properties
        with their own naming scheme, e.g. { "charge" : "my-charge" }

    property_map1 : dict
        A dictionary that maps "properties" in molecule1 to their user
        defined values.

    Returns
    -------

    mapping, scores : ([dict], list)
        The ranked mappings and corresponding scores.
    """

    # Adapted from FESetup: https://github.com/CCPBioSim/fesetup

    # Make sure to re-map the coordinates property in both molecules, otherwise
    # the move and align functions from Sire will not work.
    prop0 = property_map0.get("coordinates", "coordinates")
    prop1 = property_map1.get("coordinates", "coordinates")

    if prop0 != "coordinates":
        molecule0 = (
            molecule0.edit()
            .setProperty("coordinates", molecule0.property(prop0))
            .commit()
        )
    if prop1 != "coordinates":
        molecule1 = (
            molecule1.edit()
            .setProperty("coordinates", molecule1.property(prop1))
            .commit()
        )

    # Get the set of matching substructures in each molecule. For some reason
    # setting uniquify to True removes valid matches, in some cases even the
    # best match! As such, we set uniquify to False and account for duplicate
    # mappings in the code below.

    matches0 = rdkit_molecule0.GetSubstructMatches(
        mcs_smarts, uniquify=False, maxMatches=max_scoring_matches, useChirality=False
    )
    matches1 = rdkit_molecule1.GetSubstructMatches(
        mcs_smarts, uniquify=False, maxMatches=max_scoring_matches, useChirality=False
    )

    # Swap the order of the matches.
    if len(matches0) < len(matches1):
        matches0, matches1 = matches1, matches0
        is_swapped = True
    else:
        is_swapped = False

    # Initialise a list to hold the mappings.
    mappings = []

    # Initialise a list of to hold the score for each mapping.
    scores = []

    # Whether there was a GSL alignment error.
    is_gsl_error = False

    # Loop over all matches from mol0.
    for x in range(len(matches0)):
        match0 = matches0[x]

        # Loop over all matches from mol1.
        for y in range(len(matches1)):
            match1 = matches1[y]

            # Initialise the mapping for this match.
            mapping = {}
            sire_mapping = {}

            # Loop over all atoms in the match.
            for i, idx0 in enumerate(match0):
                idx1 = match1[i]

                # Add to the mapping.
                if is_swapped:
                    mapping[idx1] = idx0
                    sire_mapping[_SireMol.AtomIdx(idx1)] = _SireMol.AtomIdx(idx0)
                else:
                    mapping[idx0] = idx1
                    sire_mapping[_SireMol.AtomIdx(idx0)] = _SireMol.AtomIdx(idx1)

            # This is a new mapping:
            if not mapping in mappings:
                # Check that the mapping contains the pre-match.
                is_valid = True
                for idx0, idx1 in prematch.items():
                    # Pre-match isn't found, return to top of loop.
                    if idx0 not in mapping or mapping[idx0] != idx1:
                        is_valid = False
                        break

                if is_valid:
                    # Rigidly align molecule0 to molecule1 based on the mapping.
                    if scoring_function == "RMSDALIGN":
                        try:
                            molecule0 = (
                                molecule0.move()
                                .align(
                                    molecule1, _SireMol.AtomResultMatcher(sire_mapping)
                                )
                                .molecule()
                            )
                        except Exception as e:
                            if (
                                "Could not calculate the single value decomposition"
                                in str(e)
                            ):
                                is_gsl_error = True
                                gsl_exception = e
                            else:
                                msg = (
                                    "Failed to align molecules when scoring based on mapping: %r"
                                    % mapping
                                )
                                if _isVerbose():
                                    raise _AlignmentError(msg) from e
                                else:
                                    raise _AlignmentError(msg) from None
                    # Flexibly align molecule0 to molecule1 based on the mapping.
                    elif scoring_function == "RMSDFLEXALIGN":
                        molecule0 = flexAlign(
                            _Molecule(molecule0),
                            _Molecule(molecule1),
                            mapping,
                            property_map0=property_map0,
                            property_map1=property_map1,
                        )._sire_object

                    # Append the mapping to the list.
                    mappings.append(mapping)

                    # We now compute the RMSD between the coordinates of the matched atoms
                    # in molecule0 and molecule1.

                    # Initialise lists to hold the coordinates.
                    c0 = []
                    c1 = []

                    # Loop over each atom index in the map.
                    for idx0, idx1 in sire_mapping.items():
                        # Append the coordinates of the matched atom in molecule0.
                        c0.append(molecule0.atom(idx0).property("coordinates"))
                        # Append the coordinates of atom in molecule1 to which it maps.
                        c1.append(molecule1.atom(idx1).property("coordinates"))

                    # Compute the RMSD between the two sets of coordinates.
                    scores.append(_SireMaths.getRMSD(c0, c1))

    # No mappings were found.
    if len(mappings) == 0:
        # We failed to align mappings during scoring due to convergence issues
        # during the GSL single value decomposition routine.
        if is_gsl_error:
            msg = (
                "Failed to align molecules when scoring. "
                "Try minimising your molecular coordinates prior calling matchAtoms."
            )
            if _isVerbose():
                raise _AlignmentError(msg) from gsl_exception
            else:
                raise _AlignmentError(msg) from None

        if len(prematch) == 0:
            return ([{}], [])
        else:
            return ([prematch], [])

    # Sort the scores and return the sorted keys. (Smaller RMSD is best)
    keys = sorted(range(len(scores)), key=lambda k: scores[k])

    # Sort the mappings.
    mappings = [mappings[x] for x in keys]

    # Sort the scores and convert to Angstroms.
    scores = [scores[x] * _Units.Length.angstrom for x in keys]

    # Return the sorted mappings and their scores.
    return (mappings, scores)


def _score_sire_mappings(
    molecule0,
    molecule1,
    sire_mappings,
    prematch,
    scoring_function,
    property_map0,
    property_map1,
):
    """
    Internal function to score atom mappings based on the root mean squared
    displacement (RMSD) between mapped atoms in two molecules. Optionally,
    molecule0 can first be aligned to molecule1 based on the mapping prior
    to computing the RMSD. The function returns the mappings sorted based
    on their score from best to worst, along with a list containing the
    scores for each mapping.

    Parameters
    ----------

    molecule0 : Sire.Molecule.Molecule
        The first molecule (Sire representation).

    molecule0 : Sire.Molecule.Molecule
        The second molecule (Sire representation).

    sire_mappings : [{}]
        The list of mappings generated by Sire.

    prematch : dict
        A dictionary of atom mappings that must be included in the match.

    scoring_function : str
        The RMSD scoring function.

    property_map0 : dict
        A dictionary that maps "properties" in molecule0 to their user
        defined values. This allows the user to refer to properties
        with their own naming scheme, e.g. { "charge" : "my-charge" }

    property_map1 : dict
        A dictionary that maps "properties" in molecule1 to their user
        defined values.

    Returns
    -------

    mapping, scores : ([dict], list)
        The ranked mappings and corresponding scores.
    """

    # Make sure to re-map the coordinates property in both molecules, otherwise
    # the move and align functions from Sire will not work.
    prop0 = property_map0.get("coordinates", "coordinates")
    prop1 = property_map1.get("coordinates", "coordinates")

    if prop0 != "coordinates":
        molecule0 = (
            molecule0.edit()
            .setProperty("coordinates", molecule0.property(prop0))
            .commit()
        )
    if prop1 != "coordinates":
        molecule1 = (
            molecule1.edit()
            .setProperty("coordinates", molecule1.property(prop1))
            .commit()
        )

    # Initialise a list to hold the mappings.
    mappings = []

    # Initialise a list of to hold the score for each mapping.
    scores = []

    # Loop over all of the mappings.
    for mapping in sire_mappings:

        # Check that the mapping contains the pre-match.
        is_valid = True
        for idx0, idx1 in prematch.items():
            # Pre-match isn't found, return to top of loop.
            if _SireMol.AtomIdx(idx0) not in mapping or mapping[
                _SireMol.AtomIdx(idx0)
            ] != _SireMol.AtomIdx(idx1):
                is_valid = False
                break

        if is_valid:
            # Rigidly align molecule0 to molecule1 based on the mapping.
            if scoring_function == "RMSDALIGN":
                try:
                    molecule0 = (
                        molecule0.move()
                        .align(molecule1, _SireMol.AtomResultMatcher(mapping))
                        .molecule()
                    )
                except Exception as e:
                    msg = (
                        "Failed to align molecules when scoring based on mapping: %r"
                        % mapping
                    )
                    if _isVerbose():
                        raise _AlignmentError(msg) from e
                    else:
                        raise _AlignmentError(msg) from None
            # Flexibly align molecule0 to molecule1 based on the mapping.
            elif scoring_function == "RMSDFLEXALIGN":
                molecule0 = flexAlign(
                    _Molecule(molecule0),
                    _Molecule(molecule1),
                    _from_sire_mapping(mapping),
                    property_map0=property_map0,
                    property_map1=property_map1,
                )._sire_object

            # Append the mapping to the list.
            mappings.append(_from_sire_mapping(mapping))

            # We now compute the RMSD between the coordinates of the matched atoms
            # in molecule0 and molecule1.

            # Initialise lists to hold the coordinates.
            c0 = []
            c1 = []

            # Loop over each atom index in the map.
            for idx0, idx1 in mapping.items():
                # Append the coordinates of the matched atom in molecule0.
                c0.append(molecule0.atom(idx0).property("coordinates"))
                # Append the coordinates of atom in molecule1 to which it maps.
                c1.append(molecule1.atom(idx1).property("coordinates"))

            # Compute the RMSD between the two sets of coordinates.
            scores.append(_SireMaths.getRMSD(c0, c1))

    # No mappings were found.
    if len(mappings) == 0:
        if len(prematch) == 0:
            return ([{}], [])
        else:
            return ([prematch], [])

    # Sort the scores and return the sorted keys. (Smaller RMSD is best)
    keys = sorted(range(len(scores)), key=lambda k: scores[k])

    # Sort the mappings.
    mappings = [mappings[x] for x in keys]

    # Sort the scores and convert to Angstroms.
    scores = [scores[x] * _Units.Length.angstrom for x in keys]

    # Return the sorted mappings and their scores.
    return (mappings, scores)


def _validate_mapping(molecule0, molecule1, mapping, name):
    """
    Internal function to validate that a mapping contains key:value pairs
    of the correct type.

    Parameters
    ----------

    molecule0 : :class:`Molecule <BioSimSpace._SireWrappers.Molecule>`
        The molecule of interest.

    molecule1 : :class:`Molecule <BioSimSpace._SireWrappers.Molecule>`
        The reference molecule.

    mapping : dict
        The mapping between matching atom indices in the two molecules.

    name : str
        The name of the mapping. (Used when raising exceptions.)
    """

    for idx0, idx1 in mapping.items():
        if type(idx0) is int and type(idx1) is int:
            pass
        elif isinstance(idx0, _SireMol.AtomIdx) and isinstance(idx1, _SireMol.AtomIdx):
            idx0 = idx0.value()
            idx1 = idx1.value()
        else:
            raise TypeError(
                "%r dictionary key:value pairs must be of type 'int' or "
                "'Sire.Mol.AtomIdx'" % name
            )
        if (
            idx0 < 0
            or idx0 >= molecule0.nAtoms()
            or idx1 < 0
            or idx1 >= molecule1.nAtoms()
        ):
            raise ValueError(
                "%r dictionary key:value pair '%s : %s' is out of range! "
                "The molecules contain %d and %d atoms."
                % (name, idx0, idx1, molecule0.nAtoms(), molecule1.nAtoms())
            )


def _to_sire_mapping(mapping):
    """
    Internal function to convert a regular mapping to Sire AtomIdx format.

    Parameters
    ----------

    mapping : {int:int}
        The regular mapping.

    Returns
    -------

    sire_mapping : {Sire.Mol.AtomIdx:Sire.Mol.AtomIdx}
        The Sire mapping.
    """

    sire_mapping = {}

    # Convert the mapping to AtomIdx key:value pairs.
    for idx0, idx1 in mapping.items():
        # Early exit if the mapping is already the correct format.
        if isinstance(idx0, _SireMol.AtomIdx):
            return mapping
        else:
            sire_mapping[_SireMol.AtomIdx(idx0)] = _SireMol.AtomIdx(idx1)

    return sire_mapping


def _from_sire_mapping(sire_mapping):
    """
    Internal function to convert from a Sire mapping to regular format.

    Parameters
    ----------

    sire_mapping : {Sire.Mol.AtomIdx:Sire.Mol.AtomIdx}
        The Sire mapping.

    Returns
    -------

    mapping : {int:int}
        The regular mapping.
    """

    mapping = {}

    # Convert the mapping to int key:value pairs.
    for idx0, idx1 in sire_mapping.items():
        # Early exit if the mapping is already the correct format.
        if type(idx0) is int:
            return sire_mapping
        else:
            mapping[idx0.value()] = idx1.value()

    return mapping

def _prune_perturbed_constraints(molecule0, molecule1, mapping):
    """Prunes the maximum common substructure (MCS) so that no hydrogen
       bond constraints are perturbed.

       Parameters
       ----------
       molecule0 : BioSimSpace._SireWrappers.Molecule
           The first molecule (used at lambda = 0).
       molecule1 : BioSimSpace._SireWrappers.Molecule
           The second molecule (used at lambda = 1).
       mapping : dict(int, int)
           A maximum common substructure mapping between both molecules, as generated by e.g.
           BioSimSpace.Align.matchAtoms().

       Returns
       -------
       new_mapping : dict(int, int)
           The pruned MCS.
    """
    new_mapping = {}

    for idx0, idx1 in mapping.items():
        atom0 = molecule0.getAtoms()[idx0]
        atom1 = molecule1.getAtoms()[idx1]
        elem0 = atom0._sire_object.property("element").symbol()
        elem1 = atom1._sire_object.property("element").symbol()
        elems = {elem0, elem1}

        # Make sure we are not matching a hydrogen to a non-hydrogen
        if not ("H" in elems and len(elems) > 1):
            new_mapping[idx0] = idx1

    return new_mapping

def _prune_crossing_constraints(molecule0, molecule1, mapping):
    """Prunes the maximum common substructure (MCS) mapping so that there are no
       constrained bonds between a common core and a softcore atom.
       
       Parameters
       ----------
       molecule0 : BioSimSpace._SireWrappers.Molecule
           The first molecule (used at lambda = 0).
       molecule1 : BioSimSpace._SireWrappers.Molecule
           The second molecule (used at lambda = 1).
       mapping : dict(int, int)
           A maximum common substructure mapping between both molecules, as generated by e.g.
           BioSimSpace.Align.matchAtoms().

       Returns
       -------
       new_mapping : dict(int, int)
           The pruned mapping.
    """
    connectivity0 = _SireMol.Connectivity(
        molecule0._sire_object, _SireMol.CovalentBondHunter()
    )
    connectivity1 = _SireMol.Connectivity(
        molecule1._sire_object, _SireMol.CovalentBondHunter()
    )

    while True:
        new_mapping = {}

        for idx0, idx1 in mapping.items():
            # Get the relevant atom and whether it's a hydrogen
            atom0 = molecule0._sire_object.atom(_SireMol.AtomIdx(idx0))
            atom1 = molecule1._sire_object.atom(_SireMol.AtomIdx(idx1))
            is_H0 = "H" in atom0.property("element").symbol()
            is_H1 = "H" in atom1.property("element").symbol()

            # Get the neighbours to the atom
            neighbours0 = [
                molecule0._sire_object.atom(i)
                for i in connectivity0.connectionsTo(_SireMol.AtomIdx(idx0))
            ]
            neighbours1 = [
                molecule1._sire_object.atom(i)
                for i in connectivity1.connectionsTo(_SireMol.AtomIdx(idx1))
            ]

            # Determine whether there are any constrained bonds between the MCS and softcore part
            any_Hdummies0 = any(
                ("H" in atom.property("element").symbol() or is_H0)
                and atom.index().value() not in mapping.keys()
                for atom in neighbours0
            )
            any_Hdummies1 = any(
                ("H" in atom.property("element").symbol() or is_H1)
                and atom.index().value() not in mapping.values()
                for atom in neighbours1
            )

            if not any_Hdummies0 and not any_Hdummies1:
                new_mapping[idx0] = idx1

        # We stop iterating if the pruned mapping is the same as the input one
        if new_mapping == mapping:
            mapping = new_mapping
            break
        else:
            mapping = new_mapping

    return mapping<|MERGE_RESOLUTION|>--- conflicted
+++ resolved
@@ -422,20 +422,6 @@
         lf = None
 
     # Create the DBMolecules object.
-<<<<<<< HEAD
-    db_mol = _lomap.DBMolecules(
-        f"{work_dir}/inputs",
-        name=f"{work_dir}/outputs/lomap",
-        links_file=lf,
-        output=True,
-        output_no_graph=True,
-        output_no_images=True,
-        threed=True,
-        max3d=3.0,
-        time=3,
-        parallel=10,
-    )
-=======
     db_mol = _lomap.DBMolecules(f"{work_dir}/inputs",
                                 name=f"{work_dir}/outputs/lomap",
                                 links_file=lf,
@@ -446,7 +432,6 @@
                                 max3d=3.0,
                                 time=3,
                                 parallel=10)
->>>>>>> 2c1aa029
 
     # Create the similarity matrices.
     strict, loose = db_mol.build_matrices()
@@ -735,7 +720,6 @@
 
     return edges, scores
 
-<<<<<<< HEAD
 
 def matchAtoms(
     molecule0,
@@ -820,91 +804,6 @@
         A dictionary that maps "properties" in molecule0 to their user
         defined values. This allows the user to refer to properties
         with their own naming scheme, e.g. { "charge" : "my-charge" }
-=======
-
-def matchAtoms(
-    molecule0,
-    molecule1,
-    scoring_function="rmsd_align",
-    matches=1,
-    return_scores=False,
-    prematch={},
-    timeout=5 * _Units.Time.second,
-    complete_rings_only=True,
-    prune_perturbed_constraints=None,
-    prune_crossing_constraints=None,
-    max_scoring_matches=1000,
-    property_map0={},
-    property_map1={},
-):
-    """
-    Find mappings between atom indices in molecule0 to those in molecule1.
-    Molecules are aligned using a Maximum Common Substructure (MCS) search.
-    When requesting more than one match, the mappings will be sorted using
-    a scoring function and returned in order of best to worst score. (Note
-    that, depending on the scoring function the "best" score may have the
-    lowest value.).
-
-       Parameters
-       ----------
-
-       molecule0 : :class:`Molecule <BioSimSpace._SireWrappers.Molecule>`
-           The molecule of interest.
-
-       molecule1 : :class:`Molecule <BioSimSpace._SireWrappers.Molecule>`
-           The reference molecule.
-
-       scoring_function : str
-           The scoring function used to match atoms. Available options are:
-             - "rmsd"
-                 Calculate the root mean squared distance between the
-                 coordinates of atoms in molecule0 to those that they
-                 map to in molecule1.
-             - "rmsd_align"
-                 Align molecule0 to molecule1 based on the mapping before
-                 computing the above RMSD score.
-             - "rmsd_flex_align"
-                 Flexibly align molecule0 to molecule1 based on the mapping
-                 before computing the above RMSD score. (Requires the
-                 'fkcombu'. package: https://pdbj.org/kcombu)
-
-       matches : int
-           The maximum number of matches to return. (Sorted in order of score).
-
-       return_scores : bool
-           Whether to return a list containing the scores for each mapping.
-
-       prematch : dict
-           A dictionary of atom mappings that must be included in the match.
-
-       timeout : BioSimSpace.Types.Time
-           The timeout for the maximum common substructure search.
-
-       complete_rings_only : bool
-           Whether to only match complete rings during the MCS search. This
-           option is only relevant to MCS performed using RDKit and will be
-           ignored when falling back on Sire.
-
-       prune_perturbed_constraints : bool
-           Whether to remove hydrogen atoms that are perturbed to heavy atoms
-           from the mapping.
-
-       prune_crossing_constraints : bool
-           Whether to remove atoms from the mapping such that there are no
-           constraints between dummy and non-dummy atoms.
-                   
-        max_scoring_matches : int
-            The maximum number of matching MCS substructures to consider when
-            computing mapping scores. Consider reducing this if you find the
-            matchAtoms function to be taking an excessive amount of time. This
-            option is only relevant to MCS performed using RDKit and will be
-            ignored when falling back on Sire.
-
-       property_map0 : dict
-           A dictionary that maps "properties" in molecule0 to their user
-           defined values. This allows the user to refer to properties
-           with their own naming scheme, e.g. { "charge" : "my-charge" }
->>>>>>> 2c1aa029
 
     property_map1 : dict
         A dictionary that maps "properties" in molecule1 to their user
